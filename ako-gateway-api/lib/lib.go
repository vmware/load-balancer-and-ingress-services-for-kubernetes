/*
 * Copyright © 2025 Broadcom Inc. and/or its subsidiaries. All Rights Reserved.
 * All Rights Reserved.
* Licensed under the Apache License, Version 2.0 (the "License");
* you may not use this file except in compliance with the License.
* You may obtain a copy of the License at
*   http://www.apache.org/licenses/LICENSE-2.0
* Unless required by applicable law or agreed to in writing, software
* distributed under the License is distributed on an "AS IS" BASIS,
* WITHOUT WARRANTIES OR CONDITIONS OF ANY KIND, either express or implied.
* See the License for the specific language governing permissions and
* limitations under the License.
*/

package lib

import (
	"context"
	"fmt"

	"os"
	"strings"

	k8serrors "k8s.io/apimachinery/pkg/api/errors"
	metav1 "k8s.io/apimachinery/pkg/apis/meta/v1"
	"k8s.io/apimachinery/pkg/util/intstr"
	"k8s.io/client-go/kubernetes"
	gatewayv1 "sigs.k8s.io/gateway-api/apis/v1"

	"github.com/vmware/load-balancer-and-ingress-services-for-kubernetes/internal/lib"
	"github.com/vmware/load-balancer-and-ingress-services-for-kubernetes/internal/nodes"
	"github.com/vmware/load-balancer-and-ingress-services-for-kubernetes/pkg/utils"
)

func InformersToRegister(kclient *kubernetes.Clientset) ([]string, error) {
	// Initialize the following informers in all AKO deployments. Provide AKO the ability to watch over
	// Services, EndpointSlices, Secrets, ConfigMaps.
	allInformers := []string{
		utils.ServiceInformer,
		utils.SecretInformer,
		utils.ConfigMapInformer,
		utils.NSInformer,
<<<<<<< HEAD
=======
		utils.EndpointSlicesInformer,
>>>>>>> 6969e0a3
	}

	if lib.GetServiceType() == lib.NodePortLocal {
		allInformers = append(allInformers, utils.PodInformer)
	}

	return allInformers, nil
}

// parent vs name format - ako-gw-clustername--gatewayNs-gatewayName-EVH
func GetGatewayParentName(namespace, gwName string) string {
	//clustername > gateway namespace > Gateway-name
	//Adding -EVH prefix to reuse rest layer
	return lib.GetNamePrefix() + namespace + "-" + gwName + "-EVH"
}

// child vs name format - ako-gw-clustername--encoded value of ako-gw-clustername--parentNs-parentName-routeNs-routeName-encodedMatch
func GetChildName(parentNs, parentName, routeNs, routeName, matchName string) string {
	name := parentNs + "-" + parentName + "-" + routeNs + "-" + routeName
	if matchName != "" {
		name = fmt.Sprintf("%s-%s", name, utils.Stringify(utils.Hash(matchName)))
	}
	return lib.Encode(name, lib.EVHVS)
}

func GetPoolName(parentNs, parentName, routeNs, routeName, matchName, backendNs, backendName, backendPort string) string {
	name := parentNs + "-" + parentName + "-" + routeNs + "-" + routeName + "-"
	if matchName != "" {
		name = fmt.Sprintf("%s%s-", name, utils.Stringify(utils.Hash(matchName)))
	}
	name = fmt.Sprintf("%s%s-%s-%s", name, backendNs, backendName, backendPort)
	return lib.Encode(name, lib.Pool)
}

func GetPoolGroupName(parentNs, parentName, routeNs, routeName, matchName string) string {
	name := parentNs + "-" + parentName + "-" + routeNs + "-" + routeName
	if matchName != "" {
		name = fmt.Sprintf("%s-%s", name, utils.Stringify(utils.Hash(matchName)))
	}
	return lib.Encode(name, lib.PG)
}

func GetPersistenceProfileName(parentNs, parentName, routeNs, routeName, matchName, sessionPersistenceType string) string {
	name := parentNs + "-" + parentName + "-" + routeNs + "-" + routeName + "-" + sessionPersistenceType
	if matchName != "" {
		name = fmt.Sprintf("%s-%s", name, utils.Stringify(utils.Hash(matchName)))
	}
	return lib.Encode(name, lib.ApplicationPersistenceProfile)
}

func CheckGatewayClassController(controllerName string) bool {
	return controllerName == lib.AviIngressController
}

func FindListenerByName(name string, listener []gatewayv1.Listener) int {
	for i := range listener {
		if string(listener[i].Name) == name {
			return i
		}
	}
	return -1
}

func FindListenerStatusByName(name string, status []gatewayv1.ListenerStatus) int {
	for i := range status {
		if string(status[i].Name) == name {
			return i
		}
	}
	return -1
}

func FindPortName(serviceName, ns string, servicePort int32, key string) string {
	// Query the service and obtain the port name
	svcObj, err := utils.GetInformers().ServiceInformer.Lister().Services(ns).Get(serviceName)
	if err != nil {
		utils.AviLog.Warnf("key: %s, msg: error while fetching service object: %s", key, err)
		return ""
	}
	for _, port := range svcObj.Spec.Ports {
		// Iterate the ports and find the match for targetPort
		if servicePort == port.Port {
			utils.AviLog.Debugf("key: %s, msg: Found port name %s for Port: %v", key, port.Name, servicePort)
			return port.Name
		}
	}
	utils.AviLog.Warnf("key: %s, msg: Port name not found in service obj: %v", key, svcObj)
	return ""
}
func GetT1LRPath() string {
	return os.Getenv("NSXT_T1_LR")
}

func FindTargetPort(serviceName, ns string, svcPort int32, key string) intstr.IntOrString {
	// Query the service and obtain the targetPort
	svcObj, err := utils.GetInformers().ServiceInformer.Lister().Services(ns).Get(serviceName)
	if err != nil {
		utils.AviLog.Warnf("key: %s, msg: error while fetching service object: %s", key, err)
		return intstr.IntOrString{}
	}
	if svcObj.Spec.Type == "NodePort" {
		// Service of type NodePorts are not supported with tagertPort info. In such a case, the ports in the ingress must be strings
		return intstr.IntOrString{}
	}
	for _, port := range svcObj.Spec.Ports {
		// Iterate the ports and find the match for targetPort
		if svcPort == port.Port {
			utils.AviLog.Infof("key: %s, msg: Found targetPort %v for Port: %v", key, port.TargetPort.String(), svcPort)
			return port.TargetPort
		}
	}
	return intstr.IntOrString{}
}
func IsListenerInvalid(gwStatus *gatewayv1.GatewayStatus, listenerIndex int) bool {
	if len(gwStatus.Listeners) > int(listenerIndex) && len(gwStatus.Listeners[listenerIndex].Conditions) > 0 && gwStatus.Listeners[listenerIndex].Conditions[0].Type == string(gatewayv1.ListenerConditionAccepted) && gwStatus.Listeners[listenerIndex].Conditions[0].Status == "False" {
		return true
	}
	return false
}
func IsGatewayInvalid(gwStatus *gatewayv1.GatewayStatus) bool {
	if gwStatus.Conditions[0].Type == string(gatewayv1.ListenerConditionAccepted) && gwStatus.Conditions[0].Status == "False" {
		return true
	}
	return false
}

func VerifyHostnameSubdomainMatch(hostname string) bool {
	// Check if a hostname is valid or not by verifying if it has a prefix that
	// matches any of the sub-domains.
	subDomains := nodes.GetDefaultSubDomain()
	if len(subDomains) == 0 {
		// No IPAM DNS configured, we simply pass the hostname
		return true
	} else {
		for _, subd := range subDomains {
			if strings.HasSuffix(hostname, subd) {
				return true
			}
		}
	}
	utils.AviLog.Warnf("Didn't find match for hostname :%s Available sub-domains:%s", hostname, subDomains)
	return false
}

func ProtocolToRoute(proto string) string {
	innerMap := map[string]string{
		"HTTP":  lib.HTTPRoute,
		"HTTPS": lib.HTTPRoute,
		"TCP":   lib.TCPRoute,
		"TLS":   lib.TLSRoute,
		"UDP":   lib.UDPRoute,
	}

	return innerMap[proto]
}

func GetDefaultHTTPPSName() string {
	return Prefix + lib.GetClusterName() + "--" + lib.DefaultPSName
}

func GetTLSKeyCertNodeName(gatewayNameSpace, gatewayName, secretNameSpace, secretName string) string {
	namePrefix := gatewayNameSpace + "-" + gatewayName + "-" + secretNameSpace + "-" + secretName
	return lib.Encode(namePrefix, lib.TLSKeyCert)
}

func CreateVCFGatewayClass() error {
	gwClass, err := AKOControlConfig().GatewayAPIClientset().GatewayV1().GatewayClasses().Get(context.TODO(), VCFGatewayClassName, metav1.GetOptions{})
	if err != nil {
		if !k8serrors.IsNotFound(err) {
			utils.AviLog.Errorf("Failed to GET Gatewayclass %s, err: %v", VCFGatewayClassName, err)
			return err
		}
		gwClass = nil
	}
	if gwClass != nil && gwClass.Spec.ControllerName == GatewayController {
		return nil
	} else if gwClass != nil {
		// controller Name is an immutable field, need to delete the avi-lb Gateway class and recreate it with the correct controller Name
		err = AKOControlConfig().GatewayAPIClientset().GatewayV1().GatewayClasses().Delete(context.TODO(), VCFGatewayClassName, metav1.DeleteOptions{})
		if err != nil {
			utils.AviLog.Errorf("Failed to DELETE Gatewayclass %s, err: %v", VCFGatewayClassName, err)
			return err
		}
	}

	gwClass = &gatewayv1.GatewayClass{
		ObjectMeta: metav1.ObjectMeta{
			Name: VCFGatewayClassName,
		},
		Spec: gatewayv1.GatewayClassSpec{
			ControllerName: GatewayController,
		},
	}
	_, err = AKOControlConfig().GatewayAPIClientset().GatewayV1().GatewayClasses().Create(context.TODO(), gwClass, metav1.CreateOptions{})
	if err != nil {
		utils.AviLog.Errorf("Failed to CREATE Gatewayclass %s, err: %v", VCFGatewayClassName, err)
		return err
	}
	utils.AviLog.Infof("Successfully created Gatewayclass %s", VCFGatewayClassName)
	return nil
}<|MERGE_RESOLUTION|>--- conflicted
+++ resolved
@@ -40,10 +40,7 @@
 		utils.SecretInformer,
 		utils.ConfigMapInformer,
 		utils.NSInformer,
-<<<<<<< HEAD
-=======
 		utils.EndpointSlicesInformer,
->>>>>>> 6969e0a3
 	}
 
 	if lib.GetServiceType() == lib.NodePortLocal {
