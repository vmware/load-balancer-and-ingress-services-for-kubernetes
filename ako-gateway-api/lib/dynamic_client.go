/*
 * Copyright © 2025 Broadcom Inc. and/or its subsidiaries. All Rights Reserved.
 * All Rights Reserved.
* Licensed under the Apache License, Version 2.0 (the "License");
* you may not use this file except in compliance with the License.
* You may obtain a copy of the License at
*   http://www.apache.org/licenses/LICENSE-2.0
* Unless required by applicable law or agreed to in writing, software
* distributed under the License is distributed on an "AS IS" BASIS,
* WITHOUT WARRANTIES OR CONDITIONS OF ANY KIND, either express or implied.
* See the License for the specific language governing permissions and
* limitations under the License.
*/

package lib

import (
	"context"
	"fmt"
	"strings"

	"github.com/vmware/alb-sdk/go/models"
	"google.golang.org/protobuf/proto"
	v1 "k8s.io/api/core/v1"
	k8serrors "k8s.io/apimachinery/pkg/api/errors"
	metav1 "k8s.io/apimachinery/pkg/apis/meta/v1"
	"k8s.io/apimachinery/pkg/apis/meta/v1/unstructured"
	"k8s.io/apimachinery/pkg/runtime/schema"
	"k8s.io/apimachinery/pkg/util/sets"
	"k8s.io/client-go/dynamic"
	"k8s.io/client-go/dynamic/dynamicinformer"
	"k8s.io/client-go/informers"
	"k8s.io/client-go/rest"

	"github.com/vmware/load-balancer-and-ingress-services-for-kubernetes/internal/lib"
	"github.com/vmware/load-balancer-and-ingress-services-for-kubernetes/internal/nodes"
	"github.com/vmware/load-balancer-and-ingress-services-for-kubernetes/pkg/utils"
)

var dynamicInformerInstance *DynamicInformers
var dynamicClientSet dynamic.Interface

var (
	L7CRDGVR = schema.GroupVersionResource{
		Group:    "ako.vmware.com",
		Version:  "v1alpha2",
		Resource: "l7rules",
	}
	HealthMonitorGVR = schema.GroupVersionResource{
		Group:    "ako.vmware.com",
		Version:  "v1alpha1",
		Resource: "healthmonitors",
	}
	RouteBackendExtensionCRDGVR = schema.GroupVersionResource{
		Group:    "ako.vmware.com",
		Version:  "v1alpha1",
		Resource: "routebackendextensions",
	}
	AppProfileCRDGVR = schema.GroupVersionResource{
		Group:    "ako.vmware.com",
		Version:  "v1alpha1",
		Resource: "applicationprofiles",
	}
)

// NewDynamicClientSet initializes dynamic client set instance
func NewDynamicClientSet(config *rest.Config) (dynamic.Interface, error) {

	ds, err := dynamic.NewForConfig(config)
	if err != nil {
		utils.AviLog.Infof("Error while creating dynamic client %v", err)
		return nil, err
	}
	if dynamicClientSet == nil {
		dynamicClientSet = ds
	}
	return dynamicClientSet, nil
}

// SetDynamicClientSet is used for Unit tests.
func SetDynamicClientSet(c dynamic.Interface) {
	dynamicClientSet = c
}

// GetDynamicClientSet returns dynamic client set instance
func GetDynamicClientSet() dynamic.Interface {
	if dynamicClientSet == nil {
		utils.AviLog.Warn("Cannot retrieve the dynamic clientset since it's not initialized yet.")
		return nil
	}
	return dynamicClientSet
}

// DynamicInformers holds third party generic informers
type DynamicInformers struct {
	L7CRDInformer                    informers.GenericInformer
	HealthMonitorInformer            informers.GenericInformer
	RouteBackendExtensionCRDInformer informers.GenericInformer
	AppProfileCRDInformer            informers.GenericInformer
}

// NewDynamicInformers initializes the DynamicInformers struct
func NewDynamicInformers(client dynamic.Interface, akoInfra bool) *DynamicInformers {
	informers := &DynamicInformers{}
	f := dynamicinformer.NewFilteredDynamicSharedInformerFactory(client, 0, v1.NamespaceAll, nil)

	// not applicable in wcp context
	if !utils.IsWCP() {
		informers.L7CRDInformer = f.ForResource(L7CRDGVR)
		informers.RouteBackendExtensionCRDInformer = f.ForResource(RouteBackendExtensionCRDGVR)
	}
	informers.HealthMonitorInformer = f.ForResource(HealthMonitorGVR)
	informers.AppProfileCRDInformer = f.ForResource(AppProfileCRDGVR)

	dynamicInformerInstance = informers
	return dynamicInformerInstance
}

// GetDynamicInformers returns DynamicInformers instance
func GetDynamicInformers() *DynamicInformers {
	if dynamicInformerInstance == nil {
		utils.AviLog.Warn("Cannot retrieve the dynamic informers since it's not initialized yet.")
		return nil
	}
	return dynamicInformerInstance
}

<<<<<<< HEAD
func IsHealthMonitorProcessed(key, namespace, name string, obj ...*unstructured.Unstructured) (bool, bool, error) {
	clientSet := GetDynamicClientSet()
	if clientSet == nil {
		return false, false, fmt.Errorf("internal error in fetching HealthMonitor %s/%s object", namespace, name)
	}
	var object *unstructured.Unstructured
	var err error
	if len(obj) == 0 {
		object, err = clientSet.Resource(HealthMonitorGVR).Namespace(namespace).Get(context.TODO(), name, metav1.GetOptions{})
		if err != nil {
			if k8serrors.IsNotFound(err) {
				return false, false, fmt.Errorf("healthMonitor %s/%s not found", namespace, name)
			}
			return false, false, err
		}
	} else {
		object = obj[0]
	}

	statusJSON, found, err := unstructured.NestedMap(object.UnstructuredContent(), "status")
	if err != nil || !found {
		utils.AviLog.Warnf("key:%s/%s, msg:HealthMonitor status not found: %+v", namespace, name, err)
		return false, false, err
	}
	conditions, ok := statusJSON["conditions"]
	if !ok || conditions.([]interface{}) == nil || len(conditions.([]interface{})) == 0 {
		return false, false, fmt.Errorf("healthMonitor %s/%s is not processed by AKO CRD Operator", namespace, name)
	}
	for _, condition := range conditions.([]interface{}) {
		conditionMap, ok := condition.(map[string]interface{})
		if ok && conditionMap["type"] == "Ready" {
			if conditionMap["status"] == "True" {
				return true, true, nil
			}
			return true, false, nil
		}
	}
	return false, false, nil
}

func IsRouteBackendExtensionProcessed(key, namespace, name string, objects ...*unstructured.Unstructured) (bool, string, error) {
	var object *unstructured.Unstructured
	var err error
	if len(objects) == 0 {
		clientSet := GetDynamicClientSet()
		if clientSet == nil {
			return false, "", fmt.Errorf("Error in getting clientset before fetching RouteBackendExtension CR object")
		}
		object, err = clientSet.Resource(RouteBackendExtensionCRDGVR).Namespace(namespace).Get(context.TODO(), name, metav1.GetOptions{})
		if err != nil {
			if k8serrors.IsNotFound(err) {
				return false, "", fmt.Errorf("RouteBackendExtension object %s/%s not found", namespace, name)
			}
			return false, "", err
		}
	} else {
		object = objects[0]
	}
	statusJSON, found, err := unstructured.NestedMap(object.UnstructuredContent(), "status")
	if err != nil || !found {
		utils.AviLog.Warnf("key: %s, msg: Status not found for RouteBackendExtension CR %s/%s, err: %+v", key, namespace, name, err)
		return false, "", fmt.Errorf("Status not found for RouteBackendExtension CR %s/%s", namespace, name)
	}
	// fetch the status
	status, ok := statusJSON["status"]
	if !ok || status == "" {
		utils.AviLog.Warnf("key: %s, msg: RouteBackendExtension CR %s/%s has an invalid status field", key, namespace, name)
		return false, "", fmt.Errorf("RouteBackendExtension CR %s/%s has an invalid status field", namespace, name)
	}
	controller, found, err := unstructured.NestedString(statusJSON, "controller")
	if err != nil {
		utils.AviLog.Warnf("key: %s, msg: RouteBackendExtension CR %s/%s controller status not found: %+v", key, namespace, name, err)
		return false, status.(string), fmt.Errorf("RouteBackendExtension CR %s/%s controller status not found", namespace, name)
	}
	if !found || controller == "" {
		return false, status.(string), fmt.Errorf("RouteBackendExtension CR %s/%s is not processed by AKO CRD Operator", namespace, name)
	}
	if controller != AKOCRDController {
		return false, status.(string), fmt.Errorf("RouteBackendExtension CR %s/%s is not handled by AKO CRD Operator", namespace, name)
	}
	return true, status.(string), nil
}

func ParseL7CRD(key, namespace, name string, vsNode nodes.AviVsEvhSniModel, isFilterAppProfSet bool) error {

=======
func IsL7CRDValid(key, namespace, name string) (bool, *unstructured.Unstructured, error) {
>>>>>>> b96bdaba
	clientSet := GetDynamicClientSet()
	if clientSet == nil {
		return false, nil, fmt.Errorf("error in fetching L7Rule CRD object. clientset is nil")
	}
	obj, err := clientSet.Resource(L7CRDGVR).Namespace(namespace).Get(context.TODO(), name, metav1.GetOptions{})
	if err != nil {
		if k8serrors.IsNotFound(err) {
			utils.AviLog.Errorf("key:%s/%s, msg:L7Rule CRD not found: %+v", namespace, name, err)
			return false, nil, fmt.Errorf("L7Rule CRD %s/%s not found", namespace, name)
		}
		return false, nil, err
	}
	statusJSON, found, err := unstructured.NestedMap(obj.UnstructuredContent(), "status")
	if err != nil || !found {
		utils.AviLog.Errorf("key:%s/%s, msg:L7Rule CRD status not found: %+v", namespace, name, err)
		return false, nil, err
	}
	status, ok := statusJSON["status"]
	if !ok || status.(string) == "" {
		utils.AviLog.Errorf("key:%s, msg: error: L7Rule CRD %s/%s is not processed by AKO main container", key, namespace, name)
		return false, nil, fmt.Errorf("L7Rule CRD %s/%s is not processed by AKO main container", namespace, name)
	}
	if status.(string) != lib.StatusAccepted {
		utils.AviLog.Errorf("key: %s, msg: error: L7Rule CRD %s/%s is not accepted", key, namespace, name)
		return false, nil, fmt.Errorf("L7Rule CRD %s/%s is not accepted", namespace, name)
	}
	return true, obj, nil
}

func ParseL7CRD(key, namespace, name string, vsNode nodes.AviVsEvhSniModel, isFilterAppProfSet bool) error {
	ok, obj, err := IsL7CRDValid(key, namespace, name)
	// second check is precautionary check to avoid failure in fetching content
	if !ok || obj == nil {
		return err
	}
	specJSON, found, err := unstructured.NestedMap(obj.UnstructuredContent(), "spec")
	if err != nil || !found {
		utils.AviLog.Warnf("key:%s/%s, msg:L7Rule CRD spec not found: %+v", namespace, name, err)
		return err
	}
	generatedFields := vsNode.GetGeneratedFields()

	// bot policy has license restriction
	generatedFields.BotPolicyRef = getFieldValueTypeString(specJSON, "botPolicyRef")
	generatedFields.TrafficCloneProfileRef = getFieldValueTypeString(specJSON, "trafficCloneProfileRef")
	generatedFields.AllowInvalidClientCert = getFieldValueTypeBool(specJSON, "allowInvalidClientCert")
	generatedFields.CloseClientConnOnConfigUpdate = getFieldValueTypeBool(specJSON, "closeClientConnOnConfigUpdate")
	generatedFields.IgnPoolNetReach = getFieldValueTypeBool(specJSON, "ignPoolNetReach")
	generatedFields.RemoveListeningPortOnVsDown = getFieldValueTypeBool(specJSON, "removeListeningPortOnVsDown")
	generatedFields.MinPoolsUp = getFieldValueTypeUint32(specJSON, "minPoolsUp")
	generatedFields.SslSessCacheAvgSize = getFieldValueTypeUint32(specJSON, "sslSessCacheAvgSize")

	generatedFields.ConvertToRef()

	vsAnalyticsProfile := getFieldValueFromSpec(specJSON, "analyticsProfile")
	if vsAnalyticsProfile != nil {
		vsNode.SetAnalyticsProfileRef(vsAnalyticsProfile)
	}

	// WAF Policy
	vsWafPolicy := getFieldValueFromSpec(specJSON, "wafPolicy")
	if vsWafPolicy != nil {
		vsNode.SetWafPolicyRef(vsWafPolicy)
	}

	//ICAP profile
	icapProfileObj, found, err := unstructured.NestedStringMap(specJSON, "icapProfile")
	if err == nil && found {
		//get the object
		vsICAPProfile := []string{fmt.Sprintf("/api/icapprofile?name=%s", icapProfileObj["name"])}
		vsNode.SetICAPProfileRefs(vsICAPProfile)
	}
	//ErrorPage Profile
	errorProfileObj, found, err := unstructured.NestedStringMap(specJSON, "errorPageProfile")
	if err == nil && found {
		//get the object
		vsErrorPageProfile := fmt.Sprintf("/api/errorpageprofile?name=%s", errorProfileObj["name"])
		vsNode.SetErrorPageProfileRef(vsErrorPageProfile)
	}

	//Application Profile -- set only when there is no AppProf on filter
	if !isFilterAppProfSet {
		vsApplicationProfile := getFieldValueFromSpec(specJSON, "applicationProfile")
		if vsApplicationProfile != nil {
			vsNode.SetAppProfileRef(vsApplicationProfile)
		}
	}

	// Fetch HTTPPolicyset - can be directly fetched with call unstructured.NestedStringSlice(specJSON,"httpPolicy",  "policySets")
	httpPolicyObj, found, err := unstructured.NestedMap(specJSON, "httpPolicy")
	if err == nil && found {
		policysetObj, found, err := unstructured.NestedStringSlice(httpPolicyObj, "policySets")
		if err == nil && found {
			// avoid duplicates
			httpPolicySet := sets.NewString(policysetObj...).List()
			vsHTTPPolicySets := make([]string, len(httpPolicySet))
			for i, v := range httpPolicySet {
				vsHTTPPolicySets[i] = fmt.Sprintf("/api/httppolicyset?name=%s", v)
			}
			vsNode.SetHttpPolicySetRefs(vsHTTPPolicySets)
		}
		// overwrite AKO-GatewayAPI created HTTP Policysets
		overwrite, found, err := unstructured.NestedBool(httpPolicyObj, "overwrite")
		if err == nil && found {
			if overwrite {
				vsNode.SetHttpPolicyRefs([]*nodes.AviHttpPolicySetNode{})
			}
		}
	}

	// AnalyticsPolicy
	analyticPolicyObj, found, err := unstructured.NestedMap(specJSON, "analyticsPolicy")
	if err == nil && found {
		analyticsPolicy := &models.AnalyticsPolicy{}
		fullClientLogObj, found, err := unstructured.NestedMap(analyticPolicyObj, "fullClientLogs")
		if err == nil && found {
			enabled, found, err := unstructured.NestedBool(fullClientLogObj, "enabled")
			if err == nil && found && enabled {
				analyticsPolicy.FullClientLogs = &models.FullClientLogs{
					Enabled: &enabled,
				}
			}
			duration, found, err := unstructured.NestedInt64(fullClientLogObj, "duration")
			if err == nil && found {
				analyticsPolicy.FullClientLogs.Duration = proto.Uint32(uint32(duration))
			}
			throttle, found, err := unstructured.NestedString(fullClientLogObj, "throttle")
			if err == nil && found {
				analyticsPolicy.FullClientLogs.Throttle = lib.GetThrottle(throttle)
			}
		}
		allHeaders, found, err := unstructured.NestedBool(analyticPolicyObj, "logAllHeaders")
		if err == nil && found {
			analyticsPolicy.AllHeaders = &allHeaders
		}
		vsNode.SetAnalyticsPolicy(analyticsPolicy)
	}
	return nil
}
func getFieldValueTypeString(specJSON map[string]interface{}, fieldName string) *string {
	var value *string
	obj, found, err := unstructured.NestedString(specJSON, fieldName)
	if err == nil && found {
		return proto.String(obj)
	}
	return value
}

func getFieldValueTypeUint32(specJSON map[string]interface{}, fieldName string) *uint32 {
	var value *uint32
	obj, found, err := unstructured.NestedInt64(specJSON, fieldName)
	if err == nil && found {
		return proto.Uint32(uint32(obj))
	}
	return value
}
func getFieldValueTypeBool(specJSON map[string]interface{}, fieldName string) *bool {
	var value *bool
	obj, found, err := unstructured.NestedBool(specJSON, fieldName)
	if err == nil && found {
		return proto.Bool(obj)
	}
	return value
}
func getFieldValueFromSpec(specJSON map[string]interface{}, fieldName string) *string {
	var value *string
	obj, found, err := unstructured.NestedStringMap(specJSON, fieldName)
	if err == nil && found {
		vsField := proto.String(fmt.Sprintf("/api/%s?name=%s", strings.ToLower(fieldName), obj["name"]))
		return vsField
	}
	return value
}

func ParseRouteBackendExtensionCR(key, namespace, name string, poolNode *nodes.AviPoolNode, isFilterHMSet bool) error {
	clientSet := GetDynamicClientSet()
	if clientSet == nil {
		return fmt.Errorf("Error in getting clientset before fetching RouteBackendExtension CR object")
	}
	obj, err := clientSet.Resource(RouteBackendExtensionCRDGVR).Namespace(namespace).Get(context.TODO(), name, metav1.GetOptions{})
	if err != nil {
		if k8serrors.IsNotFound(err) {
			return fmt.Errorf("RouteBackendExtension CR %s/%s not found", namespace, name)
		}
		return err
	}
	_, status, err := IsRouteBackendExtensionProcessed(key, namespace, name, obj)
	if status != lib.StatusAccepted || err != nil {
		return fmt.Errorf("RouteBackendExtension CR %s/%s is not accepted", namespace, name)
	}
	specJSON, found, err := unstructured.NestedMap(obj.UnstructuredContent(), "spec")
	if err != nil || !found {
		utils.AviLog.Warnf("key: %s, msg: RouteBackendExtension CR %s/%s spec not found: %+v", key, namespace, name, err)
		return fmt.Errorf("RouteBackendExtension CR %s/%s spec not found", namespace, name)
	}

	if lbAlgo, found, err := unstructured.NestedString(specJSON, "lbAlgorithm"); err == nil && found {
		poolNode.LbAlgorithm = &lbAlgo
	}
	if lbAlgoHash, found, err := unstructured.NestedString(specJSON, "lbAlgorithmHash"); err == nil && found {
		poolNode.LbAlgorithmHash = &lbAlgoHash
	}
	if lbAlgoHashHdr, found, err := unstructured.NestedString(specJSON, "lbAlgorithmConsistentHashHdr"); err == nil && found {
		poolNode.LbAlgorithmConsistentHashHdr = &lbAlgoHashHdr
	}

	if !isFilterHMSet {
		hms, found, err := unstructured.NestedSlice(specJSON, "healthMonitor")
		if err == nil && found {
			for _, hm := range hms {
				if hmMap, ok := hm.(map[string]interface{}); ok {
					hmName, found, err := unstructured.NestedString(hmMap, "name")
					if err == nil && found {
						hmRef := proto.String(fmt.Sprintf("/api/healthmonitor?name=%s", hmName))
						poolNode.HealthMonitorRefs = append(poolNode.HealthMonitorRefs, *hmRef)
					}
				}
			}
		}
	}
	return nil
}

// IsApplicationProfileValid checks if the ApplicationProfile CRD is valid as well as ready and processed by AKO CRD Operator.
func IsApplicationProfileValid(namespace, name string) (bool, bool) {
	clientSet := GetDynamicClientSet()
	obj, err := clientSet.Resource(AppProfileCRDGVR).Namespace(namespace).Get(context.Background(), name, metav1.GetOptions{})
	if err != nil {
		if k8serrors.IsNotFound(err) {
			utils.AviLog.Warnf("key:%s/%s, msg: ApplicationProfile CRD status not found: %+v", namespace, name, err)
		}
		return false, false
	}

	return true, IsApplicationProfileProcessed(obj, namespace, name)
}

// IsApplicationProfileProcessed checks if the ApplicationProfile CRD is processed by AKO CRD operator.
// It returns true if the ApplicationProfile's backendname is updated and status is "Ready", false otherwise.
// It also returns the status of the ApplicationProfile.
func IsApplicationProfileProcessed(obj interface{}, namespace, name string) bool {
	oldObj := obj.(*unstructured.Unstructured)
	statusJSON, found, err := unstructured.NestedMap(oldObj.UnstructuredContent(), "status")
	if err != nil || !found {
		utils.AviLog.Warnf("key:%s/%s, msg: ApplicationProfile CRD status not found: %+v", namespace, name, err)
		return false
	}

	// fetch the backendObjectName
	backendObjectName, ok := statusJSON["backendObjectName"]
	if !ok || backendObjectName == "" {
		utils.AviLog.Warnf("key:%s/%s, msg: ApplicationProfile CRD backendObjectName not found", namespace, name)
		return false
	}

	conditions, ok := statusJSON["conditions"].([]interface{})
	if !ok || len(conditions) == 0 {
		utils.AviLog.Warnf("key:%s/%s, msg: ApplicationProfile CRD conditions not found", namespace, name)
		return false
	}

	for _, c := range conditions {
		condition := c.(map[string]interface{})
		statusReady := condition["status"].(string) == string(metav1.ConditionTrue)
		conditionReady := condition["type"].(string) == "Ready"

		if statusReady && conditionReady {
			return true
		}
	}

	utils.AviLog.Warnf("key:%s/%s, msg: ApplicationProfile CRD is not ready", namespace, name)
	return false
}<|MERGE_RESOLUTION|>--- conflicted
+++ resolved
@@ -125,7 +125,6 @@
 	return dynamicInformerInstance
 }
 
-<<<<<<< HEAD
 func IsHealthMonitorProcessed(key, namespace, name string, obj ...*unstructured.Unstructured) (bool, bool, error) {
 	clientSet := GetDynamicClientSet()
 	if clientSet == nil {
@@ -209,11 +208,7 @@
 	return true, status.(string), nil
 }
 
-func ParseL7CRD(key, namespace, name string, vsNode nodes.AviVsEvhSniModel, isFilterAppProfSet bool) error {
-
-=======
 func IsL7CRDValid(key, namespace, name string) (bool, *unstructured.Unstructured, error) {
->>>>>>> b96bdaba
 	clientSet := GetDynamicClientSet()
 	if clientSet == nil {
 		return false, nil, fmt.Errorf("error in fetching L7Rule CRD object. clientset is nil")
