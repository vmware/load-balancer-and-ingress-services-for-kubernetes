/*
 * Copyright 2023-2024 VMware, Inc.
 * All Rights Reserved.
* Licensed under the Apache License, Version 2.0 (the "License");
* you may not use this file except in compliance with the License.
* You may obtain a copy of the License at
*   http://www.apache.org/licenses/LICENSE-2.0
* Unless required by applicable law or agreed to in writing, software
* distributed under the License is distributed on an "AS IS" BASIS,
* WITHOUT WARRANTIES OR CONDITIONS OF ANY KIND, either express or implied.
* See the License for the specific language governing permissions and
* limitations under the License.
*/

package nodes

import (
	"encoding/json"
	"fmt"
	"sort"

	corev1 "k8s.io/api/core/v1"
	"k8s.io/apimachinery/pkg/api/errors"
	metav1 "k8s.io/apimachinery/pkg/apis/meta/v1"
	"k8s.io/apimachinery/pkg/labels"
	"k8s.io/apimachinery/pkg/util/sets"
	gatewayv1 "sigs.k8s.io/gateway-api/apis/v1"

	akogatewayapilib "github.com/vmware/load-balancer-and-ingress-services-for-kubernetes/ako-gateway-api/lib"
	akogatewayapiobjects "github.com/vmware/load-balancer-and-ingress-services-for-kubernetes/ako-gateway-api/objects"
	akogatewayapistatus "github.com/vmware/load-balancer-and-ingress-services-for-kubernetes/ako-gateway-api/status"
	"github.com/vmware/load-balancer-and-ingress-services-for-kubernetes/internal/lib"
	"github.com/vmware/load-balancer-and-ingress-services-for-kubernetes/internal/objects"
	"github.com/vmware/load-balancer-and-ingress-services-for-kubernetes/internal/status"
	"github.com/vmware/load-balancer-and-ingress-services-for-kubernetes/pkg/utils"
)

func ConfigDescriptor() GraphDescriptor {
	return SupportedGraphTypes
}

type GraphDescriptor []GraphSchema

type GraphSchema struct {
	Type        string
	GetGateways func(string, string, string) ([]string, bool)
	GetRoutes   func(string, string, string) ([]string, bool)
}

func (descriptor GraphDescriptor) GetByType(name string) (GraphSchema, bool) {
	for _, schema := range descriptor {
		if schema.Type == name {
			return schema, true
		}
	}
	return GraphSchema{}, false
}

var (
	Gateway = GraphSchema{
		Type:        "Gateway",
		GetGateways: GatewayGetGw,
		GetRoutes:   GatewayToRoutes,
	}
	GatewayClass = GraphSchema{
		Type:        "GatewayClass",
		GetGateways: GatewayClassGetGw,
		GetRoutes:   NoOperation,
	}
	Secret = GraphSchema{
		Type:        "Secret",
		GetGateways: SecretToGateways,
		GetRoutes:   NoOperation,
	}
	Service = GraphSchema{
		Type:        "Service",
		GetGateways: ServiceToGateways,
		GetRoutes:   ServiceToRoutes,
	}
	Endpoint = GraphSchema{
		Type:        "Endpoints",
		GetGateways: EndpointToGateways,
		GetRoutes:   EndpointToRoutes,
	}
	EndpointSlices = GraphSchema{
		Type:        utils.Endpointslices,
		GetGateways: EndpointToGateways,
		GetRoutes:   EndpointToRoutes,
	}
	HTTPRoute = GraphSchema{
		Type:        lib.HTTPRoute,
		GetGateways: HTTPRouteToGateway,
		GetRoutes:   HTTPRouteChanges,
	}
	Pod = GraphSchema{
		Type:        "Pod",
		GetGateways: PodToGateway,
		GetRoutes:   PodToHTTPRoute,
	}
	SupportedGraphTypes = GraphDescriptor{
		Gateway,
		GatewayClass,
		Secret,
		Service,
		Endpoint,
		EndpointSlices,
		HTTPRoute,
		Pod,
	}
)

func GatewayGetGw(namespace, name, key string) ([]string, bool) {
	gwNsName := namespace + "/" + name

	gwObj, err := akogatewayapilib.AKOControlConfig().GatewayApiInformers().GatewayInformer.Lister().Gateways(namespace).Get(name)
	if err != nil {
		if !errors.IsNotFound(err) {
			utils.AviLog.Errorf("key: %s, msg: got error while getting gateway: %v", key, err)
			return []string{}, false
		}
		// gateway must be deleted, so remove mapping
		akogatewayapiobjects.GatewayApiLister().DeleteGatewayFromStore(gwNsName)

		return []string{gwNsName}, true
	}

	gwClassName := string(gwObj.Spec.GatewayClassName)

	akogatewayapiobjects.GatewayApiLister().UpdateGatewayToGatewayClass(gwNsName, gwClassName)

	var listeners []akogatewayapiobjects.GatewayListenerStore
	var secrets []string
	hostnames := make(map[string]string, 0)
	var gwHostnames []string
	//var hostnames map[string]string
	gwStatus := akogatewayapiobjects.GatewayApiLister().GetGatewayToGatewayStatusMapping(gwNsName)

	for i, listenerObj := range gwObj.Spec.Listeners {
		if akogatewayapilib.IsListenerInvalid(gwStatus, i) {
			continue
		}
		gwListener := akogatewayapiobjects.GatewayListenerStore{}
		gwListener.Name = string(listenerObj.Name)
		gwListener.Gateway = gwNsName
		gwListener.Port = int32(listenerObj.Port)
		gwListener.Protocol = string(listenerObj.Protocol)

		if listenerObj.AllowedRoutes == nil {
			gwListener.AllowedRouteNs = gwObj.Namespace
			gwListener.AllowedRouteTypes = []akogatewayapiobjects.GatewayRouteKind{
				{Group: akogatewayapilib.GatewayGroup, Kind: akogatewayapilib.ProtocolToRoute(gwListener.Protocol)},
			}
		} else {
			if listenerObj.AllowedRoutes.Namespaces != nil {
				if listenerObj.AllowedRoutes.Namespaces.From != nil {
					if string(*listenerObj.AllowedRoutes.Namespaces.From) == akogatewayapilib.AllowedRoutesNamespaceFromSame {
						gwListener.AllowedRouteNs = gwObj.Namespace
					} else if string(*listenerObj.AllowedRoutes.Namespaces.From) == akogatewayapilib.AllowedRoutesNamespaceFromAll {
						gwListener.AllowedRouteNs = akogatewayapilib.AllowedRoutesNamespaceFromAll
					}
				}
			} else {
				gwListener.AllowedRouteNs = gwObj.Namespace
			}
			if listenerObj.AllowedRoutes.Kinds != nil {
				for _, routeKind := range listenerObj.AllowedRoutes.Kinds {
					if routeKind.Group == nil {
						gwListener.AllowedRouteTypes = append(gwListener.AllowedRouteTypes, akogatewayapiobjects.GatewayRouteKind{Group: akogatewayapilib.GatewayGroup, Kind: string(routeKind.Kind)})
					} else {
						if string(*routeKind.Group) == "" {
							gwListener.AllowedRouteTypes = append(gwListener.AllowedRouteTypes, akogatewayapiobjects.GatewayRouteKind{Group: akogatewayapilib.CoreGroup, Kind: string(routeKind.Kind)})
						} else {
							gwListener.AllowedRouteTypes = append(gwListener.AllowedRouteTypes, akogatewayapiobjects.GatewayRouteKind{Group: string(*routeKind.Group), Kind: string(routeKind.Kind)})
						}
					}
				}
			}
		}
		if listenerObj.TLS != nil {
			for _, cert := range listenerObj.TLS.CertificateRefs {
				certNs := gwObj.Namespace
				if cert.Namespace != nil {
					certNs = string(*cert.Namespace)
				}
				secrets = append(secrets, certNs+"/"+string(cert.Name))
			}
		}
		listeners = append(listeners, gwListener)
		if listenerObj.Hostname != nil && string(*listenerObj.Hostname) != "" {
			hostnames[string(listenerObj.Name)] = string(*listenerObj.Hostname)
			gwHostnames = append(gwHostnames, string(*listenerObj.Hostname))
		} else {
			hostnames[string(listenerObj.Name)] = utils.WILDCARD
			gwHostnames = append(gwHostnames, utils.WILDCARD)
		}

	}
	uniqueHostnames := sets.NewString(gwHostnames...)
	//TODO: verify hostname overlap here or use the store updated from here
	akogatewayapiobjects.GatewayApiLister().UpdateGatewayToHostnames(gwNsName, uniqueHostnames.List())

	akogatewayapiobjects.GatewayApiLister().UpdateGatewayToListener(gwNsName, listeners)
	akogatewayapiobjects.GatewayApiLister().UpdateGatewayToSecret(gwNsName, secrets)
	for listener, hostname := range hostnames {
		gwListenerNsName := gwNsName + "/" + listener
		akogatewayapiobjects.GatewayApiLister().UpdateGatewayListenerToHostname(gwListenerNsName, hostname)
	}

	return []string{gwNsName}, true
}

func GatewayToRoutes(namespace, name, key string) ([]string, bool) {
<<<<<<< HEAD
	gatewayObj, err := akogatewayapilib.AKOControlConfig().GatewayApiInformers().GatewayInformer.Lister().Gateways(namespace).Get(string(name))
	if err != nil {
		// does not exist or any other error. do not use it
		if errors.IsNotFound(err) {
			utils.AviLog.Errorf("key: %s, msg: Gateway %s/%s does not exist.", key, namespace, name)
			return nil, false
		}
		utils.AviLog.Errorf("key: %s, msg: Error in fetching gateway details %s/%s. Error: %v", key, namespace, name, err.Error())
		return nil, false
	}
	allowedRoutes := false
	for _, listener := range gatewayObj.Spec.Listeners {
		if listener.AllowedRoutes != nil && listener.AllowedRoutes.Namespaces != nil && listener.AllowedRoutes.Namespaces.From != nil {
			if string(*listener.AllowedRoutes.Namespaces.From) == akogatewayapilib.AllowedRoutesNamespaceFromAll {
				allowedRoutes = true
				break
			}
		}
=======
	gwNsName := namespace + "/" + name
	found, routeTypeNsNameList := akogatewayapiobjects.GatewayApiLister().GetGatewayToRoute(gwNsName)
	if !found {
		utils.AviLog.Debugf("key: %s, msg: No route objects mapped to %s/%s gateway", key, namespace, name)
		return []string{}, true
>>>>>>> a239242f
	}
	routeTypeNsNameList, _ := validateReferredHTTPRoute(key, name, namespace, allowedRoutes)
	return routeTypeNsNameList, true
}

func GatewayClassGetGw(namespace, name, key string) ([]string, bool) {
	var gatewayList []string
	var controllerName string
	isDelete := false
	gwClassObj, err := akogatewayapilib.AKOControlConfig().GatewayApiInformers().GatewayClassInformer.Lister().Get(name)
	if err != nil {
		if !errors.IsNotFound(err) {
			utils.AviLog.Errorf("key: %s, msg: got error while getting gateway class: %v", key, err)
			return []string{}, false
		}
		isDelete = true
	} else {
		controllerName = string(gwClassObj.Spec.ControllerName)
	}

	if isDelete {
		gatewayList = akogatewayapiobjects.GatewayApiLister().GetGatewayClassToGateway(name)
		akogatewayapiobjects.GatewayApiLister().DeleteGatewayClass(name)
	} else {
		isAKOController := akogatewayapilib.CheckGatewayClassController(controllerName)
		if isAKOController {
			utils.AviLog.Debugf("key: %s, msg: controller is AKO", key)
		}
		akogatewayapiobjects.GatewayApiLister().UpdateGatewayClass(name, isAKOController)
		gatewayList = akogatewayapiobjects.GatewayApiLister().GetGatewayClassToGateway(name)
	}

	return gatewayList, true
}

func HTTPRouteToGateway(namespace, name, key string) ([]string, bool) {

	routeTypeNsName := lib.HTTPRoute + "/" + namespace + "/" + name
	hrObj, err := akogatewayapilib.AKOControlConfig().GatewayApiInformers().HTTPRouteInformer.Lister().HTTPRoutes(namespace).Get(name)
	if err != nil {
		if !errors.IsNotFound(err) {
			utils.AviLog.Errorf("key: %s, msg: got error while getting gateway: %v", key, err)
			return []string{}, false
		}
		found, gwNsNameList := akogatewayapiobjects.GatewayApiLister().GetRouteToGateway(routeTypeNsName)
		if !found {
			return []string{}, true
		}
		return gwNsNameList, true
	}
	var gwNsNameList []string
	parentNameToHostnameMap := make(map[string][]string)
	gatewayToListenersMap := make(map[string][]akogatewayapiobjects.GatewayListenerStore)
	statusIndex := 0
	httpRouteStatus := akogatewayapiobjects.GatewayApiLister().GetRouteToRouteStatusMapping(routeTypeNsName)
	for _, parentRef := range hrObj.Spec.ParentRefs {
		if statusIndex >= len(httpRouteStatus.Parents) {
			break
		}
		if httpRouteStatus.Parents[statusIndex].ParentRef.Name != parentRef.Name {
			continue
		}
		if httpRouteStatus.Parents[statusIndex].Conditions[0].Type == string(gatewayv1.RouteConditionAccepted) && httpRouteStatus.Parents[statusIndex].Conditions[0].Status == metav1.ConditionFalse {
			statusIndex += 1
			continue
		}
		ns := namespace
		if parentRef.Namespace != nil {
			ns = string(*parentRef.Namespace)
			// if *parentRef.Namespace != gatewayv1beta1.Namespace(hrObj.Namespace) {
			// 	//check reference grant
			// }
		}
		// Check gateway present or not
		_, err := akogatewayapilib.AKOControlConfig().GatewayApiInformers().GatewayInformer.Lister().Gateways(ns).Get(string(parentRef.Name))
		if err != nil {
			// does not exist or any other error. do not use it
			if errors.IsNotFound(err) {
				utils.AviLog.Errorf("key: %s, msg: Gateway %s/%s does not exist.", key, ns, parentRef.Name)
				continue
			}
			utils.AviLog.Errorf("key: %s, msg: Error in fetching gateway details %s/%s. Error: %v", key, ns, parentRef.Name, err.Error())
			continue
		}
<<<<<<< HEAD
		parentRefGatewayMappings(parentRef, parentNameToHostnameMap, gatewayToListenersMap, &gwNsNameList, hrObj, namespace, key)
=======
		gwNsName := ns + "/" + string(parentRef.Name)
		listeners := akogatewayapiobjects.GatewayApiLister().GetGatewayToListeners(gwNsName)
		for _, listener := range listeners {
			//check if namespace is allowed
			// TODO: akshay: add selector condition here.
			if (len(listener.AllowedRouteTypes) == 0 || utils.HasElem(listener.AllowedRouteTypes, httpGroupKind)) &&
				(listener.AllowedRouteNs == akogatewayapilib.AllowedRoutesNamespaceFromAll || listener.AllowedRouteNs == hrObj.Namespace) {
				//if provided, check if section name and port matches
				if (parentRef.SectionName == nil || string(*parentRef.SectionName) == listener.Name) &&
					(parentRef.Port == nil || int32(*parentRef.Port) == listener.Port) {

					gwListenerNsName := gwNsName + "/" + listener.Name
					listenerHostname := akogatewayapiobjects.GatewayApiLister().GetGatewayListenerToHostname(gwListenerNsName)

					hostnameMatched := false
					for _, routeHostname := range hrObj.Spec.Hostnames {
						// When Gateway hostname is empty, then just check validity of hostname and append it.
						// When hostname in HTTProute has wildcard
						// When there is exact match
						if listenerHostname == "" || utils.CheckSubdomainOverlapping(string(routeHostname), listenerHostname) {
							if akogatewayapilib.VerifyHostnameSubdomainMatch(string(routeHostname)) {
								hostnameIntersection = append(hostnameIntersection, string(routeHostname))
								hostnameMatched = true
							}
						}
					}
					// If no hostname in HTTPRoute and listener hostname is not empty, include listener hostname
					// into list of mapped hostname between httproute and gateway (empty hostname at route and gateway)
					if len(hrObj.Spec.Hostnames) == 0 && (listenerHostname != "" && listenerHostname != "*") {
						hostnameIntersection = append(hostnameIntersection, string(listenerHostname))
					}

					if (hostnameMatched && !utils.HasElem(gatewayListenerList, listener)) || (len(hrObj.Spec.Hostnames) == 0 && (listenerHostname != "" && listenerHostname != "*")) {
						gatewayListenerList = append(gatewayListenerList, listener)
					}
				}
			}
		}

		if len(gatewayListenerList) > 0 {
			if !utils.HasElem(gatewayList, gwNsName) {
				gatewayList = append(gatewayList, gwNsName)
			}
			for _, gwListener := range gatewayListenerList {
				if !utils.HasElem(listenerList, gwListener) {
					listenerList = append(listenerList, gwListener)
				}
			}
		}
		uniqueHosts := sets.NewString(hostnameIntersection...)
		gwRouteNsName := fmt.Sprintf("%s/%s", gwNsName, routeTypeNsName)
		akogatewayapiobjects.GatewayApiLister().UpdateGatewayRouteToHostname(gwRouteNsName, uniqueHosts.List())
		utils.AviLog.Infof("key: %s, msg: Hosts mapped to GatewayRoute [%s] are [%v]", key, gwRouteNsName, uniqueHosts.List())
		akogatewayapiobjects.GatewayApiLister().UpdateGatewayRouteMappings(gwNsName, routeTypeNsName)
		utils.AviLog.Infof("key: %s, msg: Routes mapped to Gateway [%v] are : [%v]", key, gwNsName, routeTypeNsName)
		if !utils.HasElem(gwNsNameList, gwNsName) {
			gwNsNameList = append(gwNsNameList, gwNsName)
		}
		parentNameToHostnameMap[string(parentRef.Name)] = hostnameIntersection
>>>>>>> a239242f
		statusIndex += 1
	}
	utils.AviLog.Debugf("key: %s, msg: Gateways retrieved %s", key, gwNsNameList)
	return gwNsNameList, true
}

func HTTPRouteChanges(namespace, name, key string) ([]string, bool) {
	routeTypeNsName := lib.HTTPRoute + "/" + namespace + "/" + name
	hrObj, err := akogatewayapilib.AKOControlConfig().GatewayApiInformers().HTTPRouteInformer.Lister().HTTPRoutes(namespace).Get(name)
	if err != nil {
		if !errors.IsNotFound(err) {
			utils.AviLog.Errorf("key: %s, msg: got error while getting httproute: %v", key, err)
			return []string{}, false
		}
		// httproute must be deleted so remove mappings

		//delete route to service must also update gateway to service (through route)
		akogatewayapiobjects.GatewayApiLister().DeleteRouteFromStore(routeTypeNsName, key)
		return []string{routeTypeNsName}, true
	}

	var gwNsNameList []string
	for _, parentRef := range hrObj.Spec.ParentRefs {
		ns := namespace
		if parentRef.Namespace != nil {
			ns = string(*parentRef.Namespace)
		}
		gwNsName := ns + "/" + string(parentRef.Name)
		gwNsNameList = append(gwNsNameList, gwNsName)
	}

	var svcNsNameList []string
	for _, rule := range hrObj.Spec.Rules {
		for _, backendRef := range rule.BackendRefs {
			ns := namespace
			if backendRef.Namespace != nil {
				ns = string(*backendRef.Namespace)
			}
			svcNsName := ns + "/" + string(backendRef.Name)
			svcNsNameList = append(svcNsNameList, svcNsName)
		}
	}

	// deletes the services, which are removed, from the gateway <-> service and route <-> service mappings
	found, oldSvcs := akogatewayapiobjects.GatewayApiLister().GetRouteToService(routeTypeNsName)
	if found {
		for _, svcNsName := range oldSvcs {
			if !utils.HasElem(svcNsNameList, svcNsName) {
				akogatewayapiobjects.GatewayApiLister().DeleteRouteToServiceMappings(routeTypeNsName, svcNsName, key)
			}
		}
	}

	found, oldGateways := akogatewayapiobjects.GatewayApiLister().GetRouteToGateway(routeTypeNsName)
	if found {
		for _, gwNsName := range oldGateways {
			if !utils.HasElem(gwNsNameList, gwNsName) {
				akogatewayapiobjects.GatewayApiLister().DeleteRouteToGatewayMappings(routeTypeNsName, gwNsName)
			}
		}
	}

	// updates route <-> service mappings with new services
	for _, svcNsName := range svcNsNameList {
		akogatewayapiobjects.GatewayApiLister().UpdateRouteServiceMappings(routeTypeNsName, svcNsName, key)
	}

	// updates gateway <-> service mappings with new services
	for _, gwNsName := range gwNsNameList {
		for _, svcNsName := range svcNsNameList {
			akogatewayapiobjects.GatewayApiLister().UpdateGatewayServiceMappings(gwNsName, svcNsName)
		}
	}

	for _, gwNsName := range oldGateways {
		if utils.HasElem(gwNsNameList, gwNsName) {
			continue
		}
		for _, svcNsName := range oldSvcs {
			if utils.HasElem(svcNsNameList, svcNsName) {
				continue
			}
			akogatewayapiobjects.GatewayApiLister().DeleteGatewayServiceMappings(gwNsName, svcNsName)
		}
	}

	utils.AviLog.Debugf("key: %s, msg: HTTPRoutes retrieved %s", key, []string{routeTypeNsName})
	return []string{routeTypeNsName}, true
}

func ServiceToGateways(namespace, name, key string) ([]string, bool) {
	svcNsName := namespace + "/" + name
	found, gwNsNameList := akogatewayapiobjects.GatewayApiLister().GetServiceToGateway(svcNsName)
	if !found {
		return []string{}, true
	}
	utils.AviLog.Debugf("key: %s, msg: Gateways retrieved %s", key, gwNsNameList)
	return gwNsNameList, found
}

func ServiceToRoutes(namespace, name, key string) ([]string, bool) {
	svcNsName := namespace + "/" + name
	found, routeTypeNsNameList := akogatewayapiobjects.GatewayApiLister().GetServiceToRoute(svcNsName)
	if !found {
		return []string{}, true
	}
	utils.AviLog.Debugf("key: %s, msg: Routes retrieved %s", key, routeTypeNsNameList)
	if lib.AutoAnnotateNPLSvc() {
		service, err := utils.GetInformers().ServiceInformer.Lister().Services(namespace).Get(name)
		if err != nil || service.Spec.Type == corev1.ServiceTypeNodePort {
			statusOption := status.StatusOptions{
				ObjType:   lib.NPLService,
				Op:        lib.DeleteStatus,
				ObjName:   name,
				Namespace: namespace,
				Key:       key,
			}
			status.PublishToStatusQueue(name, statusOption)
		} else if !status.CheckNPLSvcAnnotation(key, namespace, name) {
			statusOption := status.StatusOptions{
				ObjType:   lib.NPLService,
				Op:        lib.UpdateStatus,
				ObjName:   name,
				Namespace: namespace,
				Key:       key,
			}
			status.PublishToStatusQueue(name, statusOption)
		}
	}
	return routeTypeNsNameList, found
}

func EndpointToGateways(namespace, name, key string) ([]string, bool) {
	return ServiceToGateways(namespace, name, key)
}

func EndpointToRoutes(namespace, name, key string) ([]string, bool) {
	return ServiceToRoutes(namespace, name, key)
}

func SecretToGateways(namespace, name, key string) ([]string, bool) {
	secretNsName := namespace + "/" + name
	found, gwNsNameList := akogatewayapiobjects.GatewayApiLister().GetSecretToGateway(secretNsName)
	if !found {
		return []string{}, true
	}
	utils.AviLog.Debugf("key: %s, msg: Gateways retrieved %s", key, gwNsNameList)
	return gwNsNameList, found
}

func PodToGateway(namespace, name, key string) ([]string, bool) {
	podNsName := namespace + "/" + name
	pod, err := utils.GetInformers().PodInformer.Lister().Pods(namespace).Get(name)

	if err != nil {
		if !errors.IsNotFound(err) {
			utils.AviLog.Infof("key: %s, got error while getting pod: %v", key, err)
			return []string{}, false
		}
		utils.AviLog.Debugf("key: %s, msg: Pod not found, mappings will be deleted ", key)
		servicesList := akogatewayapiobjects.GatewayApiLister().GetPodsToService(podNsName)
		gatewayList := []string{}
		for _, svcNsName := range servicesList {
			found, gwNsNameList := akogatewayapiobjects.GatewayApiLister().GetServiceToGateway(svcNsName)
			if found {
				for _, gwNsName := range gwNsNameList {
					if !utils.HasElem(gatewayList, gwNsName) {
						gatewayList = append(gatewayList, gwNsName)
					}
				}

			}
		}
		return gatewayList, true
	}
	ann := pod.GetAnnotations()
	var annotations []lib.NPLAnnotation
	if err := json.Unmarshal([]byte(ann[lib.NPLPodAnnotation]), &annotations); err != nil {
		utils.AviLog.Warnf("key: %s, got error while unmarshaling NPL annotations: %v", key, err)
	}
	objects.SharedNPLLister().Save(podNsName, annotations)

	servicesList, _ := lib.GetServicesForPod(pod)
	oldServicesList := akogatewayapiobjects.GatewayApiLister().GetPodsToService(podNsName)
	for _, svc := range oldServicesList {
		if !utils.HasElem(servicesList, svc) {
			servicesList = append(servicesList, svc)
		}
	}

	utils.AviLog.Infof("key: %s, msg: NPL Services retrieved: %s", key, servicesList)
	gatewayList := []string{}
	for _, svcNsName := range servicesList {
		found, gwNsNameList := akogatewayapiobjects.GatewayApiLister().GetServiceToGateway(svcNsName)
		if found {
			for _, gwNsName := range gwNsNameList {
				if !utils.HasElem(gatewayList, gwNsName) {
					gatewayList = append(gatewayList, gwNsName)
				}
			}
		}
	}
	return gatewayList, true

}
func PodToHTTPRoute(namespace, name, key string) ([]string, bool) {
	podNsName := namespace + "/" + name
	pod, err := utils.GetInformers().PodInformer.Lister().Pods(namespace).Get(name)
	if err != nil {
		if !errors.IsNotFound(err) {
			utils.AviLog.Infof("key: %s, got error while getting pod: %v", key, err)
			return []string{}, false
		}
		utils.AviLog.Infof("key: %s, msg: Pod not found, deleting mappings", key)

		servicesList := akogatewayapiobjects.GatewayApiLister().GetPodsToService(podNsName)
		akogatewayapiobjects.GatewayApiLister().DeletePodsToService(podNsName)
		objects.SharedNPLLister().Delete(podNsName)
		routeList := []string{}
		for _, serviceNsName := range servicesList {
			found, routeNsNameList := akogatewayapiobjects.GatewayApiLister().GetServiceToRoute(serviceNsName)
			if found {
				for _, routeNsName := range routeNsNameList {
					if !utils.HasElem(routeList, routeNsName) {
						routeList = append(routeList, routeNsName)
					}
				}
			}
		}
		return routeList, true
	}

	servicesList, _ := lib.GetServicesForPod(pod)
	oldServicesList := akogatewayapiobjects.GatewayApiLister().GetPodsToService(podNsName)
	akogatewayapiobjects.GatewayApiLister().UpdatePodsToService(podNsName, servicesList)
	for _, svc := range oldServicesList {
		if !utils.HasElem(servicesList, svc) {
			servicesList = append(servicesList, svc)
		}
	}
	routeList := []string{}
	for _, serviceNsName := range servicesList {
		found, routeNsNameList := akogatewayapiobjects.GatewayApiLister().GetServiceToRoute(serviceNsName)
		if found {
			for _, routeNsName := range routeNsNameList {
				if !utils.HasElem(routeList, routeNsName) {
					routeList = append(routeList, routeNsName)
				}
			}
		}
	}
	return routeList, true
}
func NoOperation(namespace, name, key string) ([]string, bool) {
	// No-op
	return []string{}, true
}

func parentRefGatewayMappings(parentRef gatewayv1.ParentReference,
	parentNameToHostnameMap map[string][]string,
	gatewayToListenersMap map[string][]akogatewayapiobjects.GatewayListenerStore,
	gwNsNameList *[]string,
	hrObj *gatewayv1.HTTPRoute,
	namespace, key string) {
	routeTypeNsName := lib.HTTPRoute + "/" + hrObj.Namespace + "/" + hrObj.Name
	httpGroupKind := akogatewayapiobjects.GatewayRouteKind{Group: akogatewayapilib.GatewayGroup, Kind: lib.HTTPRoute}
	hostnameIntersection, _ := parentNameToHostnameMap[string(parentRef.Name)]
	ns := namespace
	if parentRef.Namespace != nil {
		ns = string(*parentRef.Namespace)
		// if *parentRef.Namespace != gatewayv1beta1.Namespace(hrObj.Namespace) {
		// 	//check reference grant
		// }
	}

	var gatewayListenerList []akogatewayapiobjects.GatewayListenerStore
	gwNsName := ns + "/" + string(parentRef.Name)
	listeners := akogatewayapiobjects.GatewayApiLister().GetGatewayToListeners(gwNsName)
	for _, listener := range listeners {
		//check if namespace is allowed
		// TODO: akshay: add selector condition here.
		if (len(listener.AllowedRouteTypes) == 0 || utils.HasElem(listener.AllowedRouteTypes, httpGroupKind)) &&
			(listener.AllowedRouteNs == akogatewayapilib.AllowedRoutesNamespaceFromAll || listener.AllowedRouteNs == hrObj.Namespace) {
			//if provided, check if section name and port matches
			if (parentRef.SectionName == nil || string(*parentRef.SectionName) == listener.Name) &&
				(parentRef.Port == nil || int32(*parentRef.Port) == listener.Port) {

				gwListenerNsName := gwNsName + "/" + listener.Name
				listenerHostname := akogatewayapiobjects.GatewayApiLister().GetGatewayListenerToHostname(gwListenerNsName)

				hostnameMatched := false
				for _, routeHostname := range hrObj.Spec.Hostnames {
					// When Gateway hostname is empty, then just check validity of hostname and append it.
					// When hostname in HTTProute has wildcard
					// When there is exact match
					if listenerHostname == "" || utils.CheckSubdomainOverlapping(string(routeHostname), listenerHostname) {
						if akogatewayapilib.VerifyHostnameSubdomainMatch(string(routeHostname)) {
							hostnameIntersection = append(hostnameIntersection, string(routeHostname))
							hostnameMatched = true
						}
					}
				}
				// If no hostname in HTTPRoute and listener hostname is not empty, include listener hostname
				// into list of mapped hostname between httproute and gateway (empty hostname at route and gateway)
				if len(hrObj.Spec.Hostnames) == 0 && (listenerHostname != "" && listenerHostname != "*") {
					hostnameIntersection = append(hostnameIntersection, string(listenerHostname))
				}

				if (hostnameMatched && !utils.HasElem(gatewayListenerList, listener)) || (len(hrObj.Spec.Hostnames) == 0 && (listenerHostname != "" && listenerHostname != "*")) {
					gatewayListenerList = append(gatewayListenerList, listener)
				}
			}
		}
	}

	if len(gatewayListenerList) > 0 {
		gatewayToListenersMapList, _ := gatewayToListenersMap[gwNsName]
		for _, gwListener := range gatewayListenerList {
			if !utils.HasElem(gatewayToListenersMapList, gwListener) {
				gatewayToListenersMapList = append(gatewayToListenersMapList, gwListener)
			}
		}
		gatewayToListenersMap[gwNsName] = gatewayToListenersMapList
	}
	uniqueHosts := sets.NewString(hostnameIntersection...)
	gwRouteNsName := fmt.Sprintf("%s/%s", gwNsName, routeTypeNsName)
	akogatewayapiobjects.GatewayApiLister().UpdateGatewayRouteToHostname(gwRouteNsName, uniqueHosts.List())
	akogatewayapiobjects.GatewayApiLister().UpdateGatewayRouteMappings(gwNsName, routeTypeNsName)
	akogatewayapiobjects.GatewayApiLister().UpdateRouteToGatewayListenerMappings(gatewayToListenersMap[gwNsName], routeTypeNsName, gwNsName)
	if !utils.HasElem(gwNsNameList, gwNsName) {
		*gwNsNameList = append(*gwNsNameList, gwNsName)
	}
	parentNameToHostnameMap[string(parentRef.Name)] = hostnameIntersection
}

func validateReferredHTTPRoute(key, name, namespace string, allowedRoutesAll bool) ([]string, error) {
	ns := namespace
	if allowedRoutesAll {
		ns = metav1.NamespaceAll
	}
	hrObjs, err := akogatewayapilib.AKOControlConfig().GatewayApiInformers().HTTPRouteInformer.Lister().HTTPRoutes(ns).List(labels.Set(nil).AsSelector())
	if err != nil {
		return nil, err
	}
	httpRoutes := make([]*gatewayv1.HTTPRoute, 0)
	for _, httpRoute := range hrObjs {
		httpRouteStatus := httpRoute.Status.DeepCopy()
		httpRouteStatus.Parents = make([]gatewayv1.RouteParentStatus, 0, len(httpRoute.Spec.ParentRefs))
		routeTypeNsName := lib.HTTPRoute + "/" + httpRoute.Namespace + "/" + httpRoute.Name
		httpRouteStatusInCache := akogatewayapiobjects.GatewayApiLister().GetRouteToRouteStatusMapping(routeTypeNsName)
		if httpRouteStatusInCache == nil {
			continue
		}
		parentRefIndexInHttpRouteStatus := 0
		indexInCache := 0
		appendRoute := false
		for parentRefIndexFromSpec, parentRef := range httpRoute.Spec.ParentRefs {
			matchNamespace := httpRoute.Namespace
			if parentRef.Namespace != nil {
				matchNamespace = string(*parentRef.Namespace)
			}
			if (parentRef.Name == gatewayv1.ObjectName(name)) && (matchNamespace == namespace) {
				err := validateParentReference(key, httpRoute, httpRouteStatus, parentRefIndexFromSpec, &parentRefIndexInHttpRouteStatus, &indexInCache)
				if err != nil {
					parentRefName := parentRef.Name
					utils.AviLog.Warnf("key: %s, msg: Parent Reference %s of HTTPRoute object %s is not valid, err: %v", key, parentRefName, httpRoute.Name, err)
				} else {
					appendRoute = true
				}
			} else {
				gwName := parentRef.Name
				namespace := httpRoute.Namespace
				if parentRef.Namespace != nil {
					namespace = string(*parentRef.Namespace)
				}
				gateway, err := akogatewayapilib.AKOControlConfig().GatewayApiInformers().GatewayInformer.Lister().Gateways(namespace).Get(string(gwName))
				if err != nil {
					utils.AviLog.Errorf("key: %s, msg: unable to get the gateway object %s . err: %s", key, gwName, err)
					continue
				}
				gwClass := string(gateway.Spec.GatewayClassName)
				_, isAKOCtrl := akogatewayapiobjects.GatewayApiLister().IsGatewayClassControllerAKO(gwClass)
				if !isAKOCtrl {
					utils.AviLog.Warnf("key: %s, msg: controller for the parent reference %s of HTTPRoute object %s is not ako", key, name, httpRoute.Name)
				} else {
					httpRouteStatus.Parents = append(httpRouteStatus.Parents, httpRouteStatusInCache.Parents[indexInCache])
				}
			}
		}
		akogatewayapistatus.Record(key, httpRoute, &status.Status{HTTPRouteStatus: httpRouteStatus})
		if appendRoute {
			httpRoutes = append(httpRoutes, httpRoute)
		}
	}
	sort.Slice(httpRoutes, func(i, j int) bool {
		if httpRoutes[i].GetCreationTimestamp().Unix() == httpRoutes[j].GetCreationTimestamp().Unix() {
			return httpRoutes[i].Namespace+"/"+httpRoutes[i].Name < httpRoutes[j].Namespace+"/"+httpRoutes[j].Name
		}
		return httpRoutes[i].GetCreationTimestamp().Unix() < httpRoutes[j].GetCreationTimestamp().Unix()
	})
	var routes []string
	for _, httpRoute := range httpRoutes {
		httpRouteToGatewayOperation(httpRoute, key, name, namespace)
		routeTypeNsName := lib.HTTPRoute + "/" + httpRoute.Namespace + "/" + httpRoute.Name
		routes = append(routes, routeTypeNsName)
	}
	return routes, nil
}

func httpRouteToGatewayOperation(hrObj *gatewayv1.HTTPRoute, key, gwName, gwNamespace string) {
	routeTypeNsName := lib.HTTPRoute + "/" + hrObj.Namespace + "/" + hrObj.Name
	var gwNsNameList []string
	parentNameToHostnameMap := make(map[string][]string)
	gatewayToListenersMap := make(map[string][]akogatewayapiobjects.GatewayListenerStore)
	statusIndex := 0
	httpRouteStatus := akogatewayapiobjects.GatewayApiLister().GetRouteToRouteStatusMapping(routeTypeNsName)
	for _, parentRef := range hrObj.Spec.ParentRefs {
		if statusIndex >= len(httpRouteStatus.Parents) {
			break
		}
		if httpRouteStatus.Parents[statusIndex].ParentRef.Name != parentRef.Name {
			continue
		}
		if httpRouteStatus.Parents[statusIndex].Conditions[0].Type == string(gatewayv1.RouteConditionAccepted) && httpRouteStatus.Parents[statusIndex].Conditions[0].Status == metav1.ConditionFalse {
			statusIndex += 1
			continue
		}
		if string(parentRef.Name) != gwName {
			statusIndex += 1
			continue
		}
		if parentRef.Namespace != nil && string(*parentRef.Namespace) != gwNamespace {
			statusIndex += 1
			continue
		}
		parentRefGatewayMappings(parentRef, parentNameToHostnameMap, gatewayToListenersMap, &gwNsNameList, hrObj, gwNamespace, key)
		statusIndex += 1
	}
	utils.AviLog.Debugf("key: %s, msg: Gateways retrieved %s", key, gwNsNameList)
}<|MERGE_RESOLUTION|>--- conflicted
+++ resolved
@@ -210,7 +210,6 @@
 }
 
 func GatewayToRoutes(namespace, name, key string) ([]string, bool) {
-<<<<<<< HEAD
 	gatewayObj, err := akogatewayapilib.AKOControlConfig().GatewayApiInformers().GatewayInformer.Lister().Gateways(namespace).Get(string(name))
 	if err != nil {
 		// does not exist or any other error. do not use it
@@ -229,13 +228,6 @@
 				break
 			}
 		}
-=======
-	gwNsName := namespace + "/" + name
-	found, routeTypeNsNameList := akogatewayapiobjects.GatewayApiLister().GetGatewayToRoute(gwNsName)
-	if !found {
-		utils.AviLog.Debugf("key: %s, msg: No route objects mapped to %s/%s gateway", key, namespace, name)
-		return []string{}, true
->>>>>>> a239242f
 	}
 	routeTypeNsNameList, _ := validateReferredHTTPRoute(key, name, namespace, allowedRoutes)
 	return routeTypeNsNameList, true
@@ -320,69 +312,7 @@
 			utils.AviLog.Errorf("key: %s, msg: Error in fetching gateway details %s/%s. Error: %v", key, ns, parentRef.Name, err.Error())
 			continue
 		}
-<<<<<<< HEAD
 		parentRefGatewayMappings(parentRef, parentNameToHostnameMap, gatewayToListenersMap, &gwNsNameList, hrObj, namespace, key)
-=======
-		gwNsName := ns + "/" + string(parentRef.Name)
-		listeners := akogatewayapiobjects.GatewayApiLister().GetGatewayToListeners(gwNsName)
-		for _, listener := range listeners {
-			//check if namespace is allowed
-			// TODO: akshay: add selector condition here.
-			if (len(listener.AllowedRouteTypes) == 0 || utils.HasElem(listener.AllowedRouteTypes, httpGroupKind)) &&
-				(listener.AllowedRouteNs == akogatewayapilib.AllowedRoutesNamespaceFromAll || listener.AllowedRouteNs == hrObj.Namespace) {
-				//if provided, check if section name and port matches
-				if (parentRef.SectionName == nil || string(*parentRef.SectionName) == listener.Name) &&
-					(parentRef.Port == nil || int32(*parentRef.Port) == listener.Port) {
-
-					gwListenerNsName := gwNsName + "/" + listener.Name
-					listenerHostname := akogatewayapiobjects.GatewayApiLister().GetGatewayListenerToHostname(gwListenerNsName)
-
-					hostnameMatched := false
-					for _, routeHostname := range hrObj.Spec.Hostnames {
-						// When Gateway hostname is empty, then just check validity of hostname and append it.
-						// When hostname in HTTProute has wildcard
-						// When there is exact match
-						if listenerHostname == "" || utils.CheckSubdomainOverlapping(string(routeHostname), listenerHostname) {
-							if akogatewayapilib.VerifyHostnameSubdomainMatch(string(routeHostname)) {
-								hostnameIntersection = append(hostnameIntersection, string(routeHostname))
-								hostnameMatched = true
-							}
-						}
-					}
-					// If no hostname in HTTPRoute and listener hostname is not empty, include listener hostname
-					// into list of mapped hostname between httproute and gateway (empty hostname at route and gateway)
-					if len(hrObj.Spec.Hostnames) == 0 && (listenerHostname != "" && listenerHostname != "*") {
-						hostnameIntersection = append(hostnameIntersection, string(listenerHostname))
-					}
-
-					if (hostnameMatched && !utils.HasElem(gatewayListenerList, listener)) || (len(hrObj.Spec.Hostnames) == 0 && (listenerHostname != "" && listenerHostname != "*")) {
-						gatewayListenerList = append(gatewayListenerList, listener)
-					}
-				}
-			}
-		}
-
-		if len(gatewayListenerList) > 0 {
-			if !utils.HasElem(gatewayList, gwNsName) {
-				gatewayList = append(gatewayList, gwNsName)
-			}
-			for _, gwListener := range gatewayListenerList {
-				if !utils.HasElem(listenerList, gwListener) {
-					listenerList = append(listenerList, gwListener)
-				}
-			}
-		}
-		uniqueHosts := sets.NewString(hostnameIntersection...)
-		gwRouteNsName := fmt.Sprintf("%s/%s", gwNsName, routeTypeNsName)
-		akogatewayapiobjects.GatewayApiLister().UpdateGatewayRouteToHostname(gwRouteNsName, uniqueHosts.List())
-		utils.AviLog.Infof("key: %s, msg: Hosts mapped to GatewayRoute [%s] are [%v]", key, gwRouteNsName, uniqueHosts.List())
-		akogatewayapiobjects.GatewayApiLister().UpdateGatewayRouteMappings(gwNsName, routeTypeNsName)
-		utils.AviLog.Infof("key: %s, msg: Routes mapped to Gateway [%v] are : [%v]", key, gwNsName, routeTypeNsName)
-		if !utils.HasElem(gwNsNameList, gwNsName) {
-			gwNsNameList = append(gwNsNameList, gwNsName)
-		}
-		parentNameToHostnameMap[string(parentRef.Name)] = hostnameIntersection
->>>>>>> a239242f
 		statusIndex += 1
 	}
 	utils.AviLog.Debugf("key: %s, msg: Gateways retrieved %s", key, gwNsNameList)
@@ -710,7 +640,9 @@
 	uniqueHosts := sets.NewString(hostnameIntersection...)
 	gwRouteNsName := fmt.Sprintf("%s/%s", gwNsName, routeTypeNsName)
 	akogatewayapiobjects.GatewayApiLister().UpdateGatewayRouteToHostname(gwRouteNsName, uniqueHosts.List())
+	utils.AviLog.Infof("key: %s, msg: Hosts mapped to GatewayRoute [%s] are [%v]", key, gwRouteNsName, uniqueHosts.List())
 	akogatewayapiobjects.GatewayApiLister().UpdateGatewayRouteMappings(gwNsName, routeTypeNsName)
+	utils.AviLog.Infof("key: %s, msg: Routes mapped to Gateway [%v] are : [%v]", key, gwNsName, routeTypeNsName)
 	akogatewayapiobjects.GatewayApiLister().UpdateRouteToGatewayListenerMappings(gatewayToListenersMap[gwNsName], routeTypeNsName, gwNsName)
 	if !utils.HasElem(gwNsNameList, gwNsName) {
 		*gwNsNameList = append(*gwNsNameList, gwNsName)
