/*
 * Copyright © 2025 Broadcom Inc. and/or its subsidiaries. All Rights Reserved.
 * All Rights Reserved.
* Licensed under the Apache License, Version 2.0 (the "License");
* you may not use this file except in compliance with the License.
* You may obtain a copy of the License at
*   http://www.apache.org/licenses/LICENSE-2.0
* Unless required by applicable law or agreed to in writing, software
* distributed under the License is distributed on an "AS IS" BASIS,
* WITHOUT WARRANTIES OR CONDITIONS OF ANY KIND, either express or implied.
* See the License for the specific language governing permissions and
* limitations under the License.
*/

package objects

import (
	"fmt"

	"sync"

	gatewayv1 "sigs.k8s.io/gateway-api/apis/v1"

	"github.com/vmware/load-balancer-and-ingress-services-for-kubernetes/internal/lib"
	"github.com/vmware/load-balancer-and-ingress-services-for-kubernetes/internal/objects"
	"github.com/vmware/load-balancer-and-ingress-services-for-kubernetes/internal/status"
	"github.com/vmware/load-balancer-and-ingress-services-for-kubernetes/pkg/utils"
)

var gwLister *GWLister
var gwonce sync.Once

func GatewayApiLister() *GWLister {
	gwonce.Do(func() {
		gwLister = &GWLister{
			gatewayClassStore:                     objects.NewObjectMapStore(),
			gatewayToGatewayClassStore:            objects.NewObjectMapStore(),
			gatewayClassToGatewayStore:            objects.NewObjectMapStore(),
			gatewayToListenerStore:                objects.NewObjectMapStore(),
			routeToGateway:                        objects.NewObjectMapStore(),
			routeToGatewayListener:                objects.NewObjectMapStore(),
			gatewayToRoute:                        objects.NewObjectMapStore(),
			serviceToGateway:                      objects.NewObjectMapStore(),
			gatewayToService:                      objects.NewObjectMapStore(),
			serviceToRoute:                        objects.NewObjectMapStore(),
			routeToService:                        objects.NewObjectMapStore(),
			secretToGateway:                       objects.NewObjectMapStore(),
			gatewayToSecret:                       objects.NewObjectMapStore(),
			routeToChildVS:                        objects.NewObjectMapStore(),
			gatewayToHostnameStore:                objects.NewObjectMapStore(),
			gatewayListenerToHostnameStore:        objects.NewObjectMapStore(),
			gatewayRouteToHostnameStore:           objects.NewObjectMapStore(),
			gatewayRouteToHTTPSPGPoolStore:        objects.NewObjectMapStore(),
			podToServiceStore:                     objects.NewObjectMapStore(),
			gatewayToStatus:                       objects.NewObjectMapStore(),
			routeToStatus:                         objects.NewObjectMapStore(),
			l7RuleToHTTPRouteCache:                objects.NewObjectMapStore(),
			httpRouteToL7RuleCache:                objects.NewObjectMapStore(),
<<<<<<< HEAD
=======
			gatewayToInfraSetting:                 objects.NewObjectMapStore(),
>>>>>>> 6969e0a3
			healthMonitorToHTTPRouteCache:         objects.NewObjectMapStore(),
			httpRouteToHealthMonitorCache:         objects.NewObjectMapStore(),
			routeBackendExtensionToHTTPRouteCache: objects.NewObjectMapStore(),
			httpRouteToRouteBackendExtensionCache: objects.NewObjectMapStore(),
			appProfileToHTTPRouteCache:            objects.NewObjectMapStore(),
			httpRouteToAppProfileCache:            objects.NewObjectMapStore(),
		}
	})
	return gwLister
}

type GWLister struct {
	gwLock sync.RWMutex

	//Gateways with AKO as controller
	gatewayClassStore *objects.ObjectMapStore

	//Namespace/Gateway -> GatewayClass
	gatewayToGatewayClassStore *objects.ObjectMapStore

	//GatewayClass -> [ns1/gateway1, ns2/gateway2, ...]
	gatewayClassToGatewayStore *objects.ObjectMapStore

	//Namespace/Gateway -> [listener1, listener2, ...]
	gatewayToListenerStore *objects.ObjectMapStore

	// routeType/routeNs/routeName -> [namespace/gateway, ...]
	routeToGateway *objects.ObjectMapStore

	// routeType/routeNs/routeName -> [namespace/gatewayName -> [GatewayListenerStore, ...], ...]
	routeToGatewayListener *objects.ObjectMapStore

	// namespace/gateway -> [routeType/routeNs/routeName, ...]
	gatewayToRoute *objects.ObjectMapStore

	// serviceNs/serviceName -> [namespace/gateway, ...]
	serviceToGateway *objects.ObjectMapStore

	// namespace/gateway -> [serviceNs/serviceName, ...]
	gatewayToService *objects.ObjectMapStore

	// serviceNs/serviceName -> [routeType/routeNs/routeName, ...]
	serviceToRoute *objects.ObjectMapStore

	// routeType/routeNs/routeName -> [serviceNs/serviceName, ...]
	routeToService *objects.ObjectMapStore

	// secretNs/secretName -> [namespace/gateway, ...]
	secretToGateway *objects.ObjectMapStore

	// namespace/gateway -> [secretNs/secretName, ...]
	gatewayToSecret *objects.ObjectMapStore

	// routeType/routeNs/routeName -> [childvs, ...]
	routeToChildVS *objects.ObjectMapStore

	//check overlap across gateways
	gatewayToHostnameStore *objects.ObjectMapStore

	//namespace/gateway/listener -> hostname
	gatewayListenerToHostnameStore *objects.ObjectMapStore

	//FQDNs in parent VS
	//gatewayns/gatewayname -> [hostname, ...]
	gatewayRouteToHostnameStore *objects.ObjectMapStore

	// HTTPPS, PG, Pool in parent VS
	// gatewayns/gatewayname + routenamespace/routename --> [HTTPPS, PG, Pool]
	gatewayRouteToHTTPSPGPoolStore *objects.ObjectMapStore

	//Pods -> Service Mapping for NPL
	//podNs/podName -> [svcNs/svcName, ...]
	podToServiceStore *objects.ObjectMapStore

	// namespace/gateway -> gateway Status
	gatewayToStatus *objects.ObjectMapStore

	// routeType/routeNs/routeName -> route Status
	routeToStatus *objects.ObjectMapStore

	// L7Rule -> HTTPRoute
	l7RuleToHTTPRouteCache *objects.ObjectMapStore

	// HTTPRoute --> L7Rule
	httpRouteToL7RuleCache *objects.ObjectMapStore
<<<<<<< HEAD
=======
	// namespace/gateway -> infrasetting
	gatewayToInfraSetting *objects.ObjectMapStore
>>>>>>> 6969e0a3

	// HealthMonitor --> HTTPRoute
	healthMonitorToHTTPRouteCache *objects.ObjectMapStore

	// HTTPRoute --> HealthMonitor
	httpRouteToHealthMonitorCache *objects.ObjectMapStore

	// RouteBackendExtension -> HTTPRoute
	routeBackendExtensionToHTTPRouteCache *objects.ObjectMapStore

	// HTTPRoute --> RouteBackendExtension
	httpRouteToRouteBackendExtensionCache *objects.ObjectMapStore

	// ApplicationProfile --> HTTPRoute
	appProfileToHTTPRouteCache *objects.ObjectMapStore

	// HTTPRoute --> ApplicationProfile
	httpRouteToAppProfileCache *objects.ObjectMapStore
}

type GatewayRouteKind struct {
	Group string
	Kind  string
}

type GatewayListenerStore struct {
	Name              string
	Port              int32
	Protocol          string
	Gateway           string
	AllowedRouteNs    string
	AllowedRouteTypes []GatewayRouteKind
}

// This struct is used to store HTTPPS, PG, Pool associated with Parent VS (HTTPRoute that is mapped to parent VS)

type HTTPPSPGPool struct {
	HTTPPS    []string
	PoolGroup []string
	Pool      []string
}

func (g *GWLister) IsGatewayClassControllerAKO(gwClass string) (bool, bool) {
	g.gwLock.RLock()
	defer g.gwLock.RUnlock()

	found, isAkoCtrl := g.gatewayClassStore.Get(gwClass)
	if found {
		return true, isAkoCtrl.(bool)
	}
	return false, false
}

func (g *GWLister) UpdateGatewayClass(gwClass string, isAkoCtrl bool) {
	g.gwLock.Lock()
	defer g.gwLock.Unlock()

	found, _ := g.gatewayClassToGatewayStore.Get(gwClass)
	if !found {
		g.gatewayClassToGatewayStore.AddOrUpdate(gwClass, make([]string, 0))
	}
	g.gatewayClassStore.AddOrUpdate(gwClass, isAkoCtrl)
}

func (g *GWLister) DeleteGatewayClass(gwClass string) {
	g.gwLock.Lock()
	defer g.gwLock.Unlock()

	g.gatewayClassStore.Delete(gwClass)
}

func (g *GWLister) GetGatewayClassToGateway(gwClass string) []string {
	g.gwLock.RLock()
	defer g.gwLock.RUnlock()

	found, gatewayList := g.gatewayClassToGatewayStore.Get(gwClass)
	if !found {
		return make([]string, 0)
	}
	return gatewayList.([]string)
}

func (g *GWLister) UpdateGatewayToGatewayClass(gwNsName, gwClass string) {
	g.gwLock.Lock()
	defer g.gwLock.Unlock()

	//remove gateway from old class list
	if found, oldGwClass := g.gatewayToGatewayClassStore.Get(gwNsName); found {
		oldGwClassObj := oldGwClass.(string)
		if ok, gatewayList := g.gatewayClassToGatewayStore.Get(oldGwClassObj); ok {
			gatewayListObj := gatewayList.([]string)
			gatewayListObj = utils.Remove(gatewayListObj, gwNsName)
			if len(gatewayListObj) == 0 {
				g.gatewayClassToGatewayStore.Delete(oldGwClassObj)
			} else {
				g.gatewayClassToGatewayStore.AddOrUpdate(oldGwClassObj, gatewayListObj)
			}
		}
	}
	g.gatewayToGatewayClassStore.AddOrUpdate(gwNsName, gwClass)
	found, gatewayList := g.gatewayClassToGatewayStore.Get(gwClass)
	if !found {
		gatewayList = make([]string, 0)
	}
	gatewayListObj := gatewayList.([]string)
	if !utils.HasElem(gatewayListObj, gwNsName) {
		gatewayListObj = append(gatewayListObj, gwNsName)
		g.gatewayClassToGatewayStore.AddOrUpdate(gwClass, gatewayListObj)
	}
}

func (g *GWLister) UpdateGatewayToHostnames(gwNsName string, hostnames []string) {
	g.gwLock.Lock()
	defer g.gwLock.Unlock()

	g.gatewayToHostnameStore.AddOrUpdate(gwNsName, hostnames)
}

func (g *GWLister) UpdateGatewayToListener(gwNsName string, listeners []GatewayListenerStore) {
	g.gwLock.Lock()
	defer g.gwLock.Unlock()

	g.gatewayToListenerStore.AddOrUpdate(gwNsName, listeners)
}

func (g *GWLister) GetGatewayToListeners(gwNsName string) []GatewayListenerStore {
	g.gwLock.RLock()
	defer g.gwLock.RUnlock()

	_, listenerList := g.gatewayToListenerStore.Get(gwNsName)
	if listenerList != nil {
		return listenerList.([]GatewayListenerStore)
	}
	return nil
}

func (g *GWLister) UpdateGatewayToGatewayStatusMapping(gwName string, gwStatus *gatewayv1.GatewayStatus) {
	g.gwLock.Lock()
	defer g.gwLock.Unlock()
	g.gatewayToStatus.AddOrUpdate(gwName, gwStatus)
}

func (g *GWLister) DeleteGatewayToGatewayStatusMapping(gwName string) {
	g.gwLock.Lock()
	defer g.gwLock.Unlock()
	g.gatewayToStatus.Delete(gwName)
}

func (g *GWLister) GetGatewayToGatewayStatusMapping(gwName string) *gatewayv1.GatewayStatus {
	g.gwLock.RLock()
	defer g.gwLock.RUnlock()
	found, gatewayList := g.gatewayToStatus.Get(gwName)
	if !found {
		return nil
	}
	return gatewayList.(*gatewayv1.GatewayStatus)
}

func (g *GWLister) UpdateRouteToRouteStatusMapping(routeTypeNamespaceName string, routeStatus *gatewayv1.HTTPRouteStatus) {
	g.gwLock.Lock()
	defer g.gwLock.Unlock()
	g.routeToStatus.AddOrUpdate(routeTypeNamespaceName, routeStatus)
}

func (g *GWLister) DeleteRouteToRouteStatusMapping(routeTypeNamespaceName string) {
	g.gwLock.Lock()
	defer g.gwLock.Unlock()
	g.routeToStatus.Delete(routeTypeNamespaceName)
}

func (g *GWLister) GetRouteToRouteStatusMapping(routeTypeNamespaceName string) *gatewayv1.HTTPRouteStatus {
	g.gwLock.RLock()
	defer g.gwLock.RUnlock()
	found, routeList := g.routeToStatus.Get(routeTypeNamespaceName)
	if !found {
		return nil
	}
	return routeList.(*gatewayv1.HTTPRouteStatus)
}

//=====All route <-> gateway mappings go here.

func (g *GWLister) GetRouteToGateway(routeTypeNsName string) (bool, []string) {
	g.gwLock.RLock()
	defer g.gwLock.RUnlock()

	if found, obj := g.routeToGateway.Get(routeTypeNsName); found {
		return true, obj.([]string)
	}
	return false, []string{}
}

func (g *GWLister) GetRouteToGatewayListener(routeTypeNsName, gwNsName string) []GatewayListenerStore {
	g.gwLock.RLock()
	defer g.gwLock.RUnlock()

	if found, obj := g.routeToGatewayListener.Get(routeTypeNsName); found {
		routeToGatewayListenerObj := obj.(map[string][]GatewayListenerStore)
		if val, ok := routeToGatewayListenerObj[gwNsName]; ok {
			return val
		}
	}
	return []GatewayListenerStore{}
}

func (g *GWLister) GetGatewayToRoute(gwNsName string) (bool, []string) {
	g.gwLock.RLock()
	defer g.gwLock.RUnlock()

	if found, obj := g.gatewayToRoute.Get(gwNsName); found {
		return true, obj.([]string)
	}
	return false, []string{}
}

func (g *GWLister) UpdateGatewayRouteMappings(gwNsName string, routeTypeNsName string) {
	g.gwLock.Lock()
	defer g.gwLock.Unlock()

	// update route to gateway mapping
	if found, gwNsNameList := g.routeToGateway.Get(routeTypeNsName); found {
		gwNsNameListObj := gwNsNameList.([]string)
		if !utils.HasElem(gwNsNameListObj, gwNsName) {
			gwNsNameListObj = append(gwNsNameListObj, gwNsName)
			g.routeToGateway.AddOrUpdate(routeTypeNsName, gwNsNameListObj)
		}
	} else {
		g.routeToGateway.AddOrUpdate(routeTypeNsName, []string{gwNsName})
	}

	// update gateway to route mapping
	if found, routeTypeNsNameList := g.gatewayToRoute.Get(gwNsName); found {
		routeTypeNsNameListObj := routeTypeNsNameList.([]string)
		if !utils.HasElem(routeTypeNsNameListObj, routeTypeNsName) {
			routeTypeNsNameListObj = append(routeTypeNsNameListObj, routeTypeNsName)
			g.gatewayToRoute.AddOrUpdate(gwNsName, routeTypeNsNameListObj)
		}
	} else {
		g.gatewayToRoute.AddOrUpdate(gwNsName, []string{routeTypeNsName})
	}
}

func (g *GWLister) UpdateRouteToGatewayListenerMappings(gwListeners []GatewayListenerStore, routeTypeNsName, gwNsName string) {
	g.gwLock.Lock()
	defer g.gwLock.Unlock()
	var routeToGatewayListenerObj map[string][]GatewayListenerStore
	if found, obj := g.routeToGatewayListener.Get(routeTypeNsName); found {
		routeToGatewayListenerObj = obj.(map[string][]GatewayListenerStore)
	} else {
		routeToGatewayListenerObj = make(map[string][]GatewayListenerStore)
	}
	routeToGatewayListenerObj[gwNsName] = gwListeners
	g.routeToGatewayListener.AddOrUpdate(routeTypeNsName, routeToGatewayListenerObj)
}

//=====All gateway <-> service mappings go here.

func (g *GWLister) GetServiceToGateway(svcNsName string) (bool, []string) {
	g.gwLock.RLock()
	defer g.gwLock.RUnlock()

	if found, obj := g.serviceToGateway.Get(svcNsName); found {
		return true, obj.([]string)
	}
	return false, []string{}
}

func (g *GWLister) UpdateGatewayServiceMappings(gwNsName, svcNsName string) {
	g.gwLock.Lock()
	defer g.gwLock.Unlock()

	// update gateway to service mapping
	if found, svcNsNameList := g.gatewayToService.Get(gwNsName); found {
		svcNsNameListObj := svcNsNameList.([]string)
		if !utils.HasElem(svcNsNameListObj, svcNsName) {
			svcNsNameListObj = append(svcNsNameListObj, svcNsName)
			g.gatewayToService.AddOrUpdate(gwNsName, svcNsNameListObj)
		}
	} else {
		g.gatewayToService.AddOrUpdate(gwNsName, []string{svcNsName})
	}
	// update service to gateway mapping
	if found, gwNsNameList := g.serviceToGateway.Get(svcNsName); found {
		gwNsNameListObj := gwNsNameList.([]string)
		if !utils.HasElem(gwNsNameListObj, gwNsName) {
			gwNsNameListObj = append(gwNsNameListObj, gwNsName)
			g.serviceToGateway.AddOrUpdate(svcNsName, gwNsNameListObj)
		}
	} else {
		g.serviceToGateway.AddOrUpdate(svcNsName, []string{gwNsName})
	}
}

func (g *GWLister) DeleteGatewayServiceMappings(gwNsName string, svcNsName string) {
	g.gwLock.Lock()
	defer g.gwLock.Unlock()

	var gwRoutesObj []string
	found, gwRoutes := g.gatewayToRoute.Get(gwNsName)
	if found {
		gwRoutesObj = gwRoutes.([]string)
	}
	var svcRoutesObj []string
	found, svcRoutes := g.serviceToRoute.Get(svcNsName)
	if found {
		svcRoutesObj = svcRoutes.([]string)
	}
	matchCount := 0
	for _, gwRoute := range gwRoutesObj {
		if utils.HasElem(svcRoutesObj, gwRoute) {
			matchCount++
		}
	}
	if matchCount == 0 {
		// delete gateway to service mapping
		if found, svcNsNameList := g.gatewayToService.Get(gwNsName); found {
			svcNsNameListObj := svcNsNameList.([]string)
			svcNsNameListObj = utils.Remove(svcNsNameListObj, svcNsName)
			if len(svcNsNameListObj) == 0 {
				g.gatewayToService.Delete(gwNsName)
			} else {
				g.gatewayToService.AddOrUpdate(gwNsName, svcNsNameListObj)
			}
		}

		// delete service to gateway mapping
		if found, gwNsNameList := g.serviceToGateway.Get(svcNsName); found {
			gwNsNameListObj := gwNsNameList.([]string)
			gwNsNameListObj = utils.Remove(gwNsNameListObj, gwNsName)
			if len(gwNsNameListObj) == 0 {
				g.serviceToGateway.Delete(svcNsName)
			} else {
				g.serviceToGateway.AddOrUpdate(svcNsName, gwNsNameListObj)
			}
		}
	}
}

//=====All route <-> service mappings go here.

func (g *GWLister) GetRouteToService(routeTypeNsName string) (bool, []string) {
	g.gwLock.RLock()
	defer g.gwLock.RUnlock()

	if found, obj := g.routeToService.Get(routeTypeNsName); found {
		return true, obj.([]string)
	}
	return false, []string{}
}

func (g *GWLister) GetServiceToRoute(svcNsName string) (bool, []string) {
	g.gwLock.RLock()
	defer g.gwLock.RUnlock()

	if found, obj := g.serviceToRoute.Get(svcNsName); found {
		return true, obj.([]string)
	}
	return false, []string{}
}

func (g *GWLister) UpdateRouteServiceMappings(routeTypeNsName, svcNsName, key string) {
	g.gwLock.Lock()
	defer g.gwLock.Unlock()

	namespace, svc := utils.ExtractNamespaceObjectName(svcNsName)
	if lib.AutoAnnotateNPLSvc() {
		if !status.CheckNPLSvcAnnotation(key, namespace, svc) {
			statusOption := status.StatusOptions{
				ObjType:   lib.NPLService,
				Op:        lib.UpdateStatus,
				ObjName:   svc,
				Namespace: namespace,
				Key:       key,
			}
			status.PublishToStatusQueue(svc, statusOption)
		}
	}
	// update route to service mapping
	if found, svcNsNameList := g.routeToService.Get(routeTypeNsName); found {
		svcNsNameListObj := svcNsNameList.([]string)
		if !utils.HasElem(svcNsNameListObj, svcNsName) {
			svcNsNameListObj = append(svcNsNameListObj, svcNsName)
			g.routeToService.AddOrUpdate(routeTypeNsName, svcNsNameListObj)
		}
	} else {
		g.routeToService.AddOrUpdate(routeTypeNsName, []string{svcNsName})
	}

	// update service to route mapping
	if found, routeTypeNsNameList := g.serviceToRoute.Get(svcNsName); found {
		routeTypeNsNameListObj := routeTypeNsNameList.([]string)
		if !utils.HasElem(routeTypeNsNameListObj, routeTypeNsName) {
			routeTypeNsNameListObj = append(routeTypeNsNameListObj, routeTypeNsName)
			g.serviceToRoute.AddOrUpdate(svcNsName, routeTypeNsNameListObj)
		}
	} else {
		g.serviceToRoute.AddOrUpdate(svcNsName, []string{routeTypeNsName})
	}
}

func (g *GWLister) DeleteRouteToServiceMappings(routeTypeNsName, svcNsName, key string) {
	g.gwLock.Lock()
	defer g.gwLock.Unlock()

	// delete service to route mapping
	if found, routeTypeNsNameList := g.serviceToRoute.Get(svcNsName); found {
		routeTypeNsNameListObj := routeTypeNsNameList.([]string)
		routeTypeNsNameListObj = utils.Remove(routeTypeNsNameListObj, routeTypeNsName)
		if len(routeTypeNsNameListObj) == 0 {
			namespace, svc := utils.ExtractNamespaceObjectName(svcNsName)
			if lib.AutoAnnotateNPLSvc() {
				statusOption := status.StatusOptions{
					ObjType:   lib.NPLService,
					Op:        lib.DeleteStatus,
					ObjName:   svc,
					Namespace: namespace,
					Key:       key,
				}
				status.PublishToStatusQueue(svc, statusOption)
			}
			g.serviceToRoute.Delete(svcNsName)
		} else {
			g.serviceToRoute.AddOrUpdate(svcNsName, routeTypeNsNameListObj)
		}
	}

	// delete route to service mapping
	if found, svcNsNameList := g.routeToService.Get(routeTypeNsName); found {
		svcNsNameListObj := svcNsNameList.([]string)
		svcNsNameListObj = utils.Remove(svcNsNameListObj, svcNsName)
		if len(svcNsNameListObj) == 0 {
			g.routeToService.Delete(routeTypeNsName)
		} else {
			g.routeToService.AddOrUpdate(routeTypeNsName, svcNsNameListObj)
		}
	}
}

func (g *GWLister) DeleteRouteToGatewayMappings(routeTypeNsName, gwNsName string) {
	g.gwLock.Lock()
	defer g.gwLock.Unlock()

	// delete gateway to route mapping
	if found, routeTypeNsNameList := g.gatewayToRoute.Get(gwNsName); found {
		routeTypeNsNameListObj := routeTypeNsNameList.([]string)
		routeTypeNsNameListObj = utils.Remove(routeTypeNsNameListObj, routeTypeNsName)
		if len(routeTypeNsNameListObj) == 0 {
			g.gatewayToRoute.Delete(gwNsName)
		} else {
			g.gatewayToRoute.AddOrUpdate(gwNsName, routeTypeNsNameListObj)
		}
	}

	// delete route to gateway mapping
	if found, gwNsNameList := g.routeToGateway.Get(routeTypeNsName); found {
		gwNsNameListObj := gwNsNameList.([]string)
		gwNsNameListObj = utils.Remove(gwNsNameListObj, gwNsName)
		if len(gwNsNameListObj) == 0 {
			g.routeToGateway.Delete(routeTypeNsName)
		} else {
			g.routeToGateway.AddOrUpdate(routeTypeNsName, gwNsNameListObj)
		}
	}
}

//=====All Gateway <-> Secret go here

func (g *GWLister) GetSecretToGateway(secretNsName string) (bool, []string) {
	g.gwLock.RLock()
	defer g.gwLock.RUnlock()
	if found, obj := g.secretToGateway.Get(secretNsName); found {
		return true, obj.([]string)
	}
	return false, []string{}
}

func (g *GWLister) UpdateSecretToGateway(secretNsName string, gwNSNameList []string) {
	g.gwLock.Lock()
	defer g.gwLock.Unlock()
	if found, obj := g.secretToGateway.Get(secretNsName); found {
		gwList := obj.([]string)
		for _, gwNSName := range gwNSNameList {
			if !utils.HasElem(gwList, gwNSName) {
				gwList = append(gwList, gwNSName)
			}
		}
		g.secretToGateway.AddOrUpdate(secretNsName, gwList)
	} else {
		g.secretToGateway.AddOrUpdate(secretNsName, gwNSNameList)
	}
}
func (g *GWLister) UpdateGatewayToSecret(gwNsName string, secretNsNameList []string) {
	g.gwLock.Lock()
	defer g.gwLock.Unlock()

	var removedSecrets []string
	//update list of secrets store
	found, obj := g.gatewayToSecret.Get(gwNsName)
	if found {
		//find removed secrets
		for _, secret := range obj.([]string) {
			secretRemoved := true
			for _, newSecret := range secretNsNameList {
				if secret == newSecret {
					secretRemoved = false
					break
				}
			}
			if secretRemoved {
				removedSecrets = append(removedSecrets, secret)
			}
		}
	}
	//update new secrets to gateway
	g.gatewayToSecret.AddOrUpdate(gwNsName, secretNsNameList)

	//delete secret to gateway mapping for removed secret
	for _, secret := range removedSecrets {
		if found, gwNsNameList := g.secretToGateway.Get(secret); found {
			gwNsNameListObj := gwNsNameList.([]string)
			gwNsNameListObj = utils.Remove(gwNsNameListObj, gwNsName)
			if len(gwNsNameListObj) == 0 {
				g.secretToGateway.Delete(secret)
			} else {
				g.secretToGateway.AddOrUpdate(secret, gwNsNameListObj)
			}
		}
	}

	//add secret to gateway mapping for new secrets
	for _, secret := range secretNsNameList {
		if found, gwNsNameList := g.secretToGateway.Get(secret); found {
			gwNsNameListObj := gwNsNameList.([]string)
			if !utils.HasElem(gwNsNameListObj, gwNsName) {
				gwNsNameListObj = append(gwNsNameListObj, gwNsName)
				g.secretToGateway.AddOrUpdate(secret, gwNsNameListObj)
			}
		} else {
			g.secretToGateway.AddOrUpdate(secret, []string{gwNsName})
		}
	}
}

func (g *GWLister) DeleteGatewayFromStore(gwNsName string) {
	g.gwLock.Lock()
	defer g.gwLock.Unlock()

	// delete gateway to secrets

	if found, secretNsNameList := g.gatewayToSecret.Get(gwNsName); found {
		for _, secretNsName := range secretNsNameList.([]string) {
			if found, gwNsNameList := g.secretToGateway.Get(secretNsName); found {
				gwNsNameListObj := gwNsNameList.([]string)
				gwNsNameListObj = utils.Remove(gwNsNameListObj, gwNsName)
				if len(gwNsNameListObj) == 0 {
					g.secretToGateway.Delete(secretNsName)
				} else {
					g.secretToGateway.AddOrUpdate(secretNsName, gwNsNameListObj)
				}
			}
		}
		g.gatewayToSecret.Delete(gwNsName)
	}

	// delete gateway to service
	if found, serviceNsNameList := g.gatewayToService.Get(gwNsName); found {
		for _, serviceNsName := range serviceNsNameList.([]string) {
			if found, gwNsNameList := g.serviceToGateway.Get(serviceNsName); found {
				gwNsNameListObj := gwNsNameList.([]string)
				gwNsNameListObj = utils.Remove(gwNsNameListObj, gwNsName)
				if len(gwNsNameListObj) == 0 {
					g.serviceToGateway.Delete(serviceNsName)
				} else {
					g.serviceToGateway.AddOrUpdate(serviceNsName, gwNsNameListObj)
				}
			}
		}
		g.gatewayToService.Delete(gwNsName)
	}

	// delete gateway to route
	if found, routeNsNameList := g.gatewayToRoute.Get(gwNsName); found {
		for _, routeNsName := range routeNsNameList.([]string) {
			if found, gwNsNameList := g.routeToGateway.Get(routeNsName); found {
				gwNsNameListObj := gwNsNameList.([]string)
				gwNsNameListObj = utils.Remove(gwNsNameListObj, gwNsName)
				if len(gwNsNameListObj) == 0 {
					g.routeToGateway.Delete(routeNsName)
				} else {
					g.routeToGateway.AddOrUpdate(routeNsName, gwNsNameListObj)
				}
			}
		}
		g.gatewayToRoute.Delete(gwNsName)
	}

	// delete gateway to gatewayclass
	if found, gatewayClass := g.gatewayToGatewayClassStore.Get(gwNsName); found {
		gatewayClassObj := gatewayClass.(string)
		if found, gwNsNameList := g.gatewayClassToGatewayStore.Get(gatewayClassObj); found {
			gwNsNameListObj := gwNsNameList.([]string)
			gwNsNameListObj = utils.Remove(gwNsNameListObj, gwNsName)
			if len(gwNsNameListObj) == 0 {
				g.gatewayClassToGatewayStore.Delete(gatewayClassObj)
			} else {
				g.gatewayClassToGatewayStore.AddOrUpdate(gatewayClassObj, gwNsNameListObj)
			}
		}
		g.gatewayToGatewayClassStore.Delete(gwNsName)
	}

}

// =====All route <-> child vs go here.
func (g *GWLister) GetRouteToChildVS(routeTypeNsName string) (bool, []string) {
	g.gwLock.RLock()
	defer g.gwLock.RUnlock()

	if found, obj := g.routeToChildVS.Get(routeTypeNsName); found {
		return true, obj.([]string)
	}
	return false, []string{}
}

func (g *GWLister) DeleteRouteToChildVS(routeTypeNsName string) {
	g.gwLock.Lock()
	defer g.gwLock.Unlock()

	g.routeToChildVS.Delete(routeTypeNsName)
}

func (g *GWLister) UpdateRouteChildVSMappings(routeTypeNsName, childVS string) {
	g.gwLock.Lock()
	defer g.gwLock.Unlock()

	// update route to child vs mapping
	if found, childVSList := g.routeToChildVS.Get(routeTypeNsName); found {
		childVSListObj := childVSList.([]string)
		if !utils.HasElem(childVSListObj, childVS) {
			childVSListObj = append(childVSListObj, childVS)
			g.routeToChildVS.AddOrUpdate(routeTypeNsName, childVSListObj)
		}
	} else {
		g.routeToChildVS.AddOrUpdate(routeTypeNsName, []string{childVS})
	}
}

func (g *GWLister) DeleteRouteChildVSMappings(routeTypeNsName, childVS string) {
	g.gwLock.Lock()
	defer g.gwLock.Unlock()

	// delete route to child vs mapping
	if found, childVSList := g.routeToChildVS.Get(routeTypeNsName); found {
		childVSListObj := childVSList.([]string)
		childVSListObj = utils.Remove(childVSListObj, childVS)
		if len(childVSListObj) == 0 {
			g.routeToChildVS.Delete(routeTypeNsName)
		} else {
			g.routeToChildVS.AddOrUpdate(routeTypeNsName, childVSListObj)
		}
	}
}

//=====All route functions go here.

func (g *GWLister) DeleteRouteFromStore(routeTypeNsName string, key string) {
	g.gwLock.Lock()
	defer g.gwLock.Unlock()

	//delete route to gateway listener
	g.routeToGatewayListener.Delete(routeTypeNsName)

	//delete route to gateway
	found, gatewayList := g.routeToGateway.Get(routeTypeNsName)
	var gatewayListObj, svcListObj []string
	if found {
		gatewayListObj = gatewayList.([]string)
	}
	for _, gwNsName := range gatewayListObj {
		if found, routeNsNameList := g.gatewayToRoute.Get(gwNsName); found {
			routeNsNameListObj := routeNsNameList.([]string)
			routeNsNameListObj = utils.Remove(routeNsNameListObj, routeTypeNsName)
			if len(routeNsNameListObj) == 0 {
				g.gatewayToRoute.Delete(gwNsName)
			} else {
				g.gatewayToRoute.AddOrUpdate(gwNsName, routeNsNameListObj)
			}
			// remove hostname mapping
			gwRouteNsName := fmt.Sprintf("%s/%s", gwNsName, routeTypeNsName)
			g.gatewayRouteToHostnameStore.Delete(gwRouteNsName)
		}
	}
	g.routeToGateway.Delete(routeTypeNsName)

	// delete Route entries from L7RuleHTTPRoute mapping
	// Fetch routenamespace/name from routeTypeNsName
	_, httpRouteNSName := utils.ExtractNamespaceObjectName(routeTypeNsName)

	if found, l7Rules := g.httpRouteToL7RuleCache.Get(httpRouteNSName); found {
		l7RuleList := l7Rules.(map[string]bool)
		for l7Rule := range l7RuleList {
			g.DeleteL7RuleToHTTPRouteMapping(l7Rule, httpRouteNSName)
		}
	}
	// delete the httproutekey
	g.httpRouteToL7RuleCache.Delete(httpRouteNSName)

	// delete Route entries from HealthMonitorHTTPRoute mapping
	if found, healthMonitorList := g.httpRouteToHealthMonitorCache.Get(httpRouteNSName); found {
		healthMonitorListObj := healthMonitorList.(map[string]struct{})
		for healthMonitor := range healthMonitorListObj {
			g.deleteHealthMonitorToHTTPRoutesMapping(healthMonitor, httpRouteNSName)
		}
	}
	// delete the httproutekey
	g.httpRouteToHealthMonitorCache.Delete(httpRouteNSName)

	// delete Route entries from RouteBackendExtensionHTTPRoute mapping
	if found, routeBackendExtensionList := g.httpRouteToRouteBackendExtensionCache.Get(httpRouteNSName); found {
		routeBackendExtensionListObj := routeBackendExtensionList.(map[string]struct{})
		for routeBackendExtension := range routeBackendExtensionListObj {
			g.deleteRouteBackendExtensionToHTTPRoutesMapping(routeBackendExtension, httpRouteNSName)
		}
	}
	// delete the httproutekey
	g.httpRouteToRouteBackendExtensionCache.Delete(httpRouteNSName)

	//delete route to service
	found, svcList := g.routeToService.Get(routeTypeNsName)
	if found {
		svcListObj = svcList.([]string)
	}
	for _, svcNsName := range svcListObj {
		namespace, svc := utils.ExtractNamespaceObjectName(svcNsName)
		if found, routeNsNameList := g.serviceToRoute.Get(svcNsName); found {
			routeNsNameListObj := routeNsNameList.([]string)
			routeNsNameListObj = utils.Remove(routeNsNameListObj, routeTypeNsName)
			if len(routeNsNameListObj) == 0 {
				if lib.AutoAnnotateNPLSvc() {
					statusOption := status.StatusOptions{
						ObjType:   lib.NPLService,
						Op:        lib.DeleteStatus,
						ObjName:   svc,
						Namespace: namespace,
						Key:       key,
					}
					status.PublishToStatusQueue(svc, statusOption)
				}
				g.serviceToRoute.Delete(svcNsName)
			} else {
				g.serviceToRoute.AddOrUpdate(svcNsName, routeNsNameListObj)
			}
		}
	}
	g.routeToService.Delete(routeTypeNsName)

	//update gateway to service mappings after route deletion
	for _, gwNsName := range gatewayListObj {
		var gwRoutesObj []string
		found, gwRoutes := g.gatewayToRoute.Get(gwNsName)
		if found {
			gwRoutesObj = gwRoutes.([]string)
		}
		for _, svcNsName := range svcListObj {
			var svcRoutesObj []string
			found, svcRoutes := g.serviceToRoute.Get(svcNsName)
			if found {
				svcRoutesObj = svcRoutes.([]string)
			}
			matchCount := 0
			for _, gwRoute := range gwRoutesObj {
				if utils.HasElem(svcRoutesObj, gwRoute) {
					matchCount++
				}
			}
			if matchCount == 0 {
				//no routes to map gateway and service, remove mapping from store as well
				if found, gwSvcList := g.gatewayToService.Get(gwNsName); found {
					gwSvcListObj := gwSvcList.([]string)
					gwSvcListObj = utils.Remove(gwSvcListObj, svcNsName)
					if len(gwSvcListObj) == 0 {
						g.gatewayToService.Delete(gwNsName)
					} else {
						g.gatewayToService.AddOrUpdate(gwNsName, gwSvcListObj)
					}
				}
				if found, svcGwList := g.serviceToGateway.Get(svcNsName); found {
					svcGwListObj := svcGwList.([]string)
					svcGwListObj = utils.Remove(svcGwListObj, gwNsName)
					if len(svcGwListObj) == 0 {
						g.serviceToGateway.Delete(svcNsName)
					} else {
						g.serviceToGateway.AddOrUpdate(svcNsName, svcGwListObj)
					}
				}
			}
		}
	}
}

func (g *GWLister) DeleteRouteServiceMappings(routeTypeNsName string) {
	g.gwLock.Lock()
	defer g.gwLock.Unlock()

	if found, svcNsNameList := g.routeToService.Get(routeTypeNsName); found {
		for _, svcNsName := range svcNsNameList.([]string) {
			if found, routeTypeNsNameList := g.serviceToRoute.Get(svcNsName); found {
				routeTypeNsNameListObj := routeTypeNsNameList.([]string)
				routeTypeNsNameListObj = utils.Remove(routeTypeNsNameListObj, routeTypeNsName)
				if len(routeTypeNsNameListObj) == 0 {
					g.serviceToRoute.Delete(svcNsName)
				} else {
					g.serviceToRoute.AddOrUpdate(svcNsName, routeTypeNsNameListObj)
				}
			}
		}

		if found, gwNsNameList := g.routeToGateway.Get(routeTypeNsName); found {
			for _, gwNsName := range gwNsNameList.([]string) {
				if found, gwSvcNsNameList := g.gatewayToService.Get(gwNsName); found {
					gwSvcNsNameListObj := gwSvcNsNameList.([]string)
					for _, svcNsName := range svcNsNameList.([]string) {
						gwSvcNsNameListObj = utils.Remove(gwSvcNsNameListObj, svcNsName)
					}
					if len(gwSvcNsNameListObj) == 0 {
						g.gatewayToService.Delete(gwNsName)
					} else {
						g.gatewayToService.AddOrUpdate(gwNsName, gwSvcNsNameListObj)
					}
				}
			}
		}
		g.routeToService.Delete(routeTypeNsName)
	}
}

//=====All gateway/route <-> hostname go here.

func (g *GWLister) GetGatewayListenerToHostname(gwListenerNsName string) string {
	g.gwLock.RLock()
	defer g.gwLock.RUnlock()

	_, obj := g.gatewayListenerToHostnameStore.Get(gwListenerNsName)
	return obj.(string)
}
func (g *GWLister) UpdateGatewayListenerToHostname(gwListenerNsName, hostname string) {
	g.gwLock.Lock()
	defer g.gwLock.Unlock()

	g.gatewayListenerToHostnameStore.AddOrUpdate(gwListenerNsName, hostname)
}

func (g *GWLister) UpdateGatewayRouteToHostname(gwRouteNsName string, hostnames []string) {
	g.gwLock.Lock()
	defer g.gwLock.Unlock()

	g.gatewayRouteToHostnameStore.AddOrUpdate(gwRouteNsName, hostnames)

}

func (g *GWLister) GetGatewayRouteToHostname(gwRouteNsName string) (bool, []string) {
	g.gwLock.RLock()
	defer g.gwLock.RUnlock()

	found, hostnames := g.gatewayRouteToHostnameStore.Get(gwRouteNsName)
	if found {
		return true, hostnames.([]string)
	}
	return false, []string{}
}

// == All GW+route to HTTPS, PG , pool mapping
// Redundant functions. Might be useful in future.
func (g *GWLister) UpdateGatewayRouteToHTTPPSPGPool(gwRouteNsName string, httpPSPGPool HTTPPSPGPool) {
	g.gwLock.Lock()
	defer g.gwLock.Unlock()
	var localHTTPPSPGPool HTTPPSPGPool
	localHTTPPSPGPool.HTTPPS = append(localHTTPPSPGPool.HTTPPS, httpPSPGPool.HTTPPS...)
	localHTTPPSPGPool.PoolGroup = append(localHTTPPSPGPool.PoolGroup, httpPSPGPool.PoolGroup...)
	localHTTPPSPGPool.Pool = append(localHTTPPSPGPool.Pool, httpPSPGPool.Pool...)
	g.gatewayRouteToHTTPSPGPoolStore.AddOrUpdate(gwRouteNsName, localHTTPPSPGPool)

}

func (g *GWLister) GetGatewayRouteToHTTPSPGPool(gwRouteNsName string) (bool, HTTPPSPGPool) {
	g.gwLock.RLock()
	defer g.gwLock.RUnlock()

	found, hostnames := g.gatewayRouteToHTTPSPGPoolStore.Get(gwRouteNsName)
	if found {
		return true, hostnames.(HTTPPSPGPool)
	}
	return false, HTTPPSPGPool{}
}

func (g *GWLister) DeleteGatewayRouteToHTTPSPGPool(gwRouteNsName string) {
	g.gwLock.RLock()
	defer g.gwLock.RUnlock()
	g.gatewayRouteToHTTPSPGPoolStore.Delete(gwRouteNsName)
}

//Pods <-> Service

func (g *GWLister) GetPodsToService(podNsName string) []string {
	g.gwLock.RLock()
	defer g.gwLock.RUnlock()

	if found, services := g.podToServiceStore.Get(podNsName); found {
		return services.([]string)
	}
	return []string{}
}

func (g *GWLister) UpdatePodsToService(podNsName string, services []string) {
	g.gwLock.Lock()
	defer g.gwLock.Unlock()

	g.podToServiceStore.AddOrUpdate(podNsName, services)

}
func (g *GWLister) DeletePodsToService(podNsName string) {
	g.gwLock.Lock()
	defer g.gwLock.Unlock()

	g.podToServiceStore.Delete(podNsName)
}

// L7Rule CRD (Name: Namespace+"/"+ name)
func (g *GWLister) GetL7RuleToHTTPRouteMapping(l7RuleName string) (bool, map[string]bool) {
	g.gwLock.RLock()
	defer g.gwLock.RUnlock()

	found, httpRoutes := g.l7RuleToHTTPRouteCache.Get(l7RuleName)
	if !found {
		return false, make(map[string]bool)
	}
	return true, httpRoutes.(map[string]bool)
}

func (g *GWLister) DeleteL7RuleToHTTPRouteMapping(l7RuleName string, httpRoute string) {
	found, httpRoutes := g.GetL7RuleToHTTPRouteMapping(l7RuleName)
	if found {
		g.gwLock.Lock()

		delete(httpRoutes, httpRoute)
		g.l7RuleToHTTPRouteCache.AddOrUpdate(l7RuleName, httpRoutes)

		g.gwLock.Unlock()
	}
}

func (g *GWLister) UpdateL7RuleToHTTPRouteMapping(l7RuleName string, httpRoute string) {
	_, httpRoutes := g.GetL7RuleToHTTPRouteMapping(l7RuleName)
	g.gwLock.Lock()
	httpRoutes[httpRoute] = true
	g.l7RuleToHTTPRouteCache.AddOrUpdate(l7RuleName, httpRoutes)
	g.gwLock.Unlock()
}

// HTTPRoute to L7 Rule (Name: Namespace+"/"+name)
func (g *GWLister) GetHTTPRouteToL7RuleMapping(httpRouteName string) (bool, map[string]bool) {
	g.gwLock.RLock()
	defer g.gwLock.RUnlock()

	found, l7Rules := g.httpRouteToL7RuleCache.Get(httpRouteName)
	if !found {
		return false, make(map[string]bool)
	}
	return true, l7Rules.(map[string]bool)
}

func (g *GWLister) DeleteHTTPRouteToL7RuleMapping(httpRouteName string, l7Rule string) {
	found, l7Rules := g.GetHTTPRouteToL7RuleMapping(httpRouteName)
	if found {
		g.gwLock.Lock()

		delete(l7Rules, l7Rule)
		g.httpRouteToL7RuleCache.AddOrUpdate(httpRouteName, l7Rules)

		g.gwLock.Unlock()
	}
}

func (g *GWLister) UpdateHTTPRouteToL7RuleMapping(httpRouteName string, l7Rule string) {
	g.gwLock.Lock()
	defer g.gwLock.Unlock()
	found, l7Rules := g.httpRouteToL7RuleCache.Get(httpRouteName)
	var l7RulesObj map[string]bool
	if !found {
		l7RulesObj = make(map[string]bool)
	} else {
		l7RulesObj = l7Rules.(map[string]bool)
	}
	l7RulesObj[l7Rule] = true
	g.httpRouteToL7RuleCache.AddOrUpdate(httpRouteName, l7RulesObj)
}

<<<<<<< HEAD
=======
// Gateway <-> AviInfraSetting
func (g *GWLister) GetGatewayToAviInfraSetting(gwNsName string) (bool, string) {
	if found, obj := g.gatewayToInfraSetting.Get(gwNsName); found {
		return true, obj.(string)
	}
	return false, ""
}

func (g *GWLister) UpdateGatewayToAviInfraSettingMappings(gwNsName, aviInfraSetting string) {
	g.gatewayToInfraSetting.AddOrUpdate(gwNsName, aviInfraSetting)
}

func (g *GWLister) DeleteGatewayToAviInfraSettingMappings(gwNsName string) bool {
	return g.gatewayToInfraSetting.Delete(gwNsName)
}

>>>>>>> 6969e0a3
// HealthMonitor to HTTPRoute

func (g *GWLister) GetHealthMonitorToHTTPRoutesMapping(healthMonitorName string) (bool, map[string]struct{}) {
	g.gwLock.RLock()
	defer g.gwLock.RUnlock()
	found, httpRoutes := g.healthMonitorToHTTPRouteCache.Get(healthMonitorName)
	if !found {
		return false, make(map[string]struct{})
	}
	return true, httpRoutes.(map[string]struct{})
}

func (g *GWLister) UpdateHealthMonitorToHTTPRoutesMapping(healthMonitorName string, httpRoute string) {
	g.gwLock.Lock()
	defer g.gwLock.Unlock()
	found, httpRoutes := g.healthMonitorToHTTPRouteCache.Get(healthMonitorName)
	var httpRoutesObj map[string]struct{}
	if !found {
		httpRoutesObj = make(map[string]struct{})
	} else {
		httpRoutesObj = httpRoutes.(map[string]struct{})
	}
	httpRoutesObj[httpRoute] = struct{}{}
	g.healthMonitorToHTTPRouteCache.AddOrUpdate(healthMonitorName, httpRoutesObj)
}

func (g *GWLister) DeleteHealthMonitorToHTTPRoutesMapping(healthMonitorName string, httpRoute string) {
	g.gwLock.Lock()
	defer g.gwLock.Unlock()
	g.deleteHealthMonitorToHTTPRoutesMapping(healthMonitorName, httpRoute)
}

func (g *GWLister) deleteHealthMonitorToHTTPRoutesMapping(healthMonitorName string, httpRoute string) {
	found, httpRoutes := g.healthMonitorToHTTPRouteCache.Get(healthMonitorName)
	if found {
		httpRoutesObj := httpRoutes.(map[string]struct{})
		delete(httpRoutesObj, httpRoute)
		g.healthMonitorToHTTPRouteCache.AddOrUpdate(healthMonitorName, httpRoutesObj)
	}
}

// HTTPRoute to HealthMonitor

func (g *GWLister) GetHTTPRouteToHealthMonitorMapping(httpRouteName string) (bool, map[string]struct{}) {
	g.gwLock.RLock()
	defer g.gwLock.RUnlock()
	found, healthMonitors := g.httpRouteToHealthMonitorCache.Get(httpRouteName)
	if !found {
		return false, make(map[string]struct{})
	}
	return true, healthMonitors.(map[string]struct{})
}

func (g *GWLister) UpdateHTTPRouteToHealthMonitorMapping(httpRouteName string, healthMonitor string) {
	g.gwLock.Lock()
	defer g.gwLock.Unlock()
	found, healthMonitors := g.httpRouteToHealthMonitorCache.Get(httpRouteName)
	var healthMonitorsObj map[string]struct{}
	if !found {
		healthMonitorsObj = make(map[string]struct{})
	} else {
		healthMonitorsObj = healthMonitors.(map[string]struct{})
	}
	healthMonitorsObj[healthMonitor] = struct{}{}
	g.httpRouteToHealthMonitorCache.AddOrUpdate(httpRouteName, healthMonitorsObj)
<<<<<<< HEAD

=======
>>>>>>> 6969e0a3
}

func (g *GWLister) DeleteHTTPRouteToHealthMonitorMapping(httpRouteName string, healthMonitor string) {
	g.gwLock.Lock()
	defer g.gwLock.Unlock()
	found, healthMonitors := g.httpRouteToHealthMonitorCache.Get(httpRouteName)
	if found {
		healthMonitorsObj := healthMonitors.(map[string]struct{})
		delete(healthMonitorsObj, healthMonitor)
		g.httpRouteToHealthMonitorCache.AddOrUpdate(httpRouteName, healthMonitorsObj)
	}
}

// RouteBackendExtension to HTTPRoute (Name: Namespace+"/"+ name)

func (g *GWLister) GetRouteBackendExtensionToHTTPRouteMapping(routeBackendExtensionName string) (bool, map[string]struct{}) {
	g.gwLock.RLock()
	defer g.gwLock.RUnlock()
	found, httpRoutes := g.routeBackendExtensionToHTTPRouteCache.Get(routeBackendExtensionName)
	if !found {
		return false, make(map[string]struct{})
	}
	return true, httpRoutes.(map[string]struct{})
}

func (g *GWLister) DeleteRouteBackendExtensionToHTTPRouteMapping(routeBackendExtensionName string, httpRoute string) {
	g.gwLock.Lock()
	defer g.gwLock.Unlock()
	g.deleteRouteBackendExtensionToHTTPRoutesMapping(routeBackendExtensionName, httpRoute)
}

func (g *GWLister) deleteRouteBackendExtensionToHTTPRoutesMapping(routeBackendExtensionName string, httpRoute string) {
	found, httpRoutes := g.routeBackendExtensionToHTTPRouteCache.Get(routeBackendExtensionName)
	if found {
		httpRoutesObj := httpRoutes.(map[string]struct{})
		delete(httpRoutesObj, httpRoute)
		g.routeBackendExtensionToHTTPRouteCache.AddOrUpdate(routeBackendExtensionName, httpRoutesObj)
	}
}

func (g *GWLister) UpdateRouteBackendExtensionToHTTPRouteMapping(routeBackendExtensionName string, httpRoute string) {
	g.gwLock.Lock()
	defer g.gwLock.Unlock()
	found, httpRoutes := g.routeBackendExtensionToHTTPRouteCache.Get(routeBackendExtensionName)
	var httpRoutesObj map[string]struct{}
	if !found {
		httpRoutesObj = make(map[string]struct{})
	} else {
		httpRoutesObj = httpRoutes.(map[string]struct{})
	}
	httpRoutesObj[httpRoute] = struct{}{}
	g.routeBackendExtensionToHTTPRouteCache.AddOrUpdate(routeBackendExtensionName, httpRoutesObj)
}

// HTTPRoute to RouteBackendExtension (Name: Namespace+"/"+name)
func (g *GWLister) GetHTTPRouteToRouteBackendExtensionMapping(httpRouteName string) (bool, map[string]struct{}) {
	g.gwLock.RLock()
	defer g.gwLock.RUnlock()
	found, routeBackendExtensions := g.httpRouteToRouteBackendExtensionCache.Get(httpRouteName)
	if !found {
		return false, make(map[string]struct{})
	}
	return true, routeBackendExtensions.(map[string]struct{})
}

func (g *GWLister) DeleteHTTPRouteToRouteBackendExtensionMapping(httpRouteName string, routeBackendExtension string) {
	g.gwLock.Lock()
	defer g.gwLock.Unlock()
	found, routeBackendExtensions := g.httpRouteToRouteBackendExtensionCache.Get(httpRouteName)
	if found {
		routeBackendExtensionsObj := routeBackendExtensions.(map[string]struct{})
		delete(routeBackendExtensionsObj, routeBackendExtension)
		g.httpRouteToRouteBackendExtensionCache.AddOrUpdate(httpRouteName, routeBackendExtensionsObj)
	}
}
<<<<<<< HEAD

func (g *GWLister) UpdateHTTPRouteToRouteBackendExtensionMapping(httpRouteName string, routeBackendExtension string) {
	g.gwLock.Lock()
	defer g.gwLock.Unlock()
	found, routeBackendExtensions := g.httpRouteToRouteBackendExtensionCache.Get(httpRouteName)
	var routeBackendExtensionsObj map[string]struct{}
	if !found {
		routeBackendExtensionsObj = make(map[string]struct{})
	} else {
		routeBackendExtensionsObj = routeBackendExtensions.(map[string]struct{})
	}
	routeBackendExtensionsObj[routeBackendExtension] = struct{}{}
	g.httpRouteToRouteBackendExtensionCache.AddOrUpdate(httpRouteName, routeBackendExtensionsObj)
}

// Application Profile CRD
// App Prof --> HTTP Route
func (g *GWLister) GetApplicationProfileToHTTPRouteMapping(appProfileName string) (bool, map[string]struct{}) {
	g.gwLock.RLock()
	defer g.gwLock.RUnlock()

	found, httpRoutes := g.appProfileToHTTPRouteCache.Get(appProfileName)
	if !found {
		return false, nil
	}
	return true, httpRoutes.(map[string]struct{})
}

func (g *GWLister) DeleteApplicationProfileToHTTPRouteMapping(appProfileName, httpRoute string) {
	found, httpRoutes := g.GetApplicationProfileToHTTPRouteMapping(appProfileName)
	if found {
		g.gwLock.Lock()
		defer g.gwLock.Unlock()

		delete(httpRoutes, httpRoute)
		g.appProfileToHTTPRouteCache.AddOrUpdate(appProfileName, httpRoutes)

	}
}

func (g *GWLister) UpdateApplicationProfileToHTTPRouteMapping(appProfileName, httpRoute string) {
	_, httpRoutes := g.GetApplicationProfileToHTTPRouteMapping(appProfileName)
	// app profile -> http route cache can be nil, init a new one on first update
	g.gwLock.Lock()
	defer g.gwLock.Unlock()

=======

func (g *GWLister) UpdateHTTPRouteToRouteBackendExtensionMapping(httpRouteName string, routeBackendExtension string) {
	g.gwLock.Lock()
	defer g.gwLock.Unlock()
	found, routeBackendExtensions := g.httpRouteToRouteBackendExtensionCache.Get(httpRouteName)
	var routeBackendExtensionsObj map[string]struct{}
	if !found {
		routeBackendExtensionsObj = make(map[string]struct{})
	} else {
		routeBackendExtensionsObj = routeBackendExtensions.(map[string]struct{})
	}
	routeBackendExtensionsObj[routeBackendExtension] = struct{}{}
	g.httpRouteToRouteBackendExtensionCache.AddOrUpdate(httpRouteName, routeBackendExtensionsObj)
}

// Application Profile CRD
// App Prof --> HTTP Route
func (g *GWLister) GetApplicationProfileToHTTPRouteMapping(appProfileName string) (bool, map[string]struct{}) {
	g.gwLock.RLock()
	defer g.gwLock.RUnlock()

	found, httpRoutes := g.appProfileToHTTPRouteCache.Get(appProfileName)
	if !found {
		return false, nil
	}
	return true, httpRoutes.(map[string]struct{})
}

func (g *GWLister) DeleteApplicationProfileToHTTPRouteMapping(appProfileName, httpRoute string) {
	found, httpRoutes := g.GetApplicationProfileToHTTPRouteMapping(appProfileName)
	if found {
		g.gwLock.Lock()
		defer g.gwLock.Unlock()

		delete(httpRoutes, httpRoute)
		g.appProfileToHTTPRouteCache.AddOrUpdate(appProfileName, httpRoutes)

	}
}

func (g *GWLister) UpdateApplicationProfileToHTTPRouteMapping(appProfileName, httpRoute string) {
	_, httpRoutes := g.GetApplicationProfileToHTTPRouteMapping(appProfileName)
	// app profile -> http route cache can be nil, init a new one on first update
	g.gwLock.Lock()
	defer g.gwLock.Unlock()

>>>>>>> 6969e0a3
	if httpRoutes == nil {
		httpRoutes = make(map[string]struct{})
	}
	httpRoutes[httpRoute] = struct{}{}
	g.appProfileToHTTPRouteCache.AddOrUpdate(appProfileName, httpRoutes)
}

// HTTP Route --> App Profile
func (g *GWLister) GetHTTPRouteToApplicationProfileMapping(httpRouteName string) (bool, map[string]struct{}) {
	g.gwLock.RLock()
	defer g.gwLock.RUnlock()

	found, appProfiles := g.httpRouteToAppProfileCache.Get(httpRouteName)
	if !found {
		return false, nil
	}
	return true, appProfiles.(map[string]struct{})
}

func (g *GWLister) DeleteHTTPRouteToApplicationProfileMapping(httpRouteName, appProfile string) {
	found, appProfiles := g.GetHTTPRouteToApplicationProfileMapping(httpRouteName)
	if found {
		g.gwLock.Lock()
		defer g.gwLock.Unlock()

		delete(appProfiles, appProfile)
		g.httpRouteToAppProfileCache.AddOrUpdate(httpRouteName, appProfiles)
	}
}

func (g *GWLister) UpdateHTTPRouteToApplicationProfileMapping(httpRouteName, appProfile string) {
	_, appProfiles := g.GetHTTPRouteToApplicationProfileMapping(httpRouteName)

	// http route -> application profile cache can be nil, init a new one on first update
	g.gwLock.Lock()
	defer g.gwLock.Unlock()

	if appProfiles == nil {
		appProfiles = make(map[string]struct{})
	}
	appProfiles[appProfile] = struct{}{}
	g.httpRouteToAppProfileCache.AddOrUpdate(httpRouteName, appProfiles)
}<|MERGE_RESOLUTION|>--- conflicted
+++ resolved
@@ -56,10 +56,7 @@
 			routeToStatus:                         objects.NewObjectMapStore(),
 			l7RuleToHTTPRouteCache:                objects.NewObjectMapStore(),
 			httpRouteToL7RuleCache:                objects.NewObjectMapStore(),
-<<<<<<< HEAD
-=======
 			gatewayToInfraSetting:                 objects.NewObjectMapStore(),
->>>>>>> 6969e0a3
 			healthMonitorToHTTPRouteCache:         objects.NewObjectMapStore(),
 			httpRouteToHealthMonitorCache:         objects.NewObjectMapStore(),
 			routeBackendExtensionToHTTPRouteCache: objects.NewObjectMapStore(),
@@ -145,11 +142,8 @@
 
 	// HTTPRoute --> L7Rule
 	httpRouteToL7RuleCache *objects.ObjectMapStore
-<<<<<<< HEAD
-=======
 	// namespace/gateway -> infrasetting
 	gatewayToInfraSetting *objects.ObjectMapStore
->>>>>>> 6969e0a3
 
 	// HealthMonitor --> HTTPRoute
 	healthMonitorToHTTPRouteCache *objects.ObjectMapStore
@@ -1147,8 +1141,6 @@
 	g.httpRouteToL7RuleCache.AddOrUpdate(httpRouteName, l7RulesObj)
 }
 
-<<<<<<< HEAD
-=======
 // Gateway <-> AviInfraSetting
 func (g *GWLister) GetGatewayToAviInfraSetting(gwNsName string) (bool, string) {
 	if found, obj := g.gatewayToInfraSetting.Get(gwNsName); found {
@@ -1165,7 +1157,6 @@
 	return g.gatewayToInfraSetting.Delete(gwNsName)
 }
 
->>>>>>> 6969e0a3
 // HealthMonitor to HTTPRoute
 
 func (g *GWLister) GetHealthMonitorToHTTPRoutesMapping(healthMonitorName string) (bool, map[string]struct{}) {
@@ -1231,10 +1222,6 @@
 	}
 	healthMonitorsObj[healthMonitor] = struct{}{}
 	g.httpRouteToHealthMonitorCache.AddOrUpdate(httpRouteName, healthMonitorsObj)
-<<<<<<< HEAD
-
-=======
->>>>>>> 6969e0a3
 }
 
 func (g *GWLister) DeleteHTTPRouteToHealthMonitorMapping(httpRouteName string, healthMonitor string) {
@@ -1310,7 +1297,6 @@
 		g.httpRouteToRouteBackendExtensionCache.AddOrUpdate(httpRouteName, routeBackendExtensionsObj)
 	}
 }
-<<<<<<< HEAD
 
 func (g *GWLister) UpdateHTTPRouteToRouteBackendExtensionMapping(httpRouteName string, routeBackendExtension string) {
 	g.gwLock.Lock()
@@ -1357,54 +1343,6 @@
 	g.gwLock.Lock()
 	defer g.gwLock.Unlock()
 
-=======
-
-func (g *GWLister) UpdateHTTPRouteToRouteBackendExtensionMapping(httpRouteName string, routeBackendExtension string) {
-	g.gwLock.Lock()
-	defer g.gwLock.Unlock()
-	found, routeBackendExtensions := g.httpRouteToRouteBackendExtensionCache.Get(httpRouteName)
-	var routeBackendExtensionsObj map[string]struct{}
-	if !found {
-		routeBackendExtensionsObj = make(map[string]struct{})
-	} else {
-		routeBackendExtensionsObj = routeBackendExtensions.(map[string]struct{})
-	}
-	routeBackendExtensionsObj[routeBackendExtension] = struct{}{}
-	g.httpRouteToRouteBackendExtensionCache.AddOrUpdate(httpRouteName, routeBackendExtensionsObj)
-}
-
-// Application Profile CRD
-// App Prof --> HTTP Route
-func (g *GWLister) GetApplicationProfileToHTTPRouteMapping(appProfileName string) (bool, map[string]struct{}) {
-	g.gwLock.RLock()
-	defer g.gwLock.RUnlock()
-
-	found, httpRoutes := g.appProfileToHTTPRouteCache.Get(appProfileName)
-	if !found {
-		return false, nil
-	}
-	return true, httpRoutes.(map[string]struct{})
-}
-
-func (g *GWLister) DeleteApplicationProfileToHTTPRouteMapping(appProfileName, httpRoute string) {
-	found, httpRoutes := g.GetApplicationProfileToHTTPRouteMapping(appProfileName)
-	if found {
-		g.gwLock.Lock()
-		defer g.gwLock.Unlock()
-
-		delete(httpRoutes, httpRoute)
-		g.appProfileToHTTPRouteCache.AddOrUpdate(appProfileName, httpRoutes)
-
-	}
-}
-
-func (g *GWLister) UpdateApplicationProfileToHTTPRouteMapping(appProfileName, httpRoute string) {
-	_, httpRoutes := g.GetApplicationProfileToHTTPRouteMapping(appProfileName)
-	// app profile -> http route cache can be nil, init a new one on first update
-	g.gwLock.Lock()
-	defer g.gwLock.Unlock()
-
->>>>>>> 6969e0a3
 	if httpRoutes == nil {
 		httpRoutes = make(map[string]struct{})
 	}
