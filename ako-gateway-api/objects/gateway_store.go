/*
 * Copyright 2023-2024 VMware, Inc.
 * All Rights Reserved.
* Licensed under the Apache License, Version 2.0 (the "License");
* you may not use this file except in compliance with the License.
* You may obtain a copy of the License at
*   http://www.apache.org/licenses/LICENSE-2.0
* Unless required by applicable law or agreed to in writing, software
* distributed under the License is distributed on an "AS IS" BASIS,
* WITHOUT WARRANTIES OR CONDITIONS OF ANY KIND, either express or implied.
* See the License for the specific language governing permissions and
* limitations under the License.
*/

package objects

import (
	"sync"

	"github.com/vmware/load-balancer-and-ingress-services-for-kubernetes/internal/objects"
	"github.com/vmware/load-balancer-and-ingress-services-for-kubernetes/pkg/utils"
)

var gwLister *GWLister
var gwonce sync.Once

func GatewayApiLister() *GWLister {
	gwonce.Do(func() {
		gwLister = &GWLister{
			gatewayClassStore:              objects.NewObjectMapStore(),
			gatewayToGatewayClassStore:     objects.NewObjectMapStore(),
			gatewayClassToGatewayStore:     objects.NewObjectMapStore(),
			gatewayToListenerStore:         objects.NewObjectMapStore(),
			routeToGateway:                 objects.NewObjectMapStore(),
			routeToGatewayListener:         objects.NewObjectMapStore(),
			gatewayToRoute:                 objects.NewObjectMapStore(),
			serviceToGateway:               objects.NewObjectMapStore(),
			gatewayToService:               objects.NewObjectMapStore(),
			serviceToRoute:                 objects.NewObjectMapStore(),
			routeToService:                 objects.NewObjectMapStore(),
			secretToGateway:                objects.NewObjectMapStore(),
			gatewayToSecret:                objects.NewObjectMapStore(),
			routeToChildVS:                 objects.NewObjectMapStore(),
			gatewayToHostnameStore:         objects.NewObjectMapStore(),
			gatewayListenerToHostnameStore: objects.NewObjectMapStore(),
			gatewayRouteToHostnameStore:    objects.NewObjectMapStore(),
			gatewayRouteToHTTPSPGPoolStore: objects.NewObjectMapStore(),
<<<<<<< HEAD
			routeToHostname:                objects.NewObjectMapStore(),
=======
			podToServiceStore:              objects.NewObjectMapStore(),
>>>>>>> ba9256b6
		}
	})
	return gwLister
}

type GWLister struct {
	gwLock sync.RWMutex

	//Gateways with AKO as controller
	gatewayClassStore *objects.ObjectMapStore

	//Namespace/Gateway -> GatewayClass
	gatewayToGatewayClassStore *objects.ObjectMapStore

	//GatewayClass -> [ns1/gateway1, ns2/gateway2, ...]
	gatewayClassToGatewayStore *objects.ObjectMapStore

	//Namespace/Gateway -> [listener1, listener2, ...]
	gatewayToListenerStore *objects.ObjectMapStore

	// routeType/routeNs/routeName -> [namespace/gateway, ...]
	routeToGateway *objects.ObjectMapStore

	routeToGatewayListener *objects.ObjectMapStore

	// namespace/gateway -> [routeType/routeNs/routeName, ...]
	gatewayToRoute *objects.ObjectMapStore

	// serviceNs/serviceName -> [namespace/gateway, ...]
	serviceToGateway *objects.ObjectMapStore

	// namespace/gateway -> [serviceNs/serviceName, ...]
	gatewayToService *objects.ObjectMapStore

	// serviceNs/serviceName -> [routeType/routeNs/routeName, ...]
	serviceToRoute *objects.ObjectMapStore

	// routeType/routeNs/routeName -> [serviceNs/serviceName, ...]
	routeToService *objects.ObjectMapStore

	// secretNs/secretName -> [namespace/gateway, ...]
	secretToGateway *objects.ObjectMapStore

	// namespace/gateway -> [secretNs/secretName, ...]
	gatewayToSecret *objects.ObjectMapStore

	// routeType/routeNs/routeName -> [childvs, ...]
	routeToChildVS *objects.ObjectMapStore

	//check overlap across gateways
	gatewayToHostnameStore *objects.ObjectMapStore

	//namespace/gateway/listener -> hostname
	gatewayListenerToHostnameStore *objects.ObjectMapStore

	//FQDNs in parent VS
	//gatewayns/gatewayname -> [hostname, ...]
	gatewayRouteToHostnameStore *objects.ObjectMapStore

	// HTTPPS, PG, Pool in parent VS
	// gatewayns/gatewayname + routenamespace/routename --> [HTTPPS, PG, Pool]
	gatewayRouteToHTTPSPGPoolStore *objects.ObjectMapStore

<<<<<<< HEAD
	routeToHostname *objects.ObjectMapStore
=======
	//Pods -> Service Mapping for NPL
	//podNs/podName -> [svcNs/svcName, ...]
	podToServiceStore *objects.ObjectMapStore
>>>>>>> ba9256b6
}

type GatewayRouteKind struct {
	Group string
	Kind  string
}

type GatewayListenerStore struct {
	Name              string
	Port              int32
	Protocol          string
	Gateway           string
	AllowedRouteNs    string
	AllowedRouteTypes []GatewayRouteKind
}

// This struct is used to store HTTPPS, PG, Pool associated with Parent VS (HTTPRoute that is mapped to parent VS)

type HTTPPSPGPool struct {
	HTTPPS    []string
	PoolGroup []string
	Pool      []string
}

func (g *GWLister) IsGatewayClassControllerAKO(gwClass string) (bool, bool) {
	g.gwLock.RLock()
	defer g.gwLock.RUnlock()

	found, isAkoCtrl := g.gatewayClassStore.Get(gwClass)
	if found {
		return true, isAkoCtrl.(bool)
	}
	return false, false
}

func (g *GWLister) UpdateGatewayClass(gwClass string, isAkoCtrl bool) {
	g.gwLock.Lock()
	defer g.gwLock.Unlock()

	found, _ := g.gatewayClassToGatewayStore.Get(gwClass)
	if !found {
		g.gatewayClassToGatewayStore.AddOrUpdate(gwClass, make([]string, 0))
	}
	g.gatewayClassStore.AddOrUpdate(gwClass, isAkoCtrl)
}

func (g *GWLister) DeleteGatewayClass(gwClass string) {
	g.gwLock.Lock()
	defer g.gwLock.Unlock()

	g.gatewayClassStore.Delete(gwClass)
}

func (g *GWLister) GetGatewayClassToGateway(gwClass string) []string {
	g.gwLock.RLock()
	defer g.gwLock.RUnlock()

	found, gatewayList := g.gatewayClassToGatewayStore.Get(gwClass)
	if !found {
		return make([]string, 0)
	}
	return gatewayList.([]string)
}

func (g *GWLister) UpdateGatewayToGatewayClass(gwNsName, gwClass string) {
	g.gwLock.Lock()
	defer g.gwLock.Unlock()

	//remove gateway from old class list
	if found, oldGwClass := g.gatewayToGatewayClassStore.Get(gwNsName); found {
		oldGwClassObj := oldGwClass.(string)
		if ok, gatewayList := g.gatewayClassToGatewayStore.Get(oldGwClassObj); ok {
			gatewayListObj := gatewayList.([]string)
			gatewayListObj = utils.Remove(gatewayListObj, gwNsName)
			if len(gatewayListObj) == 0 {
				g.gatewayClassToGatewayStore.Delete(oldGwClassObj)
			} else {
				g.gatewayClassToGatewayStore.AddOrUpdate(oldGwClassObj, gatewayListObj)
			}
		}
	}
	g.gatewayToGatewayClassStore.AddOrUpdate(gwNsName, gwClass)
	found, gatewayList := g.gatewayClassToGatewayStore.Get(gwClass)
	if !found {
		gatewayList = make([]string, 0)
	}
	gatewayListObj := gatewayList.([]string)
	if !utils.HasElem(gatewayListObj, gwNsName) {
		gatewayListObj = append(gatewayListObj, gwNsName)
		g.gatewayClassToGatewayStore.AddOrUpdate(gwClass, gatewayListObj)
	}
}

func (g *GWLister) UpdateGatewayToHostnames(gwNsName string, hostnames []string) {
	g.gwLock.Lock()
	defer g.gwLock.Unlock()

	g.gatewayToHostnameStore.AddOrUpdate(gwNsName, hostnames)
}

func (g *GWLister) UpdateGatewayToListener(gwNsName string, listeners []GatewayListenerStore) {
	g.gwLock.Lock()
	defer g.gwLock.Unlock()

	g.gatewayToListenerStore.AddOrUpdate(gwNsName, listeners)
}

func (g *GWLister) GetGatewayToListeners(gwNsName string) []GatewayListenerStore {
	g.gwLock.RLock()
	defer g.gwLock.RUnlock()

	_, listenerList := g.gatewayToListenerStore.Get(gwNsName)
	if listenerList != nil {
		return listenerList.([]GatewayListenerStore)
	}
	return nil
}

//=====All route <-> gateway mappings go here.

func (g *GWLister) GetRouteToGateway(routeTypeNsName string) (bool, []string) {
	g.gwLock.RLock()
	defer g.gwLock.RUnlock()

	if found, obj := g.routeToGateway.Get(routeTypeNsName); found {
		return true, obj.([]string)
	}
	return false, []string{}
}

func (g *GWLister) GetRouteToGatewayListener(routeTypeNsName string) []GatewayListenerStore {
	g.gwLock.RLock()
	defer g.gwLock.RUnlock()

	if found, obj := g.routeToGatewayListener.Get(routeTypeNsName); found {
		return obj.([]GatewayListenerStore)
	}
	return []GatewayListenerStore{}
}

func (g *GWLister) GetGatewayToRoute(gwNsName string) (bool, []string) {
	g.gwLock.RLock()
	defer g.gwLock.RUnlock()

	if found, obj := g.gatewayToRoute.Get(gwNsName); found {
		return true, obj.([]string)
	}
	return false, []string{}
}

func (g *GWLister) UpdateGatewayRouteMappings(gwNsName string, gwListeners []GatewayListenerStore, routeTypeNsName string) {
	g.gwLock.Lock()
	defer g.gwLock.Unlock()

	// update route to gateway mapping
	if found, gwNsNameList := g.routeToGateway.Get(routeTypeNsName); found {
		gwNsNameListObj := gwNsNameList.([]string)
		if !utils.HasElem(gwNsNameListObj, gwNsName) {
			gwNsNameListObj = append(gwNsNameListObj, gwNsName)
			g.routeToGateway.AddOrUpdate(routeTypeNsName, gwNsNameListObj)
		}
	} else {
		g.routeToGateway.AddOrUpdate(routeTypeNsName, []string{gwNsName})
	}

	if found, gwListenerList := g.routeToGatewayListener.Get(routeTypeNsName); found {
		gwListenerListObj := gwListenerList.([]GatewayListenerStore)
		for _, gwListener := range gwListeners {
			if !utils.HasElem(gwListenerList, gwListener) {
				gwListenerListObj = append(gwListenerListObj, gwListener)
			}
		}
		g.routeToGatewayListener.AddOrUpdate(routeTypeNsName, gwListenerListObj)
	} else {
		g.routeToGatewayListener.AddOrUpdate(routeTypeNsName, gwListeners)
	}

	// update gateway to route mapping
	if found, routeTypeNsNameList := g.gatewayToRoute.Get(gwNsName); found {
		routeTypeNsNameListObj := routeTypeNsNameList.([]string)
		if !utils.HasElem(routeTypeNsNameListObj, routeTypeNsName) {
			routeTypeNsNameListObj = append(routeTypeNsNameListObj, routeTypeNsName)
			g.gatewayToRoute.AddOrUpdate(gwNsName, routeTypeNsNameListObj)
		}
	} else {
		g.gatewayToRoute.AddOrUpdate(gwNsName, []string{routeTypeNsName})
	}
}

//=====All gateway <-> service mappings go here.

func (g *GWLister) GetServiceToGateway(svcNsName string) (bool, []string) {
	g.gwLock.RLock()
	defer g.gwLock.RUnlock()

	if found, obj := g.serviceToGateway.Get(svcNsName); found {
		return true, obj.([]string)
	}
	return false, []string{}
}

func (g *GWLister) UpdateGatewayServiceMappings(gwNsName, svcNsName string) {
	g.gwLock.Lock()
	defer g.gwLock.Unlock()

	// update gateway to service mapping
	if found, svcNsNameList := g.gatewayToService.Get(gwNsName); found {
		svcNsNameListObj := svcNsNameList.([]string)
		if !utils.HasElem(svcNsNameListObj, svcNsName) {
			svcNsNameListObj = append(svcNsNameListObj, svcNsName)
			g.gatewayToService.AddOrUpdate(gwNsName, svcNsNameListObj)
		}
	} else {
		g.gatewayToService.AddOrUpdate(gwNsName, []string{svcNsName})
	}
	// update service to gateway mapping
	if found, gwNsNameList := g.serviceToGateway.Get(gwNsName); found {
		gwNsNameListObj := gwNsNameList.([]string)
		if !utils.HasElem(gwNsNameListObj, gwNsName) {
			gwNsNameListObj = append(gwNsNameListObj, gwNsName)
			g.serviceToGateway.AddOrUpdate(svcNsName, gwNsNameListObj)
		}
	} else {
		g.serviceToGateway.AddOrUpdate(svcNsName, []string{gwNsName})
	}
}

func (g *GWLister) DeleteGatewayServiceMappings(gwNsName string, svcNsName string) {
	g.gwLock.Lock()
	defer g.gwLock.Unlock()

	var gwRoutesObj []string
	found, gwRoutes := g.gatewayToRoute.Get(gwNsName)
	if found {
		gwRoutesObj = gwRoutes.([]string)
	}
	var svcRoutesObj []string
	found, svcRoutes := g.serviceToRoute.Get(svcNsName)
	if found {
		svcRoutesObj = svcRoutes.([]string)
	}
	matchCount := 0
	for _, gwRoute := range gwRoutesObj {
		if utils.HasElem(svcRoutesObj, gwRoute) {
			matchCount++
		}
	}
	if matchCount == 0 {
		// delete gateway to service mapping
		if found, svcNsNameList := g.gatewayToService.Get(gwNsName); found {
			svcNsNameListObj := svcNsNameList.([]string)
			svcNsNameListObj = utils.Remove(svcNsNameListObj, svcNsName)
			if len(svcNsNameListObj) == 0 {
				g.gatewayToService.Delete(gwNsName)
			} else {
				g.gatewayToService.AddOrUpdate(gwNsName, svcNsNameListObj)
			}
		}

		// delete service to gateway mapping
		if found, gwNsNameList := g.serviceToGateway.Get(svcNsName); found {
			gwNsNameListObj := gwNsNameList.([]string)
			gwNsNameListObj = utils.Remove(gwNsNameListObj, gwNsName)
			if len(gwNsNameListObj) == 0 {
				g.serviceToGateway.Delete(svcNsName)
			} else {
				g.serviceToGateway.AddOrUpdate(svcNsName, gwNsNameListObj)
			}
		}
	}
}

//=====All route <-> service mappings go here.

func (g *GWLister) GetRouteToService(routeTypeNsName string) (bool, []string) {
	g.gwLock.RLock()
	defer g.gwLock.RUnlock()

	if found, obj := g.routeToService.Get(routeTypeNsName); found {
		return true, obj.([]string)
	}
	return false, []string{}
}

func (g *GWLister) GetServiceToRoute(svcNsName string) (bool, []string) {
	g.gwLock.RLock()
	defer g.gwLock.RUnlock()

	if found, obj := g.serviceToRoute.Get(svcNsName); found {
		return true, obj.([]string)
	}
	return false, []string{}
}

func (g *GWLister) UpdateRouteServiceMappings(routeTypeNsName, svcNsName string) {
	g.gwLock.Lock()
	defer g.gwLock.Unlock()

	// update route to service mapping
	if found, svcNsNameList := g.routeToService.Get(routeTypeNsName); found {
		svcNsNameListObj := svcNsNameList.([]string)
		if !utils.HasElem(svcNsNameListObj, svcNsName) {
			svcNsNameListObj = append(svcNsNameListObj, svcNsName)
			g.routeToService.AddOrUpdate(routeTypeNsName, svcNsNameListObj)
		}
	} else {
		g.routeToService.AddOrUpdate(routeTypeNsName, []string{svcNsName})
	}

	// update service to route mapping
	if found, routeTypeNsNameList := g.serviceToRoute.Get(svcNsName); found {
		routeTypeNsNameListObj := routeTypeNsNameList.([]string)
		if !utils.HasElem(routeTypeNsNameListObj, routeTypeNsName) {
			routeTypeNsNameListObj = append(routeTypeNsNameListObj, routeTypeNsName)
			g.serviceToRoute.AddOrUpdate(svcNsName, routeTypeNsNameListObj)
		}
	} else {
		g.serviceToRoute.AddOrUpdate(svcNsName, []string{routeTypeNsName})
	}
}

func (g *GWLister) DeleteRouteToServiceMappings(routeTypeNsName, svcNsName string) {
	g.gwLock.Lock()
	defer g.gwLock.Unlock()

	// delete service to route mapping
	if found, routeTypeNsNameList := g.serviceToRoute.Get(svcNsName); found {
		routeTypeNsNameListObj := routeTypeNsNameList.([]string)
		routeTypeNsNameListObj = utils.Remove(routeTypeNsNameListObj, routeTypeNsName)
		if len(routeTypeNsNameListObj) == 0 {
			g.serviceToRoute.Delete(svcNsName)
		} else {
			g.serviceToRoute.AddOrUpdate(svcNsName, routeTypeNsNameListObj)
		}
	}

	// delete route to service mapping
	if found, svcNsNameList := g.routeToService.Get(routeTypeNsName); found {
		svcNsNameListObj := svcNsNameList.([]string)
		svcNsNameListObj = utils.Remove(svcNsNameListObj, svcNsName)
		if len(svcNsNameListObj) == 0 {
			g.routeToService.Delete(routeTypeNsName)
		} else {
			g.routeToService.AddOrUpdate(routeTypeNsName, svcNsNameListObj)
		}
	}
}

func (g *GWLister) DeleteRouteToGatewayMappings(routeTypeNsName, gwNsName string) {
	g.gwLock.Lock()
	defer g.gwLock.Unlock()

	// delete gateway to route mapping
	if found, routeTypeNsNameList := g.gatewayToRoute.Get(gwNsName); found {
		routeTypeNsNameListObj := routeTypeNsNameList.([]string)
		routeTypeNsNameListObj = utils.Remove(routeTypeNsNameListObj, routeTypeNsName)
		if len(routeTypeNsNameListObj) == 0 {
			g.gatewayToRoute.Delete(gwNsName)
		} else {
			g.gatewayToRoute.AddOrUpdate(gwNsName, routeTypeNsNameListObj)
		}
	}

	// delete route to gateway mapping
	if found, gwNsNameList := g.routeToGateway.Get(routeTypeNsName); found {
		gwNsNameListObj := gwNsNameList.([]string)
		gwNsNameListObj = utils.Remove(gwNsNameListObj, gwNsName)
		if len(gwNsNameListObj) == 0 {
			g.routeToGateway.Delete(routeTypeNsName)
		} else {
			g.routeToGateway.AddOrUpdate(routeTypeNsName, gwNsNameListObj)
		}
	}
}

//=====All Gateway <-> Secret go here

func (g *GWLister) GetSecretToGateway(secretNsName string) (bool, []string) {
	g.gwLock.RLock()
	defer g.gwLock.RUnlock()
	if found, obj := g.secretToGateway.Get(secretNsName); found {
		return true, obj.([]string)
	}
	return false, []string{}

}
func (g *GWLister) UpdateGatewayToSecret(gwNsName string, secretNsNameList []string) {
	g.gwLock.Lock()
	defer g.gwLock.Unlock()

	var removedSecrets []string
	//update list of secrets store
	found, obj := g.gatewayToSecret.Get(gwNsName)
	if found {
		//find removed secrets
		for _, secret := range obj.([]string) {
			secretRemoved := true
			for _, newSecret := range secretNsNameList {
				if secret == newSecret {
					secretRemoved = false
					break
				}
			}
			if secretRemoved {
				removedSecrets = append(removedSecrets, secret)
			}
		}
	}
	//update new secrets to gateway
	g.gatewayToSecret.AddOrUpdate(gwNsName, secretNsNameList)

	//delete secret to gateway mapping for removed secret
	for _, secret := range removedSecrets {
		if found, gwNsNameList := g.secretToGateway.Get(secret); found {
			gwNsNameListObj := gwNsNameList.([]string)
			gwNsNameListObj = utils.Remove(gwNsNameListObj, gwNsName)
			if len(gwNsNameListObj) == 0 {
				g.secretToGateway.Delete(secret)
			} else {
				g.secretToGateway.AddOrUpdate(secret, gwNsNameListObj)
			}
		}
	}

	//add secret to gateway mapping for new secrets
	for _, secret := range secretNsNameList {
		if found, gwNsNameList := g.secretToGateway.Get(secret); found {
			gwNsNameListObj := gwNsNameList.([]string)
			if !utils.HasElem(gwNsNameListObj, gwNsName) {
				gwNsNameListObj = append(gwNsNameListObj, gwNsName)
				g.secretToGateway.AddOrUpdate(secret, gwNsNameListObj)
			}
		} else {
			g.secretToGateway.AddOrUpdate(secret, []string{gwNsName})
		}
	}
}

func (g *GWLister) DeleteGatewayFromStore(gwNsName string) {
	g.gwLock.Lock()
	defer g.gwLock.Unlock()

	// delete gateway to secrets

	if found, secretNsNameList := g.gatewayToSecret.Get(gwNsName); found {
		for _, secretNsName := range secretNsNameList.([]string) {
			if found, gwNsNameList := g.serviceToGateway.Get(secretNsName); found {
				gwNsNameListObj := gwNsNameList.([]string)
				gwNsNameListObj = utils.Remove(gwNsNameListObj, gwNsName)
				if len(gwNsNameListObj) == 0 {
					g.secretToGateway.Delete(secretNsName)
				} else {
					g.secretToGateway.AddOrUpdate(secretNsName, gwNsNameListObj)
				}
			}
		}
		g.gatewayToSecret.Delete(gwNsName)
	}

	// delete gateway to service
	if found, serviceNsNameList := g.gatewayToService.Get(gwNsName); found {
		for _, serviceNsName := range serviceNsNameList.([]string) {
			if found, gwNsNameList := g.serviceToGateway.Get(serviceNsName); found {
				gwNsNameListObj := gwNsNameList.([]string)
				gwNsNameListObj = utils.Remove(gwNsNameListObj, gwNsName)
				if len(gwNsNameListObj) == 0 {
					g.serviceToGateway.Delete(serviceNsName)
				} else {
					g.serviceToGateway.AddOrUpdate(serviceNsName, gwNsNameListObj)
				}
			}
		}
		g.gatewayToService.Delete(gwNsName)
	}

	// delete gateway to route
	if found, routeNsNameList := g.gatewayToRoute.Get(gwNsName); found {
		for _, routeNsName := range routeNsNameList.([]string) {
			if found, gwNsNameList := g.routeToGateway.Get(routeNsName); found {
				gwNsNameListObj := gwNsNameList.([]string)
				gwNsNameListObj = utils.Remove(gwNsNameListObj, gwNsName)
				if len(gwNsNameListObj) == 0 {
					g.routeToGateway.Delete(routeNsName)
				} else {
					g.routeToGateway.AddOrUpdate(routeNsName, gwNsNameListObj)
				}
			}
		}
		g.gatewayToRoute.Delete(gwNsName)
	}

	// delete gateway to gatewayclass
	if found, gatewayClass := g.gatewayToGatewayClassStore.Get(gwNsName); found {
		gatewayClassObj := gatewayClass.(string)
		if found, gwNsNameList := g.gatewayClassToGatewayStore.Get(gatewayClassObj); found {
			gwNsNameListObj := gwNsNameList.([]string)
			gwNsNameListObj = utils.Remove(gwNsNameListObj, gwNsName)
			if len(gwNsNameListObj) == 0 {
				g.gatewayClassToGatewayStore.Delete(gatewayClassObj)
			} else {
				g.gatewayClassToGatewayStore.AddOrUpdate(gatewayClassObj, gwNsNameListObj)
			}
		}
		g.gatewayToGatewayClassStore.Delete(gwNsName)
	}

}

// =====All route <-> child vs go here.
func (g *GWLister) GetRouteToChildVS(routeTypeNsName string) (bool, []string) {
	g.gwLock.RLock()
	defer g.gwLock.RUnlock()

	if found, obj := g.routeToChildVS.Get(routeTypeNsName); found {
		return true, obj.([]string)
	}
	return false, []string{}
}

func (g *GWLister) DeleteRouteToChildVS(routeTypeNsName string) {
	g.gwLock.Lock()
	defer g.gwLock.Unlock()

	g.routeToChildVS.Delete(routeTypeNsName)
}

func (g *GWLister) UpdateRouteChildVSMappings(routeTypeNsName, childVS string) {
	g.gwLock.Lock()
	defer g.gwLock.Unlock()

	// update route to child vs mapping
	if found, childVSList := g.routeToChildVS.Get(routeTypeNsName); found {
		childVSListObj := childVSList.([]string)
		if !utils.HasElem(childVSListObj, childVS) {
			childVSListObj = append(childVSListObj, childVS)
			g.routeToChildVS.AddOrUpdate(routeTypeNsName, childVSListObj)
		}
	} else {
		g.routeToChildVS.AddOrUpdate(routeTypeNsName, []string{childVS})
	}
}

func (g *GWLister) DeleteRouteChildVSMappings(routeTypeNsName, childVS string) {
	g.gwLock.Lock()
	defer g.gwLock.Unlock()

	// delete route to child vs mapping
	if found, childVSList := g.routeToChildVS.Get(routeTypeNsName); found {
		childVSListObj := childVSList.([]string)
		childVSListObj = utils.Remove(childVSListObj, childVS)
		if len(childVSListObj) == 0 {
			g.routeToChildVS.Delete(routeTypeNsName)
		} else {
			g.routeToChildVS.AddOrUpdate(routeTypeNsName, childVSListObj)
		}
	}
}

//=====All route functions go here.

func (g *GWLister) DeleteRouteFromStore(routeTypeNsName string) {
	g.gwLock.Lock()
	defer g.gwLock.Unlock()

	//delete route to gateway listener
	g.routeToGatewayListener.Delete(routeTypeNsName)

	g.routeToHostname.Delete(routeTypeNsName)

	//delete route to gateway
	found, gatewayList := g.routeToGateway.Get(routeTypeNsName)
	var gatewayListObj, svcListObj []string
	if found {
		gatewayListObj = gatewayList.([]string)
	}
	for _, gwNsName := range gatewayListObj {
		if found, routeNsNameList := g.gatewayToRoute.Get(gwNsName); found {
			routeNsNameListObj := routeNsNameList.([]string)
			routeNsNameListObj = utils.Remove(routeNsNameListObj, routeTypeNsName)
			if len(routeNsNameListObj) == 0 {
				g.gatewayToRoute.Delete(gwNsName)
			} else {
				g.gatewayToRoute.AddOrUpdate(gwNsName, routeNsNameListObj)
			}
		}
	}
	g.routeToGateway.Delete(routeTypeNsName)

	//delete route to service
	found, svcList := g.routeToService.Get(routeTypeNsName)
	if found {
		svcListObj = svcList.([]string)
	}
	for _, svcNsName := range svcListObj {
		if found, routeNsNameList := g.serviceToRoute.Get(svcNsName); found {
			routeNsNameListObj := routeNsNameList.([]string)
			routeNsNameListObj = utils.Remove(routeNsNameListObj, routeTypeNsName)
			if len(routeNsNameListObj) == 0 {
				g.serviceToRoute.Delete(svcNsName)
			} else {
				g.serviceToRoute.AddOrUpdate(svcNsName, routeNsNameListObj)
			}
		}
	}
	g.routeToService.Delete(routeTypeNsName)

	//update gateway to service mappings after route deletion
	for _, gwNsName := range gatewayListObj {
		var gwRoutesObj []string
		found, gwRoutes := g.gatewayToRoute.Get(gwNsName)
		if found {
			gwRoutesObj = gwRoutes.([]string)
		}
		for _, svcNsName := range svcListObj {
			var svcRoutesObj []string
			found, svcRoutes := g.serviceToRoute.Get(svcNsName)
			if found {
				svcRoutesObj = svcRoutes.([]string)
			}
			matchCount := 0
			for _, gwRoute := range gwRoutesObj {
				if utils.HasElem(svcRoutesObj, gwRoute) {
					matchCount++
				}
			}
			if matchCount == 0 {
				//no routes to map gateway and service, remove mapping from store as well
				if found, gwSvcList := g.gatewayToService.Get(gwNsName); found {
					gwSvcListObj := gwSvcList.([]string)
					gwSvcListObj = utils.Remove(gwSvcListObj, svcNsName)
					if len(gwSvcListObj) == 0 {
						g.gatewayToService.Delete(gwNsName)
					} else {
						g.gatewayToService.AddOrUpdate(gwNsName, gwSvcListObj)
					}
				}
				if found, svcGwList := g.serviceToGateway.Get(gwNsName); found {
					svcGwListObj := svcGwList.([]string)
					svcGwListObj = utils.Remove(svcGwListObj, gwNsName)
					if len(svcGwListObj) == 0 {
						g.serviceToGateway.Delete(gwNsName)
					} else {
						g.serviceToGateway.AddOrUpdate(svcNsName, svcGwListObj)
					}
				}
			}
		}
	}
}

func (g *GWLister) DeleteRouteServiceMappings(routeTypeNsName string) {
	g.gwLock.Lock()
	defer g.gwLock.Unlock()

	if found, svcNsNameList := g.routeToService.Get(routeTypeNsName); found {
		for _, svcNsName := range svcNsNameList.([]string) {
			if found, routeTypeNsNameList := g.serviceToRoute.Get(svcNsName); found {
				routeTypeNsNameListObj := routeTypeNsNameList.([]string)
				routeTypeNsNameListObj = utils.Remove(routeTypeNsNameListObj, routeTypeNsName)
				if len(routeTypeNsNameListObj) == 0 {
					g.serviceToRoute.Delete(svcNsName)
				} else {
					g.serviceToRoute.AddOrUpdate(svcNsName, routeTypeNsNameListObj)
				}
			}
		}

		if found, gwNsNameList := g.routeToGateway.Get(routeTypeNsName); found {
			for _, gwNsName := range gwNsNameList.([]string) {
				if found, gwSvcNsNameList := g.gatewayToService.Get(gwNsName); found {
					gwSvcNsNameListObj := gwSvcNsNameList.([]string)
					for _, svcNsName := range svcNsNameList.([]string) {
						gwSvcNsNameListObj = utils.Remove(gwSvcNsNameListObj, svcNsName)
					}
					if len(gwSvcNsNameListObj) == 0 {
						g.gatewayToService.Delete(gwNsName)
					} else {
						g.gatewayToService.AddOrUpdate(gwNsName, gwSvcNsNameListObj)
					}
				}
			}
		}
		g.routeToService.Delete(routeTypeNsName)
	}
}

//=====All gateway/route <-> hostname go here.

func (g *GWLister) GetGatewayListenerToHostname(gwListenerNsName string) string {
	g.gwLock.RLock()
	defer g.gwLock.RUnlock()

	_, obj := g.gatewayListenerToHostnameStore.Get(gwListenerNsName)
	return obj.(string)
}
func (g *GWLister) UpdateGatewayListenerToHostname(gwListenerNsName, hostname string) {
	g.gwLock.Lock()
	defer g.gwLock.Unlock()

	g.gatewayListenerToHostnameStore.AddOrUpdate(gwListenerNsName, hostname)
}

func (g *GWLister) UpdateGatewayRouteToHostname(gwNsName string, hostnames []string) {
	g.gwLock.Lock()
	defer g.gwLock.Unlock()

	g.gatewayRouteToHostnameStore.AddOrUpdate(gwNsName, hostnames)

}

func (g *GWLister) GetRouteToHostname(routeNsName string) (bool, []string) {
	g.gwLock.RLock()
	defer g.gwLock.RUnlock()

	found, hostnames := g.routeToHostname.Get(routeNsName)
	if found {
		return true, hostnames.([]string)
	}
	return false, []string{}
}

func (g *GWLister) UpdateRouteToHostname(routeNsName string, hostnames []string) {
	g.gwLock.Lock()
	defer g.gwLock.Unlock()

	g.routeToHostname.AddOrUpdate(routeNsName, hostnames)
}

func (g *GWLister) DeleteRouteToHostname(routeNsName string) {
	g.gwLock.Lock()
	defer g.gwLock.Unlock()

	g.routeToHostname.Delete(routeNsName)
}

func (g *GWLister) GetGatewayRouteToHostname(gwNsName string) (bool, []string) {
	g.gwLock.RLock()
	defer g.gwLock.RUnlock()

	found, hostnames := g.gatewayRouteToHostnameStore.Get(gwNsName)
	if found {
		return true, hostnames.([]string)
	}
	return false, []string{}
}

// == All GW+route to HTTPS, PG , pool mapping
func (g *GWLister) UpdateGatewayRouteToHTTPPSPGPool(gwRouteNsName string, httpPSPGPool HTTPPSPGPool) {
	g.gwLock.Lock()
	defer g.gwLock.Unlock()
	var localHTTPPSPGPool HTTPPSPGPool
	localHTTPPSPGPool.HTTPPS = append(localHTTPPSPGPool.HTTPPS, httpPSPGPool.HTTPPS...)
	localHTTPPSPGPool.PoolGroup = append(localHTTPPSPGPool.PoolGroup, httpPSPGPool.PoolGroup...)
	localHTTPPSPGPool.Pool = append(localHTTPPSPGPool.Pool, httpPSPGPool.Pool...)
	g.gatewayRouteToHTTPSPGPoolStore.AddOrUpdate(gwRouteNsName, localHTTPPSPGPool)

}

func (g *GWLister) GetGatewayRouteToHTTPSPGPool(gwRouteNsName string) (bool, HTTPPSPGPool) {
	g.gwLock.RLock()
	defer g.gwLock.RUnlock()

	found, hostnames := g.gatewayRouteToHTTPSPGPoolStore.Get(gwRouteNsName)
	if found {
		return true, hostnames.(HTTPPSPGPool)
	}
	return false, HTTPPSPGPool{}
}

func (g *GWLister) DeleteGatewayRouteToHTTPSPGPool(gwRouteNsName string) {
	g.gwLock.RLock()
	defer g.gwLock.RUnlock()
	g.gatewayRouteToHTTPSPGPoolStore.Delete(gwRouteNsName)
}

//Pods <-> Service

func (g *GWLister) GetPodsToService(podNsName string) []string {
	g.gwLock.RLock()
	defer g.gwLock.RUnlock()

	if found, services := g.podToServiceStore.Get(podNsName); found {
		return services.([]string)
	}
	return []string{}
}

func (g *GWLister) UpdatePodsToService(podNsName string, services []string) {
	g.gwLock.Lock()
	defer g.gwLock.Unlock()

	g.podToServiceStore.AddOrUpdate(podNsName, services)

}
func (g *GWLister) DeletePodsToService(podNsName string) {
	g.gwLock.Lock()
	defer g.gwLock.Unlock()

	g.podToServiceStore.Delete(podNsName)
}<|MERGE_RESOLUTION|>--- conflicted
+++ resolved
@@ -45,11 +45,8 @@
 			gatewayListenerToHostnameStore: objects.NewObjectMapStore(),
 			gatewayRouteToHostnameStore:    objects.NewObjectMapStore(),
 			gatewayRouteToHTTPSPGPoolStore: objects.NewObjectMapStore(),
-<<<<<<< HEAD
-			routeToHostname:                objects.NewObjectMapStore(),
-=======
+			routeToHostnameStore:           objects.NewObjectMapStore(),
 			podToServiceStore:              objects.NewObjectMapStore(),
->>>>>>> ba9256b6
 		}
 	})
 	return gwLister
@@ -113,13 +110,13 @@
 	// gatewayns/gatewayname + routenamespace/routename --> [HTTPPS, PG, Pool]
 	gatewayRouteToHTTPSPGPoolStore *objects.ObjectMapStore
 
-<<<<<<< HEAD
-	routeToHostname *objects.ObjectMapStore
-=======
+	// Contains filtered hostname of routes through gateway listener hostname
+	// route -> [hostname, ...]
+	routeToHostnameStore *objects.ObjectMapStore
+
 	//Pods -> Service Mapping for NPL
 	//podNs/podName -> [svcNs/svcName, ...]
 	podToServiceStore *objects.ObjectMapStore
->>>>>>> ba9256b6
 }
 
 type GatewayRouteKind struct {
@@ -687,7 +684,7 @@
 	//delete route to gateway listener
 	g.routeToGatewayListener.Delete(routeTypeNsName)
 
-	g.routeToHostname.Delete(routeTypeNsName)
+	g.routeToHostnameStore.Delete(routeTypeNsName)
 
 	//delete route to gateway
 	found, gatewayList := g.routeToGateway.Get(routeTypeNsName)
@@ -834,7 +831,7 @@
 	g.gwLock.RLock()
 	defer g.gwLock.RUnlock()
 
-	found, hostnames := g.routeToHostname.Get(routeNsName)
+	found, hostnames := g.routeToHostnameStore.Get(routeNsName)
 	if found {
 		return true, hostnames.([]string)
 	}
@@ -845,14 +842,14 @@
 	g.gwLock.Lock()
 	defer g.gwLock.Unlock()
 
-	g.routeToHostname.AddOrUpdate(routeNsName, hostnames)
+	g.routeToHostnameStore.AddOrUpdate(routeNsName, hostnames)
 }
 
 func (g *GWLister) DeleteRouteToHostname(routeNsName string) {
 	g.gwLock.Lock()
 	defer g.gwLock.Unlock()
 
-	g.routeToHostname.Delete(routeNsName)
+	g.routeToHostnameStore.Delete(routeNsName)
 }
 
 func (g *GWLister) GetGatewayRouteToHostname(gwNsName string) (bool, []string) {
