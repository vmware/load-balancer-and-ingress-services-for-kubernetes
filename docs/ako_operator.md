# AKO Operator

## Overview

This is an operator that is used to deploy, manage, and remove an instance of the AKO controller on Openshift clusters. It takes the AKO installation/deployment configuration from a CRD called `AKOConfig` and creates an instance of the AKO controller and installs all the relevant objects specified below. 

1. AKO statefulset
2. Clusterrole and Clusterrolbinding
3. Configmap required for the AKO controller
and other artifacts.

## Run AKO Operator

### Pre-requisites

This is one of the ways to install the AKO controller. So, most of the pre-requisites that apply for installation of standalone AKO are also applicable for the AKO operator as well.

* <i>**Step 1**</i>: Configure an Avi Controller with a [vCenter cloud](https://avinetworks.com/docs/18.2/installing-avi-vantage-for-vmware-vcenter/) or any other preferred cloud. The Avi Controller should be versioned 21.1.5 or later.
* <i>**Step 2**</i>:
  * Make sure a PG network is part of the NS IPAM configured in the vCenter
* <i>**Step 3**</i>: If your POD CIDRs are not routable:
Data path flow is as described below:
![Alt text](data_path_flow.png?raw=true)
The markers in the drawing are described below:
    1. The client requests a specified hostname/path.
    2. The DNS VS returns an IP address corresponding to the hostname.
    3. The request is forwarded to the resolved IP address that corresponds to a Virtual IP hosted on an Avi Service Engine.
    The destination IP in the packet is set as the POD IP address on which the application runs.
    4. Service Engines use the static route information to reach the POD IP via the next-hop address of the host on which the pod is running.
    5. The pod responds and the request is sent back to the client.
  * Create a Service Engine Group dedicated to a Kubernetes cluster.
* <i>**Step 3.1**</i>: If your POD CIDRs are routable then you can skip step 2. Ensure that you skip static route syncing in this case using the `disableStaticRouteSync` flag in the `values.yaml` of your helm chart.
* <i>**Step 4:**</i> Openshift 4.10+.

### Install on Openshift cluster from OperatorHub using Openshift Container Platform Web Console

<i>**Step 1**</i>: Login to the Openshift Container Platform web console of your Openshift cluster.

<i>**Step 2**</i>: Navigate in the web console to the **Operators** → **OperatorHub** page.

<i>**Step 3**</i>: Find `AKO Operator` provided by VMware.

<i>**Step 4**</i>: Click `install` and select the 1.11.1 version. The operator will be installed in `avi-system` namespace. The namespace will be created if it doesn't exist.

<i>**Step 5**</i>: Verify installation by checking the pods in `avi-system` namespace.

**Note** To deploy an instance of the AKO controller, an `AKOConfig` object will have to be created. This, in turn, will prompt the AKO operator to deploy the AKO controller. Please see [this](#akoconfig-custom-resource) to know more about the `AKOConfig` object and how to manage the AKO controller using this object. AKO Operator will also create the following list of CRDs to be used by AKO Controller when the `AKOConfig` object is created:

1. AKOConfig
2. HostRule
3. HTTPRule
4. L4Rule
5. SSORule

### Uninstall on Openshift cluster from OperatorHub using Openshift Container Platform Web Console

<i>**Step 1**</i>: Remove the aviconfig object, this should cleanup all the related artifacts for the AKO controller. See [Removing the AKO Controller](#removing-the-ako-controller) for more details.

<i>**Step 2**</i>: Login to the Openshift Container Platform web console of your Openshift cluster.

<i>**Step 3**</i>: Navigate in the web console to the **Operators** → **Installed Operators** page.

<i>**Step 4**</i>: Find `AKO Operator` provided by VMware.

<i>**Step 5**</i>: Click on the three vertical dots menu on the right and select `Uninstall Operator` option.

<i>**Step 6**</i>: Delete the `avi-system` namespace.

    kubectl delete ns avi-system

Or, if using the Openshift client, use
    
    oc delete ns avi-system

### AKOConfig Custom Resource

AKO Operator manages the AKO Controller. To deploy and manage the controller, it takes in a custom resource object called `AKOConfig`. Please go through the [description](akoconfig.md#AKOConfig-Custom-Resource) to understand the different fields of this object.

#### Parameters

The following table also lists the configurable fields in the `AKOConfig` object and their default values.

| **Parameter** | **Description** | **Default** |
| --- | --- | --- |
| `replicaCount` | Specify the number of replicas for AKO StatefulSet | 1 |
| `imageRepository` | Specify docker-registry that has the ako image | projects.packages.broadcom.com/ako/ako:1.13.1 |
| `imagePullPolicy` | Specify when and how to pull the ako image | IfNotPresent |
| `imagePullSecrets` | ImagePullSecrets will add pull secrets to the statefulset for AKO. Required if using secure private container image registry for images. | `Empty List` |
| `AKOSettings.clusterName` | Unique identifier for the running AKO instance. AKO identifies objects it created on Avi Controller using this param. | **required** |
| `AKOSettings.fullSyncFrequency` | Full sync frequency | 1800 |
| `AKOSettings.cniPlugin` | CNI Plugin being used in Openshift cluster. Specify one of: openshift, ovn-kubernetes | **required** for openshift, ovn-kubernetes |
| `AKOSettings.enableEvents` | enableEvents can be changed dynamically from the configmap | true |
| `AKOSettings.logLevel` | logLevel enum values: INFO, DEBUG, WARN, ERROR. logLevel can be changed dynamically from the configmap | INFO |
| `AKOSettings.deleteConfig` | set to true if user wants to delete AKO created objects from Avi. deleteConfig can be changed dynamically from the configmap | false |
| `AKOSettings.disableStaticRouteSync` | Disables static route syncing if set to true | false |
| `AKOSettings.apiServerPort` | Internal port for AKO's API server for the liveness probe of the AKO pod | 8080 |
| `AKOSettings.layer7Only` | Operate AKO as a pure layer 7 ingress controller | false |
| `AKOSettings.blockedNamespaceList` | List of K8s/Openshift namespaces blocked by AKO | `Empty List` |
| `AKOSettings.istioEnabled` | set to true if user wants to deploy AKO in istio environment (tech preview)| false |
| `AKOSettings.ipFamily` | set to V6 if user wants to deploy AKO with V6 backend (vCenter cloud with calico CNI only) (tech preview)| V4 |
| `AKOSettings.enableEVH` | Enables the Enhanced Virtual Hosting Model in Avi Controller for the Virtual Services  | false |
| `AKOSettings.namespaceSelector` | namespaceSelector contains label key and value used for namespacemigration. same label has to be present on namespace/s which needs migration/sync to AKO  | false |
| `AKOSettings.servicesAPI` | servicesAPI enables AKO in services API mode. Currently implemented only for L4 | false |
| `AKOSettings.vipPerNamespace` | Enabling this flag would tell AKO to create Parent VS per Namespace in EVH mode  | false |
| `AKOSettings.useDefaultSecretsOnly` | If this flag is set to true, AKO will only handle default secrets from the namespace where AKO is installed. This flag is applicable only to Openshift clusters. | false |
| `ControllerSettings.controllerVersion` | Avi Controller version | 18.2.10 |
| `ControllerSettings.controllerIP` | Specify Avi controller IP or Hostname | `nil` |
| `ControllerSettings.cloudName` | Name of the cloud managed in Avi | Default-Cloud |
| `ControllerSettings.tenantName` | Name of the tenant where all the AKO objects will be created in AVI. | admin |
| `ControllerSettings.serviceEngineGroupName` | Name of the Service Engine Group | Default-Group |
| `L7Settings.shardVSSize` | Shard VS size enum values: LARGE, MEDIUM, SMALL | LARGE |
| `L7Settings.defaultIngController` | AKO is the default ingress controller | true |
| `L7Settings.serviceType` | enum NodePort|ClusterIP|NodePortLocal | ClusterIP |
| `L7Settings.passthroughShardSize` | Control the passthrough virtualservice numbers using this ENUM. ENUMs: LARGE, MEDIUM, SMALL | SMALL |
| `L7Settings.noPGForSNI`  | Skip using Pool Groups for SNI children | false |
| `L4Settings.defaultDomain` | Specify a default sub-domain for L4 LB services | First domainname found in cloud's dnsprofile |
| `L4Settings.autoFQDN`  | Specify the layer 4 FQDN format | default |
| `NetworkSettings.subnetIP` | Subnet IP of the data network | **DEPRECATED** |
| `NetworkSettings.subnetPrefix` | Subnet Prefix of the data network | **DEPRECATED** |
| `NetworkSettings.nodeNetworkList` | List of Network Names/UUIDs and corresponding CIDR mappings for the K8s nodes. | `Empty List` |
| `NetworkSettings.vipNetworkList` | List of Network Names/UUIDs and Subnet information for VIP network, multiple networks allowed only for AWS Cloud | **required** |
| `NetworkSettings.enableRHI` | Publish route information to BGP peers | false |
| `NetworkSettings.bgpPeerLabels` | Select BGP peers using bgpPeerLabels, for selective VsVip advertisement. | `Empty List` |
| `NetworkSettings.nsxtT1LR` | Specify the T1 router for data backend network, applicable only for NSX-T based deployments| `Empty string` |
| `FeatureGates.gatewayAPI` | FeatureGates is to enable or disable experimental features. GatewayAPI feature gate enables/disables processing of Kubernetes Gateway API CRDs. | false |
<<<<<<< HEAD
| `FeatureGates.enableEndpointSlice` | EnableEndpointSlice feature gate enables/disables processing of Kubernetes EndpointSlices instead of Endpoints. | true |
| `GatewayAPI.Image.repository` | Specify docker-registry that has the ako-gateway-api image | projects.registry.vmware.com/ako/ako-gateway-api:1.11.1 |
=======
| `GatewayAPI.Image.repository` | Specify docker-registry that has the ako-gateway-api image | projects.packages.broadcom.com/ako/ako-gateway-api:1.13.1 |
>>>>>>> b9109dd1
| `GatewayAPI.Image.pullPolicy` | Specify when and how to pull the ako-gateway-api image | IfNotPresent |
| `logFile` | LogFile is the name of the file where ako container will dump its logs | avi.log |
| `akoGatewayLogFile` | AKOGatewayLogFile is the name of the file where ako-gateway-api container will dump its logs | avi-gw.log |
| `avicredentials.username` | Avi controller username | empty |
| `avicredentials.password` | Avi controller password | empty |
| `avicredentials.authtoken` | Avi controller authentication token | empty |

> AKO 1.5.1 deprecates `subnetIP` and `subnetPrefix`. See [Upgrade Notes](./upgrade/upgrade.md) for more details.

> `vipNetworkList` is a required field which is used for allocating VirtualService IP by IPAM Provider module.

> Each AKO instance mapped to a given Avi cloud should have a unique clusterName parameter. This would maintain the uniqueness of object naming across Openshift/Kubernetes clusters.

#### Deploying the AKO Controller

If the AKO operator was installed on Openshift cluster from OperatorHub, then to install the AKO controller, add an `AKOConfig` object to the `avi-system` namespace.

A sample of akoconfig is present [here](config/samples/ako_v1alpha1_akoconfig.yaml). Edit this file according to your setup.

```
kubectl create -f config/samples/ako_v1alpha1_akoconfig.yaml
```

Or, if using the Openshift client, use

```
oc create -f config/samples/ako_v1alpha1_akoconfig.yaml
```

AKO Controller can also be deployed on Openshift cluster, with AKOConfig custom resource using Openshift Container Platform Web Console.
#### Prerequisite ####
AKO Operator should already be installed on Openshift cluster. Once this prerequisite is met, following steps need to be followed.

<i>**Step 1**</i>: Login to the Openshift Container Platform web console of your Openshift cluster.

<i>**Step 2**</i>: Navigate in the web console to the **Operators** → **Installed Operators** page. AKO Operator, if already installed, should be listed.

<i>**Step 3**</i>: In the **Provided APIs** section click on `AKOConfig`, and then click on `Create AKOConfig` button.

<i>**Step 4**</i>: You will be provided two configuration options, **Form view** and **YAML view**. Please select the preferred option and populate the fields as required. The AKOConfig custom resource description and sample yaml manifest file can be referred for assistance.

<i>**Step 5**</i>: Once the fields are populated, click on `Create` button.

<i>**Step 6**</i>: Verify installation by checking the pods in `avi-system` namespace.

#### Tweaking/Manage the AKO Controller

If the user needs to change any properties of the AKO Controller, they can change the `AKOConfig` object and the changes will take effect once it is saved.

    kubectl edit akoconfig -n avi-system ako-config

Or, if using the Openshift client, use

    oc edit akoconfig -n avi-system ako-config

**Note** that if the user edits the AKO controller's configmap/statefulset out-of-band, the changes will be overwritten by the AKO operator.

#### Removing the AKO Controller

The AKO Controller can be deleted via these steps:
1. Delete the `AKOConfig` object:
```
kubectl delete akoconfig -n avi-system ako-config
```

Or, if using the Openshift client, use

```
oc delete akoconfig -n avi-system ako-config
```
This would prompt the AKO Operator to remove the `AKOConfig` object and all the manifests related to the AKO Controller instance.

2. The AKO Controller can also be deleted using the Openshift Container Platform web console.

      a) Login to the Openshift Container Platform web console of your Openshift cluster.

      b) Navigate in the web console to the **Operators** → **Installed Operators** page. AKO Operator, if already installed, should be listed.

      c) In the **Provided APIs** section click on `AKOConfig`. Any existing `AKOConfig` objects will be listed here.

      d) Click on the three vertical dots menu on the right and select `Delete AKOConfig` option.


3. If the Operator isn't running when akoconfig is deleted, the akoconfig will be stuck in terminating state. <br>
If this happens edit the akoconfig object and remove the `finalizers` section :
```
kubectl edit akoconfig -n avi-system ako-config
```

Or, if using the Openshift client, use
```
oc edit akoconfig -n avi-system ako-config
```
This will remove the dangling `AKOConfig` object.<|MERGE_RESOLUTION|>--- conflicted
+++ resolved
@@ -123,12 +123,8 @@
 | `NetworkSettings.bgpPeerLabels` | Select BGP peers using bgpPeerLabels, for selective VsVip advertisement. | `Empty List` |
 | `NetworkSettings.nsxtT1LR` | Specify the T1 router for data backend network, applicable only for NSX-T based deployments| `Empty string` |
 | `FeatureGates.gatewayAPI` | FeatureGates is to enable or disable experimental features. GatewayAPI feature gate enables/disables processing of Kubernetes Gateway API CRDs. | false |
-<<<<<<< HEAD
 | `FeatureGates.enableEndpointSlice` | EnableEndpointSlice feature gate enables/disables processing of Kubernetes EndpointSlices instead of Endpoints. | true |
-| `GatewayAPI.Image.repository` | Specify docker-registry that has the ako-gateway-api image | projects.registry.vmware.com/ako/ako-gateway-api:1.11.1 |
-=======
 | `GatewayAPI.Image.repository` | Specify docker-registry that has the ako-gateway-api image | projects.packages.broadcom.com/ako/ako-gateway-api:1.13.1 |
->>>>>>> b9109dd1
 | `GatewayAPI.Image.pullPolicy` | Specify when and how to pull the ako-gateway-api image | IfNotPresent |
 | `logFile` | LogFile is the name of the file where ako container will dump its logs | avi.log |
 | `akoGatewayLogFile` | AKOGatewayLogFile is the name of the file where ako-gateway-api container will dump its logs | avi-gw.log |
