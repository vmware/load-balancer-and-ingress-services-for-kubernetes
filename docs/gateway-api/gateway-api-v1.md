## Gateway API

AKO claims support for the v1 release of Gateway API. To enable this feature the field `GatewayAPI` under section `featureGates` in values.yaml must be set to **true**. This will spin up a new container within the AKO pod which will handle the Gateway API related objects.

In the current release, the following objects in the Gateway API are supported by AKO:
  1. GatewayClass (v1)
  2. Gateway (v1)
  3. HTTPRoute (v1)

**NOTE:** AKO Gateway API supports all the fields which are mentioned as **Support: Core** in the above objects for the current release(with a few exceptions. See limitations below). Other objects in the Gateway API and fields in the GatewayClass, Gateway and HTTPRoute will be supported in the future releases.

### Support Matrix

|                | GatewayClass | Gateway | HTTPRoute |   GRPCRoute   |   TLSRoute    |   TCPRoute    |   UDPRoute    | ReferenceGrant |
|:--------------:|:------------:|:-------:|:---------:|:-------------:|:-------------:|:-------------:|:-------------:|----------------|
| release-1.13.1 |      v1      |   v1    |    v1     | Not Supported | Not Supported | Not Supported | Not Supported | Not Supported  |

### Installation

The steps mentioned below must be followed to enable the GatewayAPI feature in AKO:

  1. Set the `GatewayAPI` under the section `featureGates` to **true** in the `values.yaml`
  2. Do a helm install or upgrade using the edited `values.yaml` to install or upgrade the AKO

A GatewayClass `avi-lb` with `controllerName` as `ako.vmware.com/avi-lb` will get installed as part of the installation. An Infrastructure Provider can ask the cluster operators to use this GatewayClass in their Gateway objects so that the AKO honours the objects created by them.

**NOTE:** The GatewayClass, Gateway, and Route CRD definitions must be installed on the cluster before enabling the GatewayAPI feature in AKO. The CRDs can be found [here](https://github.com/kubernetes-sigs/gateway-api/tree/main/config/crd/standard).

### Gateway API Objects

#### GatewayClass

GatewayClass aggregates a group of Gateway objects, similar to how IngressClass aggregates a group of Ingress objects. GatewayClasses formalizes types of load balancing implementations which can be different for different load-balancing vendors (Avi/Nginx/HAProxy etc.).

AKO identifies GatewayClasses that point to `ako.vmware.com/avi-lb` as the `.spec.controllerName` value, in the GatewayClass object. 

A sample GatewayClass object can look something like this:

  ```yaml
  apiVersion: gateway.networking.k8s.io/v1
  kind: GatewayClass
  metadata:
    name: avi-lb
  spec:
    controllerName: "ako.vmware.com/avi-lb"
  ```

It is important that the `.spec.controllerName` value specified MUST match `ako.vmware.com/avi-lb` for AKO to honor the GatewayClass and corresponding Gateway API objects.

**NOTE:** A GatewayClass named `avi-lb` will get installed as part of the helm install or upgrade when the user enables the Gateway API feature. 

#### Gateway

The Gateway object represents an instance of a service-traffic handling infrastructure by binding Listeners to a set of IP addresses. The AKO validates the Gateway object and checks if the listeners are valid and sets `ListenerConditionAccepted` to `true`. If one or more listener in a gateway is valid, `GatewayConditionAccepted` is set to `true`. It then checks whether all the references specified in the gateway listeners are valid and exist and then sets `ListenerConditionResolvedRefs` to `true` accordingly. It then translates the Gateway and its configuration to a Parent VS. The listeners in Gateway is mapped to service ports in Parent VS and secrets will be configured as Certificates in the AVI controller and will be referenced in the same Parent VS. AKO updates the status of Gateway with `GatewayConditionProgrammed` as `true` along with the VIP of the Parent VS once the VS creation is completed and sets `ListenerConditionProgrammed` to `true` if respective listener is programmed.

The parent VS created by AKO follows the naming convention `ako-gw-<cluster-name>--<namespace of the gateway>-<name of the gateway>-EVH`

A sample Gateway object is shown below:

  ```yaml
  apiVersion: gateway.networking.k8s.io/v1
  kind: Gateway
  metadata:
    name: my-gateway
  spec:
    gatewayClassName: avi-lb
    listeners:
    - name: foo-http
      protocol: HTTP
      port: 80
      hostname: *.example.com
    - name: bar-https
      protocol: HTTPS
      port: 443
      hostname: *.example.com
      tls:
        certificateRefs:
        - kind: Secret
          group: ""
          name: bar-example-com-cert
  ```

The above Gateway object would correspond to a single Layer-7 Virtual Service in the AVI controller, with two ports (80, 443) exposed and an sslKeyAndCertificate created based on the Secret **bar-example-com-cert**.

AKO only supports HTTP and HTTPS as protocol.

AKO only supports Secret kind for certificateRefs.

Users can also configure a user-preferred static IPv4 address in the Gateway Object using the `.spec.addresses` field as shown below. This would configure the Layer 7 virtual service with a static IP as mentioned in the Gateway Object.

  ```yaml
  spec:
    addresses:
    - type: IPAddress
      value: 10.1.1.10
  ```

**NOTE:** AKO claims support for a single address of type IPAddress. The Gateway must be re-created to update the address.

#### HTTPRoute

The HTTPRoute object provides a way to route HTTP requests. The AKO models a child VS based on this object. AKO supports match requests based on the hostname, path, and header specified. The filters to specify additional processing of the requests will be added as policy in the child VS by the AKO. The filters of type `RequestHeaderModifier`, `RequestRedirect` and `ResponseHeaderModifier` are supported in the current release.

A sample HTTPRoute object is shown below:

  ```yaml
  apiVersion: gateway.networking.k8s.io/v1
  kind: HTTPRoute
  metadata:
    name: my-http-app
  spec:
    parentRefs:
    - name: my-gateway
    hostnames:
    - "foo.example.com"
    rules:
    - matches:
      - path:
          type: PathPrefix
          value: /bar
      backendRefs:
      - name: my-service1
        port: 8080
    - filters:
      - type: RequestHeaderModifier
        requestHeaderModifier:
          add:
            - name: my-header
              value: foo
      matches:
      - headers:
        - type: Exact
          name: magic
          value: foo
        path:
          type: PathPrefix
          value: /foo
      backendRefs:
      - name: my-service2
        port: 8080
        weight: 1
      - name: my-service3
        port: 8081
        weight: 2
  ```

The above HTTPRoute object gets translated to two child VSes in the AVI controller. One child VS with match criteria as the path begins with `/bar` and a single Pool Group with a single pool and another child VS with match criteria as path begins with `/foo`, a single Pool Group with two pools, and an HTTP Request policy to add `my-header` to the HTTP request forwarded to the backends.

Hostnames are mandatory and can be prefixed with a wildcard.

AKO Gateway APIs does not support `filters` within `backendRefs`.

### Gateway API Objects to AVI Controller Objects Mapping

In AKO Gateway API Implementation, Gateway objects corresponds to following AVI Controller objects:

  1. `Gateway` translates to an `EVH Parent Virtual Service` with `port/protocol` from each `Listener` added as the `Service` within parent VS.
  2. `tls specification (certificate refs)` from each `Gateway Listener` will get added to the parent VS as `SSLKeyAndCertificateRef`. 
  3. Every `Secret` created corresponds to an `SSLKeyAndCertificate` object.
  4. `Addresses` in a Gateway specification gets added as static ip for `Vsvip` for parent VS.
  5. Each `hostname` specified in a Gateway listener gets mapped to `DNS` in the `Vsvip` for the parent VS. If hostname in Gateway listener is `empty` or `*`, AKO GW will map empty `hostname` as `*`  hostname and then translate it to `*.subdomain` for each subdomain configured in AviController.
  6. `hostname` specified in HTTPRoute gets mapped to `VHMatch` in the childVS.
  7. Every `Rule` in `HTTPRoute` corresponds to an `EVH Child Virtual Service`, with `Match` translated to `VH match` and `Filters` translated to `HTTPPolicySet` configuration. If no matches are specified for a particular HTTPRoute rule, a childVS with path as `/` in `VHmatch` will be created and attached to the parentVS corresponding to that rule.
  8. Each `backendRefs` specification (list of backends) in a `HTTPRoute Rule` will be added as a `Pool Group`.
  9. Each `backendRef` in a `HTTPRoute Rule` will be translated to a `Pool`.
  10. Every parentVS will have a default `HTTPPolicyset` attached to it which will return `404`, if no path matches a given HTTP request.     

### Naming Conventions

AKO Gateway Implementation follows following naming convention:

  1. ParentVS              `ako-gw-<cluster-name>--<gateway-namespace>-<gateway-name>-EVH`
  2. ChildVS               `ako-gw-<cluster-name>–-<sha1 hash of <gateway-namespace>-<gateway-name>-<route-namespace>-<route-name>-<stringified FNV1a_32 hash of bytes(jsonified match)>>` 
  3. Pool                  `ako-gw-<cluster-name>--<sha1 hash of <gateway-namespace>-<gateway-name>-<route-namespace>-<route-name>-<stringified FNV1a_32 hash of bytes(jsonified match)>-<backendRefs_namespace>-<backendRefs_name>-<backendRefs_port>>` 
  4. PoolGroup             `ako-gw-<cluster-name>–-<sha1 hash of <gateway-namespace>-<gateway-name>-<route-namespace>-<route-name>-<stringified FNV1a_32 hash of bytes(jsonified match)>>` 
<<<<<<< HEAD
  5. SSLKeyAndCertificate  `ako-gw-<cluster-name>--<sha1 hash of <gateway-namespace>-<gateway-name>-<secret-namespace>-<secret-name>>`
=======
  5. SSLKeyAndCertificate  `ako-gw-<cluster-name>--<sha1 hash of ako-gw-<cluster-name>--<hostname>`
  6. DefaultHTTPPolicySet  `ako-gw-<cluster-name>--default-backend`

### Wildcard handling in Hostnames

In the current release, AKO Gateway will support following hostname combinations in Gateway listener and HTTPRoute:

  1. Wildcard prefixed hostname(like `*.avi.internal`) at Gateway listener and Non wildcard hostname(like `bar.avi.internal`) at HTTPRoute.
  2. Non-wildcard hotsname(like `bar.avi.internal`) at Gateway listener and wildcard prefixed hostname(like `*.avi.internal`) at HTTPRoute.
  3. Empty hotsname at Gateway listener(like `*`) and Non-wildcard and wildcard prefixed hostname(like `bar.avi.internal/*.avi.internal`) at HTTPRoute.
>>>>>>> 3856d7af

### HTTP Traffic Splitting

In the current release, AKO Gateway will support the Canary and Blue-Green traffic rollout. The configurations corresponding to this can be found [here](https://gateway-api.sigs.k8s.io/guides/traffic-splitting/)

### Status of Gateway API objects

AKO updates the status of all Gateway API objects with proper reasons. A typical status consists of a reason for the acceptance or rejection using which a user can debug the Gateway API object configuration.

A sample status of the Gateway is shown below:

  ```yaml
  Status:
    Addresses:
      Type:   IPAddress
      Value:  100.66.176.6
    Conditions:
      Last Transition Time:  2024-12-02T07:20:25Z
      Message:               Gateway configuration is valid
      Observed Generation:   1
      Reason:                Accepted
      Status:                True
      Type:                  Accepted
      Last Transition Time:  2024-12-02T07:21:20Z
      Message:               Virtual service configured/updated
      Observed Generation:   1
      Reason:                Programmed
      Status:                True
      Type:                  Programmed
    Listeners:
      Attached Routes:  0
      Conditions:
        Last Transition Time:  2024-12-02T07:20:25Z
        Message:               Listener is valid
        Observed Generation:   1
        Reason:                Accepted
        Status:                True
        Type:                  Accepted
        Last Transition Time:  2024-12-02T07:20:25Z
        Message:               All the references are valid
        Observed Generation:   1
        Reason:                ResolvedRefs
        Status:                True
        Type:                  ResolvedRefs
        Last Transition Time:  2024-12-02T07:21:20Z
        Message:               Virtual service configured/updated
        Observed Generation:   1
        Reason:                Programmed
        Status:                True
        Type:                  Programmed
      Name:                    https
      Supported Kinds:
        Group:  gateway.networking.k8s.io
        Kind:   HTTPRoute
  ```

A sample HTTPRoute status is shown below:

  ```yaml
  Status:
    Parents:
      Conditions:
        Last Transition Time:  2024-12-02T07:28:39Z
        Message:               Parent reference is valid
        Observed Generation:   1
        Reason:                Accepted
        Status:                True
        Type:                  Accepted
        Last Transition Time:  2024-12-02T07:28:39Z
        Message:
        Observed Generation:   1
        Reason:                ResolvedRefs
        Status:                True
        Type:                  ResolvedRefs
      Controller Name:         ako.vmware.com/avi-lb
      Parent Ref:
        Group:         gateway.networking.k8s.io
        Kind:          Gateway
        Name:          test-gateway
        Namespace:     test-httproute-ns
       Section Name:  https
  ```

### Conditions and Caveats

#### Gateway Limitations

AKO accepts the following Gateway configuration for this release:
  
  1. Gateway MUST contain at least one listener configuration in it.
  2. Gateway MUST NOT contain protocols other than HTTP or HTTPS.
  3. Gateway MUST NOT contain TLS modes other than `Terminate`.
  4. Two Gateways MUST NOT have listeners with same/overlapping hostname.
  5. `Gateway-> listeners-> allowedRoutes-> namespaces-> from` with value `selector` and thus `Gateway-> listeners-> allowedRoutes-> namespaces-> selector` is not supported.
  

#### HTTPRoute Limitations

AKO accepts the following HTTPRoute configuration for this release:

  1. HTTPRoute MUST contain at least one parent reference.
  2. HTTPRoute MUST NOT contain `*` as hostname.
  3. HTTPRoute MUST specify atleat one hostname.
  4. HTTPRoute MUST contain at least one hostname match with parent Gateway.
  5. Filters nested inside BackendRefs are not supported i.e. `HTTPRoute-> spec-> rules-> backendRefs-> filters` are not supported whereas `HTTPRoute-> spec-> rules-> filters` is supported.

#### Resource Creation

AKO Gateway API imposes a restriction on the order of GatewayClass and Gateway creation i.e. GatewayClass must be created before Gateway.

AKO allows creation/updation of HTTPRoute and Gateway in any order except for following cases which requires an explicit AKO reboot to work.
 1. When one gateway attached to multiple routes, having all valid listeners, transitions to gateway with some invalid listeners.
 2. When one gateway attached to multiple routes, having all valid listeners, transitions to gateway with all invalid listeners.
 3. When one gateway attached to multiple routes, having some valid listeners, transitions to gateway with all invalid listeners.
 4. When one gateway attached to one route, having some valid listeners, transitions to gateway with all invalid listeners.
 5. When one gateway attached to one route, having all valid listeners, transitions to gateway with all invalid listeners.

#### High Availability Support

AKO in active-stand-by mode does not support Gateway APIs. Avi continues to deliver highly available L4 and L7 LBs for Gateway APIs.

#### Configuring Static IP address

The AKO supports Gateway objects with a single IPv4 address. The user can configure their preferred static IPv4 address by specifying `spec.addresses` in the Gateway object. A sample configuration is shown below:

  ```yaml
  spec:
    addresses:
    - type: IPAddress
      value: 10.1.1.10
  ```

**NOTE:** The address of type IPAddress is only supported. The length of the addresses is also limited to a single address.

#### Kubernetes Service types

AKO Gateway API supports `ClusterIP`, `NodePort` and `NodePortLocal` Service types.

#### Container Network Interface (CNI) providers

AKO Gateway API claims support for `Calico` and `Antrea` as CNI provider.

#### Platforms/ Environments supported

AKO Gateway API is supported on `Kubernetes` platform.

#### Cloud Service Providers

AKO Gateway API claims support for `VMware vCenter/vSphere ESX` and `NSX-T` Cloud.<|MERGE_RESOLUTION|>--- conflicted
+++ resolved
@@ -173,10 +173,7 @@
   2. ChildVS               `ako-gw-<cluster-name>–-<sha1 hash of <gateway-namespace>-<gateway-name>-<route-namespace>-<route-name>-<stringified FNV1a_32 hash of bytes(jsonified match)>>` 
   3. Pool                  `ako-gw-<cluster-name>--<sha1 hash of <gateway-namespace>-<gateway-name>-<route-namespace>-<route-name>-<stringified FNV1a_32 hash of bytes(jsonified match)>-<backendRefs_namespace>-<backendRefs_name>-<backendRefs_port>>` 
   4. PoolGroup             `ako-gw-<cluster-name>–-<sha1 hash of <gateway-namespace>-<gateway-name>-<route-namespace>-<route-name>-<stringified FNV1a_32 hash of bytes(jsonified match)>>` 
-<<<<<<< HEAD
   5. SSLKeyAndCertificate  `ako-gw-<cluster-name>--<sha1 hash of <gateway-namespace>-<gateway-name>-<secret-namespace>-<secret-name>>`
-=======
-  5. SSLKeyAndCertificate  `ako-gw-<cluster-name>--<sha1 hash of ako-gw-<cluster-name>--<hostname>`
   6. DefaultHTTPPolicySet  `ako-gw-<cluster-name>--default-backend`
 
 ### Wildcard handling in Hostnames
@@ -186,7 +183,6 @@
   1. Wildcard prefixed hostname(like `*.avi.internal`) at Gateway listener and Non wildcard hostname(like `bar.avi.internal`) at HTTPRoute.
   2. Non-wildcard hotsname(like `bar.avi.internal`) at Gateway listener and wildcard prefixed hostname(like `*.avi.internal`) at HTTPRoute.
   3. Empty hotsname at Gateway listener(like `*`) and Non-wildcard and wildcard prefixed hostname(like `bar.avi.internal/*.avi.internal`) at HTTPRoute.
->>>>>>> 3856d7af
 
 ### HTTP Traffic Splitting
 
