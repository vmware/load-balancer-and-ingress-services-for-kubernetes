## FAQ

This document answers some of the frequently asked questions w.r.t AKO.

#### How do I clean up all my configs?

The key deleteConfig in the data section of AKO configmap can be used to clean up the setup. Edit AKO configmap and set deleteConfig: "true" to delete ako created objects in Avi. After the flag is set in configmap, annotation `AviObjectDeletionStatus` is added in the AKO statefulset with the value as `Started`. 

```yaml
  annotations:
    AviObjectDeletionStatus: Started
```

After all relevant objects gets deleted from Avi, the value of the annotation is changed to `Done`.

```yaml
  annotations:
    AviObjectDeletionStatus: Done
```

To re-create the objects in Avi, the configmap has to be edited to set deleteConfig: "false".

#### How is the Shared VS lifecycle controlled?

AKO follows hostname based sharding to sync multiple ingresses with same hostname to a single virtual service. When an ingress object is created with multiple hostnames, AKO generates an md5 hash using the hostname and the Shard VS number. This uniquely maps an FQDN to a given Shared VS and avoids DNS conflicts. During initial clean bootup, if the Shared VS does not exist in Avi - AKO creates the same and then patches the ingress FQDN to it either in the form of a pool (for insecure routes) or in the form of an SNI child virtual service (in case of secure routes).

The Shared VSes aren't deleted if all the FQDNs mapped to it are removed from Kubernetes. However, if the user wants AKO to delete unused shared VSes - a pod restart is required that would evaluate the VS and delete it appropriately.

Even though the unused shared VSes are deleted, the shared VS VIPs are retained to regain the same FQDN to VS VIP mapping. To delete the retained shared VS VIPs, the user has to manually delete them from the controller UI or shell.

#### How are VSes sharded?

If you create ingress with an insecure host/path combination then AKO creates a corresponding Avi Pool object and patches the pool
on one of the existing shard virtual services. The shard VS has a datascript associated with it that reads the host/path of the incoming
request and appropriately selects a pool by matching it with the priority label specified for each pool member (corresponding to a host/path
combination).

For secure ingresses, an SNI virtual service is created which although is a dedicated virtual service, does not have any IP addresses
associated with it. The SNI virtual service is a child to a parent virtual service and is created based on the secret object specified
in the ingress file against the host/path that is meant to be accessed securely.

#### How do I decide the Shard VS size?

In the current AKO model, the Shard VS size is an enum. It allows 3 pre-fixed sets of values viz. `LARGE`, `MEDIUM` and `SMALL`. They
respectively correspond to 8, 4 and 1 virtual service. The decision of selecting one of these sizes for Shard VS is driven by the
size of the Kubernetes cluster's ingress requirements. Typically, it's advised to always go with the highest possible Shard VS number
that is - `LARGE` to account for future expansion.

The shard size can be set to `DEDICATED` to disable shard mode to create dedicated Virtual Services per hostname.

#### Can I change the Shard VS number?

To Shard to virtual services, AKO uses a sharding mechanism that is driven by the `hostname` of each rule within an ingress object. This ensures that a unique hostname is always sharded consistently to the same virtual service.

Since the sharding logic is determined by the number of Shard virtual services, changing the Shard VS number has the potential hazard
of messing up an existing cluster's already synced objects. Hence it's recommended that the Shard VS numbers are not changed once fixed.

#### How do I alter the Shard VS number?

Altering the shard VS number is considered as disruptive. This is because dynamic re-adjustment of shard numbers may re-balance
the ingress to VS mapping. Hence if you want to alter the shard VS number, first delete the older configmap and trigger a complete
cleanup of the VSes in the controller. Followed by an edit of the configmap and restart of AKO.

#### What happens if the number of DNS records exceed a Shard VS?

Currently, the number of A records allowed per virtual service is 1000. If a shard size of `SMALL` is selected and the number of A records via the Ingress objects exceed 1000, then a greater `shardSize` has to be configured via the `shardSize` knob. Alternatively one can create a separate IngressClass for a set of Ingress objects and specify a `shardSize` in the `AviInfraSettings` CRD which would allow AKO to place the A records scoped to the VS that is mapped to the IngressClass.

#### What is the use of static routes?

Static routes are created with cluster name as the label. While deploying AKO the admin or the operator decides a Service Engine Group for a given
Kubernetes cluster. The same labels are tagged on the routes of this AKO cluster. These routes are pushed to the Service Engine's created on the Service Engine Group.
The static routes map each POD CIDR with the Kubernetes node's IP address. However, for static routes to work, the Service Engines must
be L2 adjacent to your Kubernetes nodes.

#### What happens if I have the same SNI host across multiple namespaces?

The ingress API does not prohibit the user from creating the same SNI hostname across multiple namespaces. AKO will create 1 SNI virtual service and gather all paths associated with it across namespaces to create corresponding switching
rules. However, the user needs to denote each ingress with the TLS secret for a given hostname to qualify the host for the SNI virtual service.

Consider the below example:

    Ingress 1 (default namespace) --> SNI hostname --> foo.com path: /foo, Secret: foo

    Ingress 1 (foo namespace) --> SNI hostname --> foo.com path: /bar, Secret: foo

In the above case, only 1 SNI virtual service will be created with a sslkeyandcertificate as `foo`.

However if the following happens:

    Ingress 1 (default namespace) --> SNI hostname --> foo.com path: /foo, Secret: foo

    Ingress 1 (foo namespace) --> SNI hostname --> foo.com path: /bar, Secret: bar

Then the behaviour of the SNI virtual service would be indeterministic since the secrets for the same SNI are different. This is not supported.

#### What out of band operations can I do on the objects created by AKO?

AKO runs a refresh cycle that currently just refreshes the cloud object parameters. However, if some out of band operations are performed on objects created by AKO via directly interacting with the Avi APIs, AKO may not always be able to remediate
an error caused due to this.

AKO has the best effort, retry layer implementation that would try to detect a problem (For example an SNI VS deleted from the Avi UI), but it is not guaranteed to work for all such manual operations.

Upon reboot of AKO - a full reconciliation loop is run and most of the out-of-band changes are overwritten with AKO's view of the intended model. This does not happen in every full sync cycle.

#### What is the expected behaviour for the same host/path combination across different secure/insecure ingresses?

The ingress API allows users to add duplicate hostpaths bound to separate backend services. Something like this:

    Ingress1 (default namespace) --> foo.com path: /foo, Service: svc1

    Ingress2 (default namespace) --> foo.com path: /foo, Service: svc2

Also, ingress allows you to have a mix of secure and insecure hostpath bound to the same backend services like so:

    Ingress1 (default namespace) --> SNI hostname --> foo.com path: /foo, Secret: secret1

    Ingress2 (default namespace) --> foo.com path: /foo, Service: svc2

AKO does not explicitly handle these conditions and would continue syncing these objects on the Avi controller, but this may lead to traffic issues.
AKO does the best effort of detecting some of these conditions by printing them in logs. A sample log statement looks like this:

`key: Ingress/default/ingress2, msg: Duplicate entries found for hostpath default/ingress2: foo.com/foo in ingresses: ["default/ingress1"]`

#### What happens to static routes if the Kubernetes nodes are rebooted/shutdown?

AKO programs a static route for every node IP and the POD CIDR associated with it. Even though node state changes to `NotReady` in Kubernetes this configuration is stored in the node object and does not change when the node rebooted/shutdown.

Hence AKO will not remove the static routes until the Kubernetes node is completely removed from the cluster.

#### Can I point my ingress objects to a service of type Loadbalancer?

The short answer is No.
The ingress objects should point to the service of type clusterIP. Loadbalancer services either point to an ingress controller POD if one is using an in cluster ingress controller or they can directly point to application PODs that need layer 4 load-balancing.

If you have such a configuration where the ingress objects are pointing to services of the type load balancer, AKO's behaviour would be indeterministic.

#### What happens when AKO fails to connect to the AVI controller while booting up?

AKO would stop processing kubernetes objects and no update would be made to the AVI Controller. After the connection to AVI Controller is restored, AKO pod has to be rebooted. This can be done by deleting the exiting POD and ako deployment would bring up a new POD, which would start processing kubernetes objects after verifying connectivity to AVI Controller.  

#### What happens if we create ingress objects in openshift environment ?

AKO does not process ingress objects in openshift environment. If any route corresponding to the ingress object is found, AKO would process that route.

#### What are the virtual services for passthrough routes or ingresses?

A set of shared Virtual Services are created for passthrough hosts to listen on port 443 to handle secure traffic using L4 datascript. These virtual services have names of the format 'cluster-name'-`Shared-Passthrough`-'shard-number'. Number of shards can be configured using the flag `passthroughShardSize` while installation using helm.

#### What happens if insecureEdgeTerminationPolicy is set to `redirect` for a passthrough route?

 For passthrough routes, the supported values for insecureEdgeTerminationPolicy are None and Redirect. To handle insecure traffic for passthrough routes a set of shared Virtual Services are created with names of the format 'cluster-name'-`Shared-Passthrough`-'shard-number'-`insecure`. These Virtual Services listen on port 80. If for any passthrough route, the insecureEdgeTerminationPolicy is found to be 'Redirect', then an HTTP Policy is configured in the insecure passthrough shared VS to send appropriate response to an incoming insecure traffic.

#### How to debug 'Invalid input detected' errors?

AKO goes for a reboot and retries some of the invalid input errors. Below are some of the cases to look out for in the logs.

- If an invalid cloud name is given in `values.yaml` or if ipam_provider_ref is not set in the vCenter and No Access clouds.
- If the same Service Engine Group is used for multiple clusters for vCenter and No Access clouds in Cluster IP mode. This happens as AKO expects unique SE group per cluster if routes are configured by AKO for POD reachability. Look for the `Labels does not match with cluster name` message in the logs which points to two clusters using the same Service Engine Group.

#### How to fix when some of the pool servers in NodePort mode of AKO are down?

The default behaviour for AKO s to populate all the Node IP as pool server. If master node is not schedulable then, it will be marked down. `nodePortSelector` can be used to specify the `labels` for the node. In that case, all the node with that label will be picked for the pool server. If the master node is not schedulable then, the fix is to remove the `nodePortSelector` label for the master node.

#### Can we create a secure route with edge/reencrypt termination without key or certificate ?

For secure routes having termination type edge/reencrypt, key and certificate must be specified in the spec of the route. AKO would not handle routes of these types without key and certificate.

#### What happens if a route is created with multiple backends having same service name ?

AKO would reject those routes, as each backend should be unique ith it's own weight. Multiple backends having same service would make weight calculation indeterministic.

#### Is NodePortLocal feature available for all CNIs ?

No. The feature NodePortLocal can be used only with Antrea CNI and the feature must be enabled in Antrea feature gates.

#### Can we use kubernetes Service of type NodePort as backend of an Ingress in NodePortLocal mode ?

No. Users can only use service of type ClusterIP as backend of Ingresses in this mode.

#### Can we use serviceType NodePort or ClusterIP in AKO, if the CNI type is Antrea and NodePortLocal feature is enabled in Antrea ?

Yes. AKO would create AVI objects based on the relevant serviceType set in AKO.

#### What are the steps for ServiceType change?

The `serviceType` in AKO can be changed from `ClusterIP` to `NodePortLocal` or `NodePort`. The `serviceType` change is considered disruptive.
Hence before the `serviceType` change, all the existing AKO configuration must be deleted. This can be achieved as follows:

  - Set the `deleteConfig` flag to `true`.
  - Wait for AKO to delete all the relevant Avi configuration and update the deletion status in AKO's statefulset status.
  - Change the `serviceType`
  - Set the `deleteConfig` flag to `false`
  - Reboot AKO

For example, during the change of `serviceType` from `ClusterIP` to `NodePortLocal`, the `deleteConfig` flag will:

  - Delete the static routes.
  - Delete the SE group labels.

#### Can the serviceType in AKO be changed dynamically ?

No. After changing the serviceType, AKO has to be rebooted and all objects which are not required, would be deleted as part of the reboot process.

#### If serviceType is changed from NodePortLocal, would AKO remove NPL annotation from the Services automatically ?

No. After changing the serviceType, the users have to remove NPL annotation from the Services themselves.

#### How can I see the marker labels associated with an object on the Avi Controller?

Markers, associated with an Avi object, are visible on the Avi Vantage UI and the Avi shell.

1. Avi Vantage UI: 

Markers are visible on UI for avi controller version >= 20.1.6.
In order to view marker labels for an object, do the following:

- Edit an object.
- Navigate to the `Advanced` tab.
- The Role-Based Access Control (RBAC) shows the markers associated with the object.

![Alt-text](./images/Markers-on-UI.png)


2. Avi Shell

Markers can be viewed for an object with the command.

  `[avi-shell] show <object type> <object name>`

Sample command with output:

  `[avi-shell] show virtualservice kubernetes--Shared-L7-EVH-0`

    +------------------------------------+----------------------------------------------------------------------------------+
    | Field                              | Value                                                                            |
    +------------------------------------+----------------------------------------------------------------------------------+
    | uuid                               | virtualservice-bc4e964a-af79-4b8f-91b2-de0e7ee9388d                              |
    | name                               | kubernetes--Shared-L7-EVH-0                                                      |
    | enabled                            | True                                                                             |
    | vsvip_ref                          | kubernetes--Shared-L7-EVH-0                                                      |
    | use_vip_as_snat                    | False                                                                            |
    |        .                           | .                                                                                |
    |        .                           | .                                                                                |
    |        .                           | .                                                                                |
    |        .                           | .                                                                                |
    |        .                           | .                                                                                |
    | markers[1]                         |                                                                                  |
    |   key                              | clustername                                                                      |
    |   values[1]                        | kubernetes                                                                       |
    | allow_invalid_client_cert          | False                                                                            |
    | vh_type                            | VS_TYPE_VH_ENHANCED                                                              |
    +------------------------------------+----------------------------------------------------------------------------------+

<<<<<<< HEAD
#### What is differnce between `AKOSetttings.namespaceSelector` and `AKOSettings.blockedNamespaceList`? What are the scenarios to use one of it?

`AKOSetttings.namespaceSelector` allows AKO to process Ingress/Routes, L4 services from the namespaces that have given labels. For namespaces, that doesn't have given labels, AKO blocks processing Ingress/Routes and L4 services thus prevents Avi object creation. But AKO processes other objects like secrets, endpoints etc from wrongly/unlabelled namespaces.

`AKOSettings.blockedNamespaceList` is list of namespaces, specified upfront, from which AKO does not process any objects like ingress/route, L4 services, secrets, endpoints etc. So `AKOSettings.blockedNamespaceList` is broader way of blocking processing unwanted objects compared to `AKOSetttings.namespaceSelector`. With current implementation, `AKOSettings.blockedNamespaceList` does not support regex so user has to specify each and every namespace.

Few scenarios to consider `AKOSettings.blockedNamespaceList` are:
*  If list of namespaces, to be blocked, is known to user upfront. For example, system-namespaces where normally user does not deploy any app. Any new addition of namespace, to this list, will require AKO reboot.

* There are too many secret, pods, endpoint etc. objects in unwanted namespaces that are consuming AKO processing time.

Few scenarios to consider `AKOSetttings.namespaceSelector` are:
* In cluster, namespace churn is more frequent. So using namespace selector is better way of dealing with processing only wanted namespaces.

One of the way to use both settings `AKOSetttings.namespaceSelector` and `AKOSettings.blockedNamespaceList` effectively is: use `AKOSettings.blockedNamespaceList` for system generated namespaces (where there is no app deployment from user) and use `AKOSetttings.namespaceSelector` for user-defined namespaces.
=======
#### What is the minimum stable Kubernetes version which supports SCTP protocol?

The minimum stable Kubernetes version which supports SCTP protocol is 1.20.

#### What is the minimum AVI Controller version which supports SCTP protocol?

The minimum AVI Controller version which supports SCTP protocol is 22.1.3.

#### What is the minimum AKO version which supports SCTP protocol?

The minimum AKO version which supports SCTP protocol is 1.9.1.
>>>>>>> 35460b2f
<|MERGE_RESOLUTION|>--- conflicted
+++ resolved
@@ -251,7 +251,7 @@
     | vh_type                            | VS_TYPE_VH_ENHANCED                                                              |
     +------------------------------------+----------------------------------------------------------------------------------+
 
-<<<<<<< HEAD
+
 #### What is differnce between `AKOSetttings.namespaceSelector` and `AKOSettings.blockedNamespaceList`? What are the scenarios to use one of it?
 
 `AKOSetttings.namespaceSelector` allows AKO to process Ingress/Routes, L4 services from the namespaces that have given labels. For namespaces, that doesn't have given labels, AKO blocks processing Ingress/Routes and L4 services thus prevents Avi object creation. But AKO processes other objects like secrets, endpoints etc from wrongly/unlabelled namespaces.
@@ -267,7 +267,7 @@
 * In cluster, namespace churn is more frequent. So using namespace selector is better way of dealing with processing only wanted namespaces.
 
 One of the way to use both settings `AKOSetttings.namespaceSelector` and `AKOSettings.blockedNamespaceList` effectively is: use `AKOSettings.blockedNamespaceList` for system generated namespaces (where there is no app deployment from user) and use `AKOSetttings.namespaceSelector` for user-defined namespaces.
-=======
+
 #### What is the minimum stable Kubernetes version which supports SCTP protocol?
 
 The minimum stable Kubernetes version which supports SCTP protocol is 1.20.
@@ -278,5 +278,4 @@
 
 #### What is the minimum AKO version which supports SCTP protocol?
 
-The minimum AKO version which supports SCTP protocol is 1.9.1.
->>>>>>> 35460b2f
+The minimum AKO version which supports SCTP protocol is 1.9.1.