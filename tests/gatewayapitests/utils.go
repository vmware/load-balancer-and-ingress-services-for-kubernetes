--- conflicted
+++ resolved
@@ -762,7 +762,6 @@
 	}
 }
 
-<<<<<<< HEAD
 func CreateHealthMonitorCRD(t *testing.T, name, namespace, uuid string) {
 	CreateHealthMonitorCRDWithStatus(t, name, namespace, uuid, true, "Accepted", "HealthMonitor has been successfully processed")
 }
@@ -880,7 +879,128 @@
 
 	for i := range rule.BackendRefs {
 		for _, routeBackendExtension := range routeBackendExtensions {
-=======
+			filter := gatewayv1.HTTPRouteFilter{
+				Type: gatewayv1.HTTPRouteFilterExtensionRef,
+				ExtensionRef: &gatewayv1.LocalObjectReference{
+					Group: gatewayv1.Group("ako.vmware.com"),
+					Kind:  gatewayv1.Kind("RouteBackendExtension"),
+					Name:  gatewayv1.ObjectName(routeBackendExtension),
+				},
+			}
+			rule.BackendRefs[i].Filters = append(rule.BackendRefs[i].Filters, filter)
+		}
+		for _, healthMonitor := range healthMonitors {
+			filter := gatewayv1.HTTPRouteFilter{
+				Type: gatewayv1.HTTPRouteFilterExtensionRef,
+				ExtensionRef: &gatewayv1.LocalObjectReference{
+					Group: gatewayv1.Group("ako.vmware.com"),
+					Kind:  gatewayv1.Kind("HealthMonitor"),
+					Name:  gatewayv1.ObjectName(healthMonitor),
+				},
+			}
+			rule.BackendRefs[i].Filters = append(rule.BackendRefs[i].Filters, filter)
+		}
+	}
+	return rule
+}
+
+type FakeRouteBackendExtensionHM struct {
+	Kind string
+	Name string
+}
+
+type FakeRouteBackendExtension struct {
+	Name                         string
+	Namespace                    string
+	LBAlgorithm                  string
+	LBAlgorithmHash              string
+	LBAlgorithmConsistentHashHdr string
+	Hm                           []FakeRouteBackendExtensionHM
+	Status                       string
+	Controller                   string
+}
+
+// GetFakeDefaultRBEObj returns a fake RBE object that will be frequently used for testing.
+// The returned object can be modified in the caller to make specific modifications as required by a test
+func GetFakeDefaultRBEObj(name, namespace string, healthMonitorNames ...string) *FakeRouteBackendExtension {
+	var hms []FakeRouteBackendExtensionHM
+	for _, hmName := range healthMonitorNames {
+		hms = append(hms, FakeRouteBackendExtensionHM{Kind: "AVIREF", Name: hmName})
+	}
+	rbe := FakeRouteBackendExtension{
+		Name:        name,
+		Namespace:   namespace,
+		Hm:          hms,
+		LBAlgorithm: "LB_ALGORITHM_ROUND_ROBIN",
+		Status:      "Accepted",
+		Controller:  akogatewayapilib.AKOCRDController,
+	}
+	return &rbe
+}
+
+func (rbe *FakeRouteBackendExtension) CreateRouteBackendExtensionCRWithStatus(t *testing.T) {
+	hms := make([]interface{}, len(rbe.Hm))
+	for _, hm := range rbe.Hm {
+		hms = append(hms, map[string]interface{}{
+			"kind": hm.Kind,
+			"name": hm.Name,
+		})
+
+	}
+	routeBackendExtension := &unstructured.Unstructured{
+		Object: map[string]interface{}{
+			"apiVersion": "ako.vmware.com/v1alpha1",
+			"kind":       "RouteBackendExtension",
+			"metadata": map[string]interface{}{
+				"name":      rbe.Name,
+				"namespace": rbe.Namespace,
+			},
+			"spec": map[string]interface{}{
+				"lbAlgorithm":                  rbe.LBAlgorithm,
+				"lbAlgorithmHash":              rbe.LBAlgorithmHash,
+				"lbAlgorithmConsistentHashHdr": rbe.LBAlgorithmConsistentHashHdr,
+				"healthMonitor":                hms,
+			},
+			"status": map[string]interface{}{
+				"controller": rbe.Controller,
+				"status":     rbe.Status,
+			},
+		},
+	}
+
+	_, err := DynamicClient.Resource(akogatewayapilib.RouteBackendExtensionCRDGVR).Namespace(rbe.Namespace).Create(context.TODO(), routeBackendExtension, metav1.CreateOptions{})
+	if err != nil {
+		t.Fatalf("error in creating RouteBackendExtension: %v", err)
+	}
+	t.Logf("Created RouteBackendExtension %s/%s with status=%s", rbe.Namespace, rbe.Name, rbe.Status)
+}
+
+func (rbe *FakeRouteBackendExtension) DeleteRouteBackendExtensionCR(t *testing.T) {
+	err := DynamicClient.Resource(akogatewayapilib.RouteBackendExtensionCRDGVR).Namespace(rbe.Namespace).Delete(context.TODO(), rbe.Name, metav1.DeleteOptions{})
+	if err != nil {
+		t.Fatalf("error in deleting RouteBackendExtension: %v", err)
+	}
+	t.Logf("Deleted RouteBackendExtension %s/%s", rbe.Namespace, rbe.Name)
+}
+
+func (rbe *FakeRouteBackendExtension) UpdateRouteBackendExtensionStatus(t *testing.T) {
+	routeBackendExtension, err := DynamicClient.Resource(akogatewayapilib.RouteBackendExtensionCRDGVR).Namespace(rbe.Namespace).Get(context.TODO(), rbe.Name, metav1.GetOptions{})
+	if err != nil {
+		t.Fatalf("error in getting RouteBackendExtension: %v", err)
+	}
+
+	// Update the status section
+	statusObj := routeBackendExtension.Object["status"].(map[string]interface{})
+	statusObj["status"] = rbe.Status
+	statusObj["controller"] = rbe.Controller
+
+	_, err = DynamicClient.Resource(akogatewayapilib.RouteBackendExtensionCRDGVR).Namespace(rbe.Namespace).UpdateStatus(context.TODO(), routeBackendExtension, metav1.UpdateOptions{})
+	if err != nil {
+		t.Fatalf("error in updating RouteBackendExtension status: %v", err)
+	}
+	t.Logf("Updated RouteBackendExtension %s/%s status to Status=%s, Controller=%s", rbe.Namespace, rbe.Name, rbe.Status, rbe.Controller)
+}
+
 type FullClientLogsL7 struct {
 	Enabled  bool
 	Throttle string
@@ -1005,162 +1125,21 @@
 }
 
 func (l7rule *FakeL7Rule) UpdateL7RuleStatus(t *testing.T) {
-	routeBackendExtension, err := DynamicClient.Resource(akogatewayapilib.L7CRDGVR).Namespace(l7rule.Namespace).Get(context.TODO(), l7rule.Name, metav1.GetOptions{})
-	if err != nil {
-		t.Fatalf("error in getting RouteBackendExtension: %v", err)
+	l7RuleResource, err := DynamicClient.Resource(akogatewayapilib.L7CRDGVR).Namespace(l7rule.Namespace).Get(context.TODO(), l7rule.Name, metav1.GetOptions{})
+	if err != nil {
+		t.Fatalf("error in getting L7Rule: %v", err)
 	}
 
 	// Update the status section
-	statusObj := routeBackendExtension.Object["status"].(map[string]interface{})
+	statusObj := l7RuleResource.Object["status"].(map[string]interface{})
 	statusObj["status"] = l7rule.Status
 	statusObj["error"] = l7rule.Error
 
-	_, err = DynamicClient.Resource(akogatewayapilib.L7CRDGVR).Namespace(l7rule.Namespace).UpdateStatus(context.TODO(), routeBackendExtension, metav1.UpdateOptions{})
-	if err != nil {
-		t.Fatalf("error in updating RouteBackendExtension status: %v", err)
-	}
-	t.Logf("Updated RouteBackendExtension %s/%s status to Status=%s, Error=%s", l7rule.Namespace, l7rule.Name, l7rule.Status, l7rule.Error)
-}
-
-func GetHTTPRouteRuleWithCustomCRDs(pathType string, paths []string, headers []string, filters map[string][]string, backends [][]string, filterExtensionCrds map[string][]string) gatewayv1.HTTPRouteRule {
-	rule := GetHTTPRouteRuleV1(pathType, paths, headers, filters, backends, nil)
-	// Frontend - L7 Rule
-	if l7Rules, ok := filterExtensionCrds["L7Rule"]; ok {
-		for _, l7Rule := range l7Rules {
->>>>>>> b96bdaba
-			filter := gatewayv1.HTTPRouteFilter{
-				Type: gatewayv1.HTTPRouteFilterExtensionRef,
-				ExtensionRef: &gatewayv1.LocalObjectReference{
-					Group: gatewayv1.Group("ako.vmware.com"),
-<<<<<<< HEAD
-					Kind:  gatewayv1.Kind("RouteBackendExtension"),
-					Name:  gatewayv1.ObjectName(routeBackendExtension),
-				},
-			}
-			rule.BackendRefs[i].Filters = append(rule.BackendRefs[i].Filters, filter)
-		}
-		for _, healthMonitor := range healthMonitors {
-=======
-					Kind:  gatewayv1.Kind("L7Rule"),
-					Name:  gatewayv1.ObjectName(l7Rule),
-				},
-			}
-			rule.Filters = append(rule.Filters, filter)
-		}
-	}
-	if appProfileRules, ok := filterExtensionCrds["ApplicationProfile"]; ok {
-		for _, appProfile := range appProfileRules {
->>>>>>> b96bdaba
-			filter := gatewayv1.HTTPRouteFilter{
-				Type: gatewayv1.HTTPRouteFilterExtensionRef,
-				ExtensionRef: &gatewayv1.LocalObjectReference{
-					Group: gatewayv1.Group("ako.vmware.com"),
-<<<<<<< HEAD
-					Kind:  gatewayv1.Kind("HealthMonitor"),
-					Name:  gatewayv1.ObjectName(healthMonitor),
-				},
-			}
-			rule.BackendRefs[i].Filters = append(rule.BackendRefs[i].Filters, filter)
-		}
-	}
-	return rule
-}
-
-type FakeRouteBackendExtensionHM struct {
-	Kind string
-	Name string
-}
-
-type FakeRouteBackendExtension struct {
-	Name                         string
-	Namespace                    string
-	LBAlgorithm                  string
-	LBAlgorithmHash              string
-	LBAlgorithmConsistentHashHdr string
-	Hm                           []FakeRouteBackendExtensionHM
-	Status                       string
-	Controller                   string
-}
-
-// GetFakeDefaultRBEObj returns a fake RBE object that will be frequently used for testing.
-// The returned object can be modified in the caller to make specific modifications as required by a test
-func GetFakeDefaultRBEObj(name, namespace string, healthMonitorNames ...string) *FakeRouteBackendExtension {
-	var hms []FakeRouteBackendExtensionHM
-	for _, hmName := range healthMonitorNames {
-		hms = append(hms, FakeRouteBackendExtensionHM{Kind: "AVIREF", Name: hmName})
-	}
-	rbe := FakeRouteBackendExtension{
-		Name:        name,
-		Namespace:   namespace,
-		Hm:          hms,
-		LBAlgorithm: "LB_ALGORITHM_ROUND_ROBIN",
-		Status:      "Accepted",
-		Controller:  akogatewayapilib.AKOCRDController,
-	}
-	return &rbe
-}
-
-func (rbe *FakeRouteBackendExtension) CreateRouteBackendExtensionCRWithStatus(t *testing.T) {
-	hms := make([]interface{}, len(rbe.Hm))
-	for _, hm := range rbe.Hm {
-		hms = append(hms, map[string]interface{}{
-			"kind": hm.Kind,
-			"name": hm.Name,
-		})
-
-	}
-	routeBackendExtension := &unstructured.Unstructured{
-		Object: map[string]interface{}{
-			"apiVersion": "ako.vmware.com/v1alpha1",
-			"kind":       "RouteBackendExtension",
-			"metadata": map[string]interface{}{
-				"name":      rbe.Name,
-				"namespace": rbe.Namespace,
-			},
-			"spec": map[string]interface{}{
-				"lbAlgorithm":                  rbe.LBAlgorithm,
-				"lbAlgorithmHash":              rbe.LBAlgorithmHash,
-				"lbAlgorithmConsistentHashHdr": rbe.LBAlgorithmConsistentHashHdr,
-				"healthMonitor":                hms,
-			},
-			"status": map[string]interface{}{
-				"controller": rbe.Controller,
-				"status":     rbe.Status,
-			},
-		},
-	}
-
-	_, err := DynamicClient.Resource(akogatewayapilib.RouteBackendExtensionCRDGVR).Namespace(rbe.Namespace).Create(context.TODO(), routeBackendExtension, metav1.CreateOptions{})
-	if err != nil {
-		t.Fatalf("error in creating RouteBackendExtension: %v", err)
-	}
-	t.Logf("Created RouteBackendExtension %s/%s with status=%s", rbe.Namespace, rbe.Name, rbe.Status)
-}
-
-func (rbe *FakeRouteBackendExtension) DeleteRouteBackendExtensionCR(t *testing.T) {
-	err := DynamicClient.Resource(akogatewayapilib.RouteBackendExtensionCRDGVR).Namespace(rbe.Namespace).Delete(context.TODO(), rbe.Name, metav1.DeleteOptions{})
-	if err != nil {
-		t.Fatalf("error in deleting RouteBackendExtension: %v", err)
-	}
-	t.Logf("Deleted RouteBackendExtension %s/%s", rbe.Namespace, rbe.Name)
-}
-
-func (rbe *FakeRouteBackendExtension) UpdateRouteBackendExtensionStatus(t *testing.T) {
-	routeBackendExtension, err := DynamicClient.Resource(akogatewayapilib.RouteBackendExtensionCRDGVR).Namespace(rbe.Namespace).Get(context.TODO(), rbe.Name, metav1.GetOptions{})
-	if err != nil {
-		t.Fatalf("error in getting RouteBackendExtension: %v", err)
-	}
-
-	// Update the status section
-	statusObj := routeBackendExtension.Object["status"].(map[string]interface{})
-	statusObj["status"] = rbe.Status
-	statusObj["controller"] = rbe.Controller
-
-	_, err = DynamicClient.Resource(akogatewayapilib.RouteBackendExtensionCRDGVR).Namespace(rbe.Namespace).UpdateStatus(context.TODO(), routeBackendExtension, metav1.UpdateOptions{})
-	if err != nil {
-		t.Fatalf("error in updating RouteBackendExtension status: %v", err)
-	}
-	t.Logf("Updated RouteBackendExtension %s/%s status to Status=%s, Controller=%s", rbe.Namespace, rbe.Name, rbe.Status, rbe.Controller)
+	_, err = DynamicClient.Resource(akogatewayapilib.L7CRDGVR).Namespace(l7rule.Namespace).UpdateStatus(context.TODO(), l7RuleResource, metav1.UpdateOptions{})
+	if err != nil {
+		t.Fatalf("error in updating L7Rule status: %v", err)
+	}
+	t.Logf("Updated L7Rule %s/%s status to Status=%s, Error=%s", l7rule.Namespace, l7rule.Name, l7rule.Status, l7rule.Error)
 }
 
 type FakeApplicationProfileStatus struct {
@@ -1230,7 +1209,30 @@
 	if err != nil {
 		t.Fatalf("error in updating ApplicationProfile CRD: %v", err)
 	}
-=======
+}
+
+func GetHTTPRouteRuleWithCustomCRDs(pathType string, paths []string, headers []string, filters map[string][]string, backends [][]string, filterExtensionCrds map[string][]string) gatewayv1.HTTPRouteRule {
+	rule := GetHTTPRouteRuleV1(pathType, paths, headers, filters, backends, nil)
+	// Frontend - L7 Rule
+	if l7Rules, ok := filterExtensionCrds["L7Rule"]; ok {
+		for _, l7Rule := range l7Rules {
+			filter := gatewayv1.HTTPRouteFilter{
+				Type: gatewayv1.HTTPRouteFilterExtensionRef,
+				ExtensionRef: &gatewayv1.LocalObjectReference{
+					Group: gatewayv1.Group("ako.vmware.com"),
+					Kind:  gatewayv1.Kind("L7Rule"),
+					Name:  gatewayv1.ObjectName(l7Rule),
+				},
+			}
+			rule.Filters = append(rule.Filters, filter)
+		}
+	}
+	if appProfileRules, ok := filterExtensionCrds["ApplicationProfile"]; ok {
+		for _, appProfile := range appProfileRules {
+			filter := gatewayv1.HTTPRouteFilter{
+				Type: gatewayv1.HTTPRouteFilterExtensionRef,
+				ExtensionRef: &gatewayv1.LocalObjectReference{
+					Group: gatewayv1.Group("ako.vmware.com"),
 					Kind:  gatewayv1.Kind("ApplicationProfile"),
 					Name:  gatewayv1.ObjectName(appProfile),
 				},
@@ -1239,5 +1241,4 @@
 		}
 	}
 	return rule
->>>>>>> b96bdaba
 }