/*
 * Copyright 2019-2020 VMware, Inc.
 * All Rights Reserved.
* Licensed under the Apache License, Version 2.0 (the "License");
* you may not use this file except in compliance with the License.
* You may obtain a copy of the License at
*   http://www.apache.org/licenses/LICENSE-2.0
* Unless required by applicable law or agreed to in writing, software
* distributed under the License is distributed on an "AS IS" BASIS,
* WITHOUT WARRANTIES OR CONDITIONS OF ANY KIND, either express or implied.
* See the License for the specific language governing permissions and
* limitations under the License.
*/

package scaletest

import (
	"encoding/json"
	"fmt"
	"io/ioutil"
	"os"
	"os/exec"
	"strconv"
	"sync"
	"testing"
	"time"

	"github.com/avinetworks/sdk/go/clients"
	"github.com/onsi/gomega"
	"github.com/vmware/load-balancer-and-ingress-services-for-kubernetes/tests/scaletest/lib"
)

const (
	SECURE     = "secure"
	INSECURE   = "insecure"
	MULTIHOST  = "multi-host"
	CONTROLLER = "Controller"
	KUBENODE   = "Node"
)

var (
	testbedFileName          string
	namespace                string
	appName                  string
	serviceNamePrefix        string
	ingressNamePrefix        string
	akoPodName               string
	AviClients               []*clients.AviClient
	numGoRoutines            int
	listOfServicesCreated    []string
	ingressesCreated         []string
	ingressesDeleted         []string
	ingressHostNames         []string
	ingressSecureHostNames   []string
	ingressInsecureHostNames []string
	initialNumOfPools        = 0
	initialNumOfVSes         = 0
	initialNumOfFQDN         = 0
	ingressType              string
	numOfIng                 int
	clusterName              string
	timeout                  string
	dnsVSUUID                string
	testCaseTimeOut          = 1800
	testPollInterval         = "15s"
	mutex                    sync.Mutex
	REBOOTAKO                = false
	REBOOTCONTROLLER         = false
	REBOOTNODE               = false
)

func Setup() {
	var testbedParams lib.TestbedFields
<<<<<<< HEAD
	timeout = os.Args[4]
	testbedFileName = os.Args[7]
=======
	timeout = os.Args[3]
	testbedFileName = os.Args[5]
>>>>>>> 414f1b54
	testbed, err := os.Open(testbedFileName)
	if err != nil {
		fmt.Println("ERROR : Error opening testbed file ", testbedFileName, " with error : ", err)
		os.Exit(0)
	}
	defer testbed.Close()
	byteValue, _ := ioutil.ReadAll(testbed)
	json.Unmarshal(byteValue, &testbedParams)
<<<<<<< HEAD
	numGoRoutines, err = strconv.Atoi(os.Args[6])
=======
	numGoRoutines, err = strconv.Atoi(os.Args[4])
>>>>>>> 414f1b54
	if err != nil {
		numGoRoutines = 5
	}
	if numGoRoutines <= 0 {
		fmt.Println("ERROR : Number of Go Routines cannot be zero or negative.")
		os.Exit(0)
	}
	NumOfIng, err = strconv.Atoi(os.Args[5])
	namespace = testbedParams.TestParams.Namespace
	appName = testbedParams.TestParams.AppName
	serviceNamePrefix = testbedParams.TestParams.ServiceNamePrefix
	ingressNamePrefix = testbedParams.TestParams.IngressNamePrefix
	clusterName = testbedParams.AkoParam.Clusters[0].ClusterName
<<<<<<< HEAD
	dnsVSUUID = testbedParams.TestParams.DnsVSUUID
	akoPodName = testbedParams.TestParams.AkoPodName
	os.Setenv("CTRL_USERNAME", testbedParams.Controller[0].UserName)
	os.Setenv("CTRL_PASSWORD", testbedParams.Controller[0].Password)
	os.Setenv("CTRL_IPADDRESS", testbedParams.Controller[0].Ip)
=======
	os.Setenv("CTRL_USERNAME", testbedParams.Vm[0].UserName)
	os.Setenv("CTRL_PASSWORD", testbedParams.Vm[0].Password)
	os.Setenv("CTRL_IPADDRESS", testbedParams.Vm[0].Ip)

>>>>>>> 414f1b54
	lib.KubeInit(testbedParams.AkoParam.Clusters[0].KubeConfigFilePath)
	AviClients, err = lib.SharedAVIClients(2)
	if err != nil {
		fmt.Println("ERROR : Creating Avi Client : ", err)
		os.Exit(0)
	}
	err = lib.CreateApp(appName, namespace)
	if err != nil {
		fmt.Println("ERROR : Creation of Deployment "+appName+" failed due to the error : ", err)
		os.Exit(0)
	}
	listOfServicesCreated, err = lib.CreateService(serviceNamePrefix, appName, namespace, 2)
	if err != nil {
		fmt.Println("ERROR : Creation of Services failed due to the error : ", err)
		os.Exit(0)
	}
}

func Cleanup() {
	err := lib.DeleteService(listOfServicesCreated, namespace)
	if err != nil {
		fmt.Println("ERROR : Cleanup of Services ", listOfServicesCreated, " failed due to the error : ", err)
	}
	err = lib.DeleteApp(appName, namespace)
	if err != nil {
		fmt.Println("ERROR : Cleanup of Deployment "+appName+" failed due to the error : ", err)
	}
}

func SetupForTesting(t *testing.T) {
	pools := lib.FetchPools(t, AviClients[0])
	initialNumOfPools = len(pools)
	VSes := lib.FetchVirtualServices(t, AviClients[0])
	initialNumOfVSes = len(VSes)
	FQDNList := lib.FetchDNSARecordsFQDN(t, dnsVSUUID, AviClients[0])
	initialNumOfFQDN = len(FQDNList)
}

func Reboot(t *testing.T, nodeType string, controllerIP string, username string, password string) {
	t.Logf("Rebooting %s ... ", nodeType)
	loginID := username + "@" + controllerIP
	cmd := exec.Command("sshpass", "-p", password, "ssh", "-t", loginID, " `echo ", password, " |  sudo -S shutdown --reboot 0 && exit `")
	_, err := cmd.Output()
	if err != nil {
		fmt.Println(err.Error())
	}
	t.Logf("%s Rebooted", nodeType)
}

func ParallelReboot(t *testing.T, nodeType string, controllerIP string, username string, password string) {
	go Reboot(t, nodeType, controllerIP, username, password)
}

func RebootAko(t *testing.T) {
	akoNamespace := "avi-system"
	t.Logf("Rebooting AKO pod %s of namespace %s ...", akoPodName, akoNamespace)
	err := lib.DeletePod(akoPodName, akoNamespace)
	if err != nil {
		t.Fatalf("Cannot reboot Ako pod as : %v", err)
	}
	t.Logf("Ako rebooted.")
}

func ParallelAkoReboot(t *testing.T) {
	go RebootAko(t)
}

func DiffOfLists(list1 []string, list2 []string) []string {
	diffMap := map[string]int{}
	var diffString []string
	for _, l1 := range list1 {
		diffMap[l1] = 1
	}
	for _, l2 := range list2 {
		diffMap[l2] = diffMap[l2] + 1
	}
	var diffNum int
	for key, val := range diffMap {
		if val == 1 {
			diffNum = diffNum + 1
			diffString = append(diffString, key)
		}
	}
	return diffString
}

func PoolVerification(t *testing.T) bool {
	t.Logf("Verifying pools...")
	pools := lib.FetchPools(t, AviClients[0])
	if ingressType == MULTIHOST && (len(pools) < ((len(ingressesCreated) * 2) + initialNumOfPools)) {
		return false
	} else if len(pools) < len(ingressesCreated)+initialNumOfPools {
		return false
	}
	var ingressPoolList []string
	var poolList []string
	if ingressType == INSECURE {
		for i := 0; i < len(ingressHostNames); i++ {
			ingressPoolName := clusterName + "--" + ingressHostNames[i] + "-" + namespace + "-" + ingressesCreated[i]
			ingressPoolList = append(ingressPoolList, ingressPoolName)
		}
	} else if ingressType == SECURE {
		for i := 0; i < len(ingressHostNames); i++ {
			ingressPoolName := clusterName + "--" + namespace + "-" + ingressHostNames[i] + "-" + ingressesCreated[i]
			ingressPoolList = append(ingressPoolList, ingressPoolName)
		}
	} else if ingressType == MULTIHOST {
		for i := 0; i < len(ingressSecureHostNames); i++ {
			ingressPoolName := clusterName + "--" + namespace + "-" + ingressSecureHostNames[i] + "-" + ingressesCreated[i]
			ingressPoolList = append(ingressPoolList, ingressPoolName)
			ingressPoolName = clusterName + "--" + ingressInsecureHostNames[i] + "-" + namespace + "-" + ingressesCreated[i]
			ingressPoolList = append(ingressPoolList, ingressPoolName)
		}
	}
	for i := 0; i < len(pools); i++ {
		poolList = append(poolList, *pools[i].Name)
	}
	diffNum := len(DiffOfLists(ingressPoolList, poolList))
	if diffNum == initialNumOfPools {
		return true
	}
	return false
}

func DNSARecordsVerification(t *testing.T, hostNames []string) bool {
	t.Logf("Verifying DNS A Records...")
	FQDNList := lib.FetchDNSARecordsFQDN(t, dnsVSUUID, AviClients[0])
	diffString := DiffOfLists(FQDNList, hostNames)
	if len(diffString) == initialNumOfFQDN {
		return true
	}
	return false
}

func VSVerification(t *testing.T) bool {
	t.Logf("Verifying VSes...")
	VSes := lib.FetchVirtualServices(t, AviClients[0])
	var ingressVSList []string
	var VSList []string
	for i := 0; i < len(ingressesCreated); i++ {
		if ingressType != MULTIHOST {
			ingressVSName := clusterName + "--" + ingressesCreated[i] + ".avi.internal"
			ingressVSList = append(ingressVSList, ingressVSName)
		} else {
			ingressVSName := clusterName + "--" + ingressesCreated[i] + "-secure.avi.internal"
			ingressVSList = append(ingressVSList, ingressVSName)
		}
	}
	for i := 0; i < len(VSes); i++ {
		VSList = append(VSList, *VSes[i].Name)
	}
	diffNum := len(DiffOfLists(ingressVSList, VSList))
	if diffNum == initialNumOfVSes {
		return true
	}
	return false
}

func Verify(t *testing.T) bool {
	if ingressType == SECURE {
		if PoolVerification(t) == true && VSVerification(t) == true && DNSARecordsVerification(t, ingressHostNames) == true {
			t.Logf("Pools, VSes and DNS A Records verified")
			return true
		}
	} else if ingressType == MULTIHOST {
		hostName := append(ingressSecureHostNames, ingressInsecureHostNames...)
		if PoolVerification(t) == true && VSVerification(t) == true && DNSARecordsVerification(t, hostName) == true {
			t.Logf("Pools, VSes and DNS A Records verified")
			return true
		}
	} else if ingressType == INSECURE {
		if PoolVerification(t) == true && DNSARecordsVerification(t, ingressHostNames) == true {
			t.Logf("Pools and DNS A Records verified")
			return true
		}
	}
	return false
}

func parallelInsecureIngressCreation(t *testing.T, wg *sync.WaitGroup, serviceName string, namespace string, numOfIng int, startIndex int) {
	defer wg.Done()
	ingresses, hostNames, err := lib.CreateInsecureIngress(ingressNamePrefix, serviceName, namespace, numOfIng, startIndex)
	if err != nil {
		t.Fatalf("Failed to create %s ingresses as : %v", ingressType, err)
	}
	ingressesCreated = append(ingressesCreated, ingresses...)
	ingressHostNames = append(ingressHostNames, hostNames...)
}

func parallelSecureIngressCreation(t *testing.T, wg *sync.WaitGroup, serviceName string, namespace string, numOfIng int, startIndex int) {
	defer wg.Done()
	ingresses, hostNames, err := lib.CreateSecureIngress(ingressNamePrefix, serviceName, namespace, numOfIng, startIndex)
	if err != nil {
		t.Fatalf("Failed to create %s ingresses as : %v", ingressType, err)
	}
	ingressesCreated = append(ingressesCreated, ingresses...)
	ingressHostNames = append(ingressHostNames, hostNames...)
}

func parallelMultiHostIngressCreation(t *testing.T, wg *sync.WaitGroup, serviceName []string, namespace string, numOfIng int, startIndex int) {
	defer wg.Done()
	ingresses, secureHostNames, insecureHostNames, err := lib.CreateMultiHostIngress(ingressNamePrefix, serviceName, namespace, numOfIng, startIndex)
	if err != nil {
		t.Fatalf("Failed to create %s ingresses as : %v", ingressType, err)
	}
	ingressesCreated = append(ingressesCreated, ingresses...)
	ingressSecureHostNames = append(ingressSecureHostNames, secureHostNames...)
	ingressInsecureHostNames = append(ingressInsecureHostNames, insecureHostNames...)
}

func parallelIngressDeletion(t *testing.T, wg *sync.WaitGroup, namespace string, listOfIngressToDelete []string) {
	defer wg.Done()
	ingresses, err := lib.DeleteIngress(namespace, listOfIngressToDelete)
	if err != nil {
		t.Fatalf("Failed to delete ingresses as : %v", err)
	}
	ingressesDeleted = append(ingressesDeleted, ingresses...)
}

func CreateIngressesParallel(t *testing.T, numOfIng int, initialNumOfPools int) {
	ingressesCreated = []string{}
	var blockSize = numOfIng / numGoRoutines
	var remIng = numOfIng % numGoRoutines
	g := gomega.NewGomegaWithT(t)
	var wg sync.WaitGroup
	nextStartInd := 0
	switch {
	case ingressType == INSECURE:
		t.Logf("Creating %d %s Ingresses Parallely...", numOfIng, ingressType)
		if REBOOTAKO == true {
			wg.Add(1)
			go ParallelAkoReboot(t)
		}
		if REBOOTCONTROLLER == true {
			wg.Add(1)
			go ParallelReboot(t, CONTROLLER, os.Getenv("CTRL_IPADDRESS"), os.Getenv("CTRL_USERNAME"), os.Getenv("CTRL_PASSWORD"))
		}
		if REBOOTNODE == true {
			wg.Add(1)
			go ParallelReboot(t, KUBENODE, os.Getenv("CTRL_IPADDRESS"), os.Getenv("CTRL_USERNAME"), os.Getenv("CTRL_PASSWORD"))
		}
		for i := 0; i < numGoRoutines; i++ {
			wg.Add(1)
			if i+1 <= remIng {
				go parallelInsecureIngressCreation(t, &wg, listOfServicesCreated[0], namespace, blockSize+1, nextStartInd)
				nextStartInd = nextStartInd + blockSize + 1
			} else {
				go parallelInsecureIngressCreation(t, &wg, listOfServicesCreated[0], namespace, blockSize, nextStartInd)
				nextStartInd = nextStartInd + blockSize
			}
		}
	case ingressType == SECURE:
		t.Logf("Creating %d %s Ingresses Parallely...", numOfIng, ingressType)
		for i := 0; i < numGoRoutines; i++ {
			wg.Add(1)
			if i+1 <= remIng {
				go parallelSecureIngressCreation(t, &wg, listOfServicesCreated[0], namespace, blockSize+1, nextStartInd)
				nextStartInd = nextStartInd + blockSize + 1
			} else {
				go parallelSecureIngressCreation(t, &wg, listOfServicesCreated[0], namespace, blockSize, nextStartInd)
				nextStartInd = nextStartInd + blockSize
			}
		}
	case ingressType == MULTIHOST:
		t.Logf("Creating %d %s Ingresses Parallely...", numOfIng, ingressType)
		for i := 0; i < numGoRoutines; i++ {
			wg.Add(1)
			if (i + 1) <= remIng {
				go parallelMultiHostIngressCreation(t, &wg, listOfServicesCreated, namespace, blockSize+1, nextStartInd)
				nextStartInd = nextStartInd + blockSize + 1
			} else {
				go parallelMultiHostIngressCreation(t, &wg, listOfServicesCreated, namespace, blockSize, nextStartInd)
				nextStartInd = nextStartInd + blockSize
			}
		}
	}
	wg.Wait()
	g.Expect(ingressesCreated).To(gomega.HaveLen(numOfIng))
	t.Logf("Created %d %s Ingresses Parallely", numOfIng, ingressType)
	t.Logf("Verifiying Avi objects ...")
	pollInterval, _ := time.ParseDuration(testPollInterval)
	waitTimeIncr, _ := strconv.Atoi(testPollInterval[:len(testPollInterval)-1])
	for waitTime := 0; waitTime < testCaseTimeOut; {
		if Verify(t) == true {
			return
		}
		time.Sleep(pollInterval)
		waitTime = waitTime + waitTimeIncr
	}
	t.Fatalf("Error : Verification failed\n")
}

func DeleteIngressesParallel(t *testing.T, numOfIng int, initialNumOfPools int, AviClient *clients.AviClient) {
	var blockSize = numOfIng / numGoRoutines
	var remIng = numOfIng % numGoRoutines
	g := gomega.NewGomegaWithT(t)
	var wg sync.WaitGroup
	ingressesDeleted = []string{}
	t.Logf("Deleting %d %s Ingresses...", numOfIng, ingressType)
	nextStartInd := 0
	for i := 0; i < numGoRoutines; i++ {
		wg.Add(1)
		if (i + 1) <= remIng {
			go parallelIngressDeletion(t, &wg, namespace, ingressesCreated[nextStartInd:nextStartInd+blockSize+1])
			nextStartInd = nextStartInd + blockSize + 1
		} else {
			go parallelIngressDeletion(t, &wg, namespace, ingressesCreated[nextStartInd:nextStartInd+blockSize])
			nextStartInd = nextStartInd + blockSize
		}
	}
	wg.Wait()
	g.Expect(ingressesDeleted).To(gomega.HaveLen(numOfIng))
	t.Logf("Deleted %d %s Ingresses", numOfIng, ingressType)
	t.Logf("Verifiying Avi objects ...")
	g.Eventually(func() int {
		pools := lib.FetchPools(t, AviClient)
		return len(pools)
	}, testCaseTimeOut, testPollInterval).Should(gomega.Equal(initialNumOfPools))
	t.Logf("Deleted %d Pools", numOfIng)
}

func CreateIngressesSerial(t *testing.T, numOfIng int, initialNumOfPools int) {
	g := gomega.NewGomegaWithT(t)
	var err error
	switch {
	case ingressType == INSECURE:
		t.Logf("Creating %d %s Ingresses Serially...", numOfIng, ingressType)
		ingressesCreated, ingressHostNames, err = lib.CreateInsecureIngress(ingressNamePrefix, listOfServicesCreated[0], namespace, numOfIng)
		if err != nil {
			t.Fatalf("Failed to create %s ingresses as : %v", ingressType, err)
		}
	case ingressType == SECURE:
		t.Logf("Creating %d %s Ingresses Serially...", numOfIng, ingressType)
		ingressesCreated, ingressHostNames, err = lib.CreateSecureIngress(ingressNamePrefix, listOfServicesCreated[0], namespace, numOfIng)
		if err != nil {
			t.Fatalf("Failed to create %s ingresses as : %v", ingressType, err)
		}
	case ingressType == MULTIHOST:
		t.Logf("Creating %d %s Ingresses Serially...", numOfIng, ingressType)
		ingressesCreated, ingressSecureHostNames, ingressInsecureHostNames, err = lib.CreateMultiHostIngress(ingressNamePrefix, listOfServicesCreated, namespace, numOfIng)
		if err != nil {
			t.Fatalf("Failed to create %s ingresses as : %v", ingressType, err)
		}
	}
	g.Expect(ingressesCreated).To(gomega.HaveLen(numOfIng))
	t.Logf("Created %d %s Ingresses Serially", numOfIng, ingressType)
	t.Logf("Verifiying Avi objects ...")
	pollInterval, _ := time.ParseDuration(testPollInterval)
	waitTimeIncr, _ := strconv.Atoi(testPollInterval[:len(testPollInterval)-1])
	for waitTime := 0; waitTime < testCaseTimeOut; {
		if Verify(t) == true {
			return
		}
		time.Sleep(pollInterval)
		waitTime = waitTime + waitTimeIncr
	}
	t.Fatalf("Error : Verification failed\n")

}

func DeleteIngressesSerial(t *testing.T, numOfIng int, initialNumOfPools int, AviClient *clients.AviClient) {
	g := gomega.NewGomegaWithT(t)
	t.Logf("Deleting %d %s Ingresses Serially...", numOfIng, ingressType)
	ingressesDeleted, err := lib.DeleteIngress(namespace, ingressesCreated)
	if err != nil {
		t.Fatalf("Failed to delete ingresses as : %v", err)
	}
	g.Expect(ingressesDeleted).To(gomega.HaveLen(numOfIng))
	t.Logf("Deleted %d %s Ingresses Serially", numOfIng, ingressType)
	t.Logf("Verifiying Avi objects ...")
	g.Eventually(func() int {
		pools := lib.FetchPools(t, AviClient)
		return len(pools)
	}, testCaseTimeOut, testPollInterval).Should(gomega.Equal(initialNumOfPools))
	t.Logf("Deleted %d Pools", numOfIng)
}

func HybridCreation(t *testing.T, wg *sync.WaitGroup, numOfIng int, startIndex int) {
	mutex.Lock()
	ingresses, _, _ := lib.CreateSecureIngress(ingressNamePrefix, listOfServicesCreated[0], namespace, numOfIng, startIndex)
	t.Logf("Created ingresses %s", ingresses)
	ingressesCreated = append(ingressesCreated, ingresses...)
	mutex.Unlock()
	defer wg.Done()
}

func HybridDeletion(t *testing.T, wg *sync.WaitGroup, numOfIng int) {
	mutex.Lock()
	wg.Add(1)
	IngressList, _ := lib.ListIngress(t, namespace)
	var ingresses []string
	if len(IngressList) > 0 {
		ingresses = append(ingresses, IngressList...)
		deletedIngresses, err := lib.DeleteIngress(namespace, ingresses)
		if err != nil {
			fmt.Println("Error deleting ingresses -> ", err)
		}
		t.Logf("Deleted ingresses %s", deletedIngresses)
		ingressesDeleted = append(ingressesDeleted, deletedIngresses...)
	}
	mutex.Unlock()
	defer wg.Done()
}

func HybridExecution(t *testing.T, numOfIng int, deletionStartPoint int) {
	g := gomega.NewGomegaWithT(t)
	var wg sync.WaitGroup
	var err error
	ingressesCreated, _, err = lib.CreateInsecureIngress(ingressNamePrefix, listOfServicesCreated[0], namespace, deletionStartPoint)
	if err != nil {
		t.Fatalf("Failed to create %s ingresses as : %v", ingressType, err)
	}
	fmt.Println("Created ingresses in the start ", deletionStartPoint)
	for i := deletionStartPoint; i < numOfIng; i++ {
		wg.Add(1)
		go HybridCreation(t, &wg, 1, i)
	}
	for len(ingressesDeleted) < numOfIng {
		go HybridDeletion(t, &wg, numOfIng)
		time.Sleep(1 * time.Second)
	}
	HybridDeletion(t, &wg, numOfIng)
	wg.Wait()
	g.Expect(ingressesCreated).To(gomega.HaveLen(numOfIng))
	g.Expect(ingressesDeleted).To(gomega.HaveLen(numOfIng))
}

func CreateIngressParallelWithAkoReboot(t *testing.T) {
	SetupForTesting(t)
	REBOOTAKO = true
	CreateIngressesParallel(t, numOfIng, initialNumOfPools)
	REBOOTAKO = false
}

func CreateIngressParallelWithControllerReboot(t *testing.T) {
	SetupForTesting(t)
	CreateIngressesParallel(t, numOfIng, initialNumOfPools)
	ParallelAkoReboot(t)
}

func TestMain(t *testing.M) {
	Setup()
	t.Run()
	Cleanup()
}

// func TestReboot(t *testing.T) {
// 	RebootController(t, "10.79.169.144", "admin", "Aviuser123")
// 	lib.DeletePod("static-web", "default")
// }

// func TestUpdateIngress(t *testing.T) {
// 	ingressesCreated, _, err := lib.CreateInsecureIngress(ingressNamePrefix, listOfServicesCreated[0], namespace, 5)
// 	if err != nil {
// 		t.Fatalf("Failed to create %s ingresses as : %v", ingressType, err)
// 	}
// 	t.Logf("waiting")
// 	time.Sleep(10 * time.Second)
// 	_, _ = lib.UpdateIngress(namespace, ingressesCreated[0:1])
// }

// func TestMixedExecution(t *testing.T) {
// 	SetupForTesting(t)
// 	HybridExecution(t, 10, 3)
// }

// func TestParallel200InsecureIngresses(t *testing.T) {
// 	ingressType = INSECURE
// 	ParallelIngressHelper(t, 200)
// }

// func TestParallel200SecureIngresses(t *testing.T) {
// 	ingressType = SECURE
// 	ParallelIngressHelper(t, 200)
// }

// func TestParallel200MultiHostIngresses(t *testing.T) {
// 	ingressType = MULTIHOST
// 	SerialIngressHelper(t, 1)
// var err error
// ingressesCreated, ingressSecureHostNames, ingressInsecureHostNames, err = lib.CreateMultiHostIngress(ingressNamePrefix, listOfServicesCreated, namespace, 5, 0)
// if err != nil {
// 	t.Fatalf("Failed to create %s ingresses as : %v", ingressType, err)
// }
// for i := 0; i < len(ingressesCreated); i++ {
// 	t.Logf("%s\t%s\t%s\t", ingressesCreated[i], ingressSecureHostNames[i], ingressInsecureHostNames[i])
// }
// }

// func TestSerial200InsecureIngresses(t *testing.T) {
// 	ingressType = INSECURE
// 	SerialIngressHelper(t, 200)
// }

// func TestSerial200SecureIngresses(t *testing.T) {
// 	ingressType = SECURE
// 	SerialIngressHelper(t, 200)
// }

// func TestSerial200MultiHostIngresses(t *testing.T) {
// 	ingressType = MULTIHOST
// 	SerialIngressHelper(t, 200)
// }

// func TestParallel500InsecureIngresses(t *testing.T) {
// 	ingressType = INSECURE
// 	ParallelIngressHelper(t, 500)
// }

// func TestParallel500SecureIngresses(t *testing.T) {
// 	ingressType = SECURE
// 	ParallelIngressHelper(t, 500)
// }

// func TestParallel500MultiHostIngresses(t *testing.T) {
// 	ingressType = MULTIHOST
// 	ParallelIngressHelper(t, 500)
// }

// func TestSerial500InsecureIngresses(t *testing.T) {
// 	ingressType = INSECURE
// 	SerialIngressHelper(t, 500)
// }

// func TestSerial500SecureIngresses(t *testing.T) {
// 	ingressType = SECURE
// 	SerialIngressHelper(t, 500)
// }

// func TestSerial500MultiHostIngresses(t *testing.T) {
// 	ingressType = MULTIHOST
// 	SerialIngressHelper(t, 500)
// }<|MERGE_RESOLUTION|>--- conflicted
+++ resolved
@@ -71,13 +71,8 @@
 
 func Setup() {
 	var testbedParams lib.TestbedFields
-<<<<<<< HEAD
-	timeout = os.Args[4]
-	testbedFileName = os.Args[7]
-=======
 	timeout = os.Args[3]
 	testbedFileName = os.Args[5]
->>>>>>> 414f1b54
 	testbed, err := os.Open(testbedFileName)
 	if err != nil {
 		fmt.Println("ERROR : Error opening testbed file ", testbedFileName, " with error : ", err)
@@ -86,11 +81,7 @@
 	defer testbed.Close()
 	byteValue, _ := ioutil.ReadAll(testbed)
 	json.Unmarshal(byteValue, &testbedParams)
-<<<<<<< HEAD
-	numGoRoutines, err = strconv.Atoi(os.Args[6])
-=======
 	numGoRoutines, err = strconv.Atoi(os.Args[4])
->>>>>>> 414f1b54
 	if err != nil {
 		numGoRoutines = 5
 	}
@@ -104,18 +95,12 @@
 	serviceNamePrefix = testbedParams.TestParams.ServiceNamePrefix
 	ingressNamePrefix = testbedParams.TestParams.IngressNamePrefix
 	clusterName = testbedParams.AkoParam.Clusters[0].ClusterName
-<<<<<<< HEAD
 	dnsVSUUID = testbedParams.TestParams.DnsVSUUID
 	akoPodName = testbedParams.TestParams.AkoPodName
-	os.Setenv("CTRL_USERNAME", testbedParams.Controller[0].UserName)
-	os.Setenv("CTRL_PASSWORD", testbedParams.Controller[0].Password)
-	os.Setenv("CTRL_IPADDRESS", testbedParams.Controller[0].Ip)
-=======
 	os.Setenv("CTRL_USERNAME", testbedParams.Vm[0].UserName)
 	os.Setenv("CTRL_PASSWORD", testbedParams.Vm[0].Password)
 	os.Setenv("CTRL_IPADDRESS", testbedParams.Vm[0].Ip)
 
->>>>>>> 414f1b54
 	lib.KubeInit(testbedParams.AkoParam.Clusters[0].KubeConfigFilePath)
 	AviClients, err = lib.SharedAVIClients(2)
 	if err != nil {
