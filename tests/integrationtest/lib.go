--- conflicted
+++ resolved
@@ -2108,7 +2108,7 @@
 	return ingressclass
 }
 
-func SetupIngressClass(t *testing.T, ingclassName, controller, infraSetting string, wait ...bool) {
+func SetupIngressClass(t *testing.T, ingclassName, controller, infraSetting string) {
 	ingclass := FakeIngressClass{
 		Name:            ingclassName,
 		Controller:      controller,
@@ -2127,15 +2127,6 @@
 			t.Fatalf("error in adding IngressClass: %v", err)
 		}
 	}
-<<<<<<< HEAD
-	if len(wait) > 0 {
-		g := gomega.NewGomegaWithT(t)
-		g.Eventually(func() error {
-			_, err := utils.GetInformers().IngressClassInformer.Lister().Get(ingclassName)
-			return err
-		}, 30*time.Second, 5*time.Second).Should(gomega.BeNil())
-	}
-=======
 
 	g := gomega.NewGomegaWithT(t)
 	g.Eventually(func() error {
@@ -2143,7 +2134,6 @@
 		return err
 	}, 30*time.Second, 2*time.Second).Should(gomega.BeNil())
 
->>>>>>> 3636f386
 }
 
 func AnnotateAKONamespaceWithInfraSetting(t *testing.T, ns, infraSettingName string) {
