/*
 * Copyright 2019-2020 VMware, Inc.
 * All Rights Reserved.
* Licensed under the Apache License, Version 2.0 (the "License");
* you may not use this file except in compliance with the License.
* You may obtain a copy of the License at
*   http://www.apache.org/licenses/LICENSE-2.0
* Unless required by applicable law or agreed to in writing, software
* distributed under the License is distributed on an "AS IS" BASIS,
* WITHOUT WARRANTIES OR CONDITIONS OF ANY KIND, either express or implied.
* See the License for the specific language governing permissions and
* limitations under the License.
*/

package integrationtest

import (
	"context"
	"encoding/json"
	"fmt"
	"io"
	"net/http"
	"net/http/httptest"
	"os"
	"regexp"
	"strconv"
	"strings"
	"testing"
	"time"

	"github.com/vmware/load-balancer-and-ingress-services-for-kubernetes/internal/cache"
	"github.com/vmware/load-balancer-and-ingress-services-for-kubernetes/internal/k8s"
	"github.com/vmware/load-balancer-and-ingress-services-for-kubernetes/internal/lib"
	avinodes "github.com/vmware/load-balancer-and-ingress-services-for-kubernetes/internal/nodes"
	"github.com/vmware/load-balancer-and-ingress-services-for-kubernetes/internal/objects"
	"github.com/vmware/load-balancer-and-ingress-services-for-kubernetes/pkg/api"
	akov1alpha1 "github.com/vmware/load-balancer-and-ingress-services-for-kubernetes/pkg/apis/ako/v1alpha1"
	akov1alpha2 "github.com/vmware/load-balancer-and-ingress-services-for-kubernetes/pkg/apis/ako/v1alpha2"
	crdfake "github.com/vmware/load-balancer-and-ingress-services-for-kubernetes/pkg/client/v1alpha1/clientset/versioned/fake"
	v1alpha2crdfake "github.com/vmware/load-balancer-and-ingress-services-for-kubernetes/pkg/client/v1alpha2/clientset/versioned/fake"
	"github.com/vmware/load-balancer-and-ingress-services-for-kubernetes/pkg/utils"

	"github.com/onsi/gomega"
	"github.com/vmware/alb-sdk/go/models"
	"google.golang.org/protobuf/proto"
	coordinationv1 "k8s.io/api/coordination/v1"
	corev1 "k8s.io/api/core/v1"
	networking "k8s.io/api/networking/v1"
	k8serrors "k8s.io/apimachinery/pkg/api/errors"
	metav1 "k8s.io/apimachinery/pkg/apis/meta/v1"
	"k8s.io/apimachinery/pkg/util/intstr"
	"k8s.io/apimachinery/pkg/util/wait"
	k8sfake "k8s.io/client-go/kubernetes/fake"
)

// constants to be used for creating K8s objs and verifying Avi objs
const (
	SINGLEPORTSVC       = "testsvc"                            // single port service name
	MULTIPORTSVC        = "testsvcmulti"                       // multi port service name
	NAMESPACE           = "red-ns"                             // namespace
	AVINAMESPACE        = "admin"                              // avi namespace
	AKOTENANT           = "akotenant"                          // ako tenant where TENANTS_PER_CLUSTER is enabled
	SINGLEPORTMODEL     = "admin/cluster--red-ns-testsvc"      // single port model name
	MULTIPORTMODEL      = "admin/cluster--red-ns-testsvcmulti" // multi port model name
	RANDOMUUID          = "random-uuid"                        // random avi object uuid
	DefaultIngressClass = "avi-lb"
	SSOTypeOAuth        = "OAuth"
	SSOTypeSAML         = "SAML"
)

var KubeClient *k8sfake.Clientset
var CRDClient *crdfake.Clientset
var v1alpha2CRDClient *v1alpha2crdfake.Clientset
var ctrl *k8s.AviController

var AllModels = []string{
	"admin/cluster--Shared-L7-0",
	"admin/cluster--Shared-L7-1",
	"admin/cluster--Shared-L7-2",
	"admin/cluster--Shared-L7-3",
	"admin/cluster--Shared-L7-4",
	"admin/cluster--Shared-L7-5",
	"admin/cluster--Shared-L7-6",
	"admin/cluster--Shared-L7-7",
	"admin/cluster--Shared-L7-EVH-0",
	"admin/cluster--Shared-L7-EVH-1",
	"admin/cluster--Shared-L7-EVH-2",
	"admin/cluster--Shared-L7-EVH-3",
	"admin/cluster--Shared-L7-EVH-4",
	"admin/cluster--Shared-L7-EVH-5",
	"admin/cluster--Shared-L7-EVH-6",
	"admin/cluster--Shared-L7-EVH-7",
}

func AddConfigMap(client *k8sfake.Clientset) {
	aviCM := &corev1.ConfigMap{
		ObjectMeta: metav1.ObjectMeta{
			Namespace: utils.GetAKONamespace(),
			Name:      lib.AviConfigMap,
		},
	}
	client.CoreV1().ConfigMaps(utils.GetAKONamespace()).Create(context.TODO(), aviCM, metav1.CreateOptions{})
}

func AddDefaultIngressClass() {
	aviIngressClass := &networking.IngressClass{
		ObjectMeta: metav1.ObjectMeta{
			Name: DefaultIngressClass,
			Annotations: map[string]string{
				lib.DefaultIngressClassAnnotation: "true",
			},
		},
		Spec: networking.IngressClassSpec{
			Controller: lib.AviIngressController,
		},
	}

	KubeClient.NetworkingV1().IngressClasses().Create(context.TODO(), aviIngressClass, metav1.CreateOptions{})
}

func RemoveDefaultIngressClass() {
	KubeClient.NetworkingV1().IngressClasses().Delete(context.TODO(), DefaultIngressClass, metav1.DeleteOptions{})
}

func AddIngressClassWithName(name string) {
	ingClass := &networking.IngressClass{
		ObjectMeta: metav1.ObjectMeta{
			Name: name,
		},
		Spec: networking.IngressClassSpec{},
	}

	KubeClient.NetworkingV1().IngressClasses().Create(context.TODO(), ingClass, metav1.CreateOptions{})
}

func RemoveIngressClassWithName(ingClassName string) {
	KubeClient.NetworkingV1().IngressClasses().Delete(context.TODO(), ingClassName, metav1.DeleteOptions{})
}

// Fake Namespace
type FakeNamespace struct {
	Name   string
	Labels map[string]string
}

func (namespace FakeNamespace) Namespace() *corev1.Namespace {
	FakeNamespace := &corev1.Namespace{
		ObjectMeta: metav1.ObjectMeta{
			Name:   namespace.Name,
			Labels: namespace.Labels,
		},
	}
	return FakeNamespace
}
func AddNamespace(t *testing.T, nsName string, labels map[string]string) error {
	nsMetaOptions := (FakeNamespace{
		Name:   nsName,
		Labels: labels,
	}).Namespace()
	nsMetaOptions.ResourceVersion = "1"
	ns, err := KubeClient.CoreV1().Namespaces().Get(context.TODO(), nsName, metav1.GetOptions{})
	if err != nil {
		_, err = KubeClient.CoreV1().Namespaces().Create(context.TODO(), nsMetaOptions, metav1.CreateOptions{})
		if err != nil {
			t.Fatalf("Error occurred while Adding namespace: %v", err)
		}
	} else {
		nsLabels := ns.GetLabels()
		if len(nsLabels) == 0 {
			err = UpdateNamespace(t, nsName, labels)
		}
	}
	return err
}

func UpdateNamespace(t *testing.T, nsName string, labels map[string]string) error {
	nsMetaOptions := (FakeNamespace{
		Name:   nsName,
		Labels: labels,
	}).Namespace()
	nsMetaOptions.ResourceVersion = "2"
	_, err := KubeClient.CoreV1().Namespaces().Update(context.TODO(), nsMetaOptions, metav1.UpdateOptions{})
	if err != nil {
		t.Fatalf("Error occurred while Updating namespace: %v", err)
	}
	return err
}
func WaitTillNamespaceDelete(nsName string, retry_count int) {
	_, err := KubeClient.CoreV1().Namespaces().Get(context.TODO(), nsName, metav1.GetOptions{})
	if err == nil {
		//NS still exists
		if retry_count > 0 {
			time.Sleep(time.Second * 1)
			WaitTillNamespaceDelete(nsName, retry_count-1)
		}
	}

}
func DeleteNamespace(nsName string) {
	KubeClient.CoreV1().Namespaces().Delete(context.TODO(), nsName, metav1.DeleteOptions{})
	//create delay of max 10 sec
	WaitTillNamespaceDelete(nsName, 10)
}

// Fake Secret
type FakeSecret struct {
	Cert      string
	Key       string
	Name      string
	Namespace string
}

func (secret FakeSecret) Secret() *corev1.Secret {
	data := map[string][]byte{
		"tls.crt": []byte(secret.Cert),
		"tls.key": []byte(secret.Key),
	}
	return &corev1.Secret{
		ObjectMeta: metav1.ObjectMeta{
			Namespace: secret.Namespace,
			Name:      secret.Name,
		},
		Data: data,
	}
}

func AddSecret(secretName string, namespace string, cert string, key string) {
	fakeSecret := (FakeSecret{
		Cert:      cert,
		Key:       key,
		Namespace: namespace,
		Name:      secretName,
	}).Secret()
	KubeClient.CoreV1().Secrets(namespace).Create(context.TODO(), fakeSecret, metav1.CreateOptions{})
}

func DeleteSecret(secretName string, namespace string) {
	KubeClient.CoreV1().Secrets(namespace).Delete(context.TODO(), secretName, metav1.DeleteOptions{})
}

// Fake ingress
type FakeIngress struct {
	DnsNames     []string
	Paths        []string
	Ips          []string
	HostNames    []string
	Namespace    string
	Name         string
	ClassName    string
	annotations  map[string]string
	ServiceName  string
	TlsSecretDNS map[string][]string
}

func (ing FakeIngress) Ingress(multiport ...bool) *networking.Ingress {
	ingress := &networking.Ingress{
		ObjectMeta: metav1.ObjectMeta{
			Namespace:   ing.Namespace,
			Name:        ing.Name,
			Annotations: ing.annotations,
		},
		Spec: networking.IngressSpec{
			Rules: []networking.IngressRule{},
		},
		Status: networking.IngressStatus{
			LoadBalancer: corev1.LoadBalancerStatus{
				Ingress: []corev1.LoadBalancerIngress{},
			},
		},
	}
	for i, dnsName := range ing.DnsNames {
		path := "/foo"
		if len(ing.Paths) > i {
			path = ing.Paths[i]
		}
		if len(multiport) > 0 {
			ingress.Spec.Rules = append(ingress.Spec.Rules, networking.IngressRule{
				Host: dnsName,
				IngressRuleValue: networking.IngressRuleValue{
					HTTP: &networking.HTTPIngressRuleValue{
						Paths: []networking.HTTPIngressPath{{
							Path: "/foo",
							Backend: networking.IngressBackend{Service: &networking.IngressServiceBackend{
								Name: ing.ServiceName,
								Port: networking.ServiceBackendPort{Name: "foo0"},
							}}}}}}},
			)
			ingress.Spec.Rules = append(ingress.Spec.Rules, networking.IngressRule{
				Host: dnsName,
				IngressRuleValue: networking.IngressRuleValue{
					HTTP: &networking.HTTPIngressRuleValue{
						Paths: []networking.HTTPIngressPath{{
							Path: "/bar",
							Backend: networking.IngressBackend{Service: &networking.IngressServiceBackend{
								Name: ing.ServiceName,
								Port: networking.ServiceBackendPort{Name: "foo1"},
							}}}}}}},
			)
		} else {
			ingress.Spec.Rules = append(ingress.Spec.Rules, networking.IngressRule{
				Host: dnsName,
				IngressRuleValue: networking.IngressRuleValue{
					HTTP: &networking.HTTPIngressRuleValue{
						Paths: []networking.HTTPIngressPath{{
							Path: path,
							Backend: networking.IngressBackend{Service: &networking.IngressServiceBackend{
								Name: ing.ServiceName,
								Port: networking.ServiceBackendPort{Number: 8080},
							}}}}}}},
			)
		}
	}
	for secret, hosts := range ing.TlsSecretDNS {
		ingress.Spec.TLS = append(ingress.Spec.TLS, networking.IngressTLS{
			Hosts:      hosts,
			SecretName: secret,
		})
	}
	for i := range ing.Ips {
		hostname := ""
		if len(ing.HostNames) >= i+1 {
			hostname = ing.HostNames[i]
		}
		ingress.Status.LoadBalancer.Ingress = append(ingress.Status.LoadBalancer.Ingress, corev1.LoadBalancerIngress{
			IP:       ing.Ips[i],
			Hostname: hostname,
		})
	}
	if ing.ClassName != "" {
		ingress.Spec.IngressClassName = &ing.ClassName
	}
	return ingress
}

func (ing FakeIngress) IngressMultiPort() *networking.Ingress {
	ingress := &networking.Ingress{
		ObjectMeta: metav1.ObjectMeta{
			Namespace:   ing.Namespace,
			Name:        ing.Name,
			Annotations: ing.annotations,
		},
		Spec: networking.IngressSpec{
			Rules: []networking.IngressRule{},
		},
		Status: networking.IngressStatus{
			LoadBalancer: corev1.LoadBalancerStatus{
				Ingress: []corev1.LoadBalancerIngress{},
			},
		},
	}
	for _, dnsName := range ing.DnsNames {
		ingress.Spec.Rules = append(ingress.Spec.Rules, networking.IngressRule{
			Host: dnsName,
			IngressRuleValue: networking.IngressRuleValue{
				HTTP: &networking.HTTPIngressRuleValue{
					Paths: []networking.HTTPIngressPath{{
						Path: "/foo",
						Backend: networking.IngressBackend{Service: &networking.IngressServiceBackend{
							Name: ing.ServiceName,
							Port: networking.ServiceBackendPort{Number: 8080},
						}}}}}}},
		)
		ingress.Spec.Rules = append(ingress.Spec.Rules, networking.IngressRule{
			Host: dnsName,
			IngressRuleValue: networking.IngressRuleValue{
				HTTP: &networking.HTTPIngressRuleValue{
					Paths: []networking.HTTPIngressPath{{
						Path: "/bar",
						Backend: networking.IngressBackend{Service: &networking.IngressServiceBackend{
							Name: ing.ServiceName,
							Port: networking.ServiceBackendPort{Name: "foo1"},
						}}}}}}},
		)

	}
	for secret, hosts := range ing.TlsSecretDNS {
		ingress.Spec.TLS = append(ingress.Spec.TLS, networking.IngressTLS{
			Hosts:      hosts,
			SecretName: secret,
		})
	}
	for i := range ing.Ips {
		hostname := ""
		if len(ing.HostNames) >= i+1 {
			hostname = ing.HostNames[i]
		}
		ingress.Status.LoadBalancer.Ingress = append(ingress.Status.LoadBalancer.Ingress, corev1.LoadBalancerIngress{
			IP:       ing.Ips[i],
			Hostname: hostname,
		})
	}
	if ing.ClassName != "" {
		ingress.Spec.IngressClassName = &ing.ClassName
	}
	return ingress
}

func (ing FakeIngress) SecureIngress() *networking.Ingress {
	ingress := &networking.Ingress{
		ObjectMeta: metav1.ObjectMeta{
			Namespace:   ing.Namespace,
			Name:        ing.Name,
			Annotations: ing.annotations,
		},
		Spec: networking.IngressSpec{
			Rules: []networking.IngressRule{},
		},
		Status: networking.IngressStatus{
			LoadBalancer: corev1.LoadBalancerStatus{
				Ingress: []corev1.LoadBalancerIngress{},
			},
		},
	}
	for i, dnsName := range ing.DnsNames {
		path := "/foo"
		if len(ing.Paths) > i {
			path = ing.Paths[i]
		}
		ingress.Spec.Rules = append(ingress.Spec.Rules, networking.IngressRule{
			Host: dnsName,
			IngressRuleValue: networking.IngressRuleValue{
				HTTP: &networking.HTTPIngressRuleValue{
					Paths: []networking.HTTPIngressPath{{
						Path: path,
						Backend: networking.IngressBackend{Service: &networking.IngressServiceBackend{
							Name: ing.ServiceName,
							Port: networking.ServiceBackendPort{Number: 8080},
						}}}}}}},
		)
	}

	for _, ip := range ing.Ips {
		ingress.Status.LoadBalancer.Ingress = append(ingress.Status.LoadBalancer.Ingress, corev1.LoadBalancerIngress{
			IP: ip,
		})
	}
	for _, hostName := range ing.HostNames {
		ingress.Status.LoadBalancer.Ingress = append(ingress.Status.LoadBalancer.Ingress, corev1.LoadBalancerIngress{
			Hostname: hostName,
		})
	}
	if ing.ClassName != "" {
		ingress.Spec.IngressClassName = &ing.ClassName
	}
	return ingress
}

func (ing FakeIngress) IngressNoHost() *networking.Ingress {
	ingress := &networking.Ingress{
		ObjectMeta: metav1.ObjectMeta{
			Namespace:   ing.Namespace,
			Name:        ing.Name,
			Annotations: ing.annotations,
		},
		Spec: networking.IngressSpec{
			Rules: []networking.IngressRule{},
		},
		Status: networking.IngressStatus{
			LoadBalancer: corev1.LoadBalancerStatus{
				Ingress: []corev1.LoadBalancerIngress{},
			},
		},
	}
	for _, path := range ing.Paths {
		ingress.Spec.Rules = append(ingress.Spec.Rules, networking.IngressRule{
			IngressRuleValue: networking.IngressRuleValue{
				HTTP: &networking.HTTPIngressRuleValue{
					Paths: []networking.HTTPIngressPath{{
						Path: path,
						Backend: networking.IngressBackend{Service: &networking.IngressServiceBackend{
							Name: ing.ServiceName,
							Port: networking.ServiceBackendPort{Number: 8080},
						}}}}}}},
		)
	}
	for _, ip := range ing.Ips {
		ingress.Status.LoadBalancer.Ingress = append(ingress.Status.LoadBalancer.Ingress, corev1.LoadBalancerIngress{
			IP: ip,
		})
	}
	for _, hostName := range ing.HostNames {
		ingress.Status.LoadBalancer.Ingress = append(ingress.Status.LoadBalancer.Ingress, corev1.LoadBalancerIngress{
			Hostname: hostName,
		})
	}
	if ing.ClassName != "" {
		ingress.Spec.IngressClassName = &ing.ClassName
	}
	return ingress
}

func (ing FakeIngress) IngressOnlyHostNoBackend() *networking.Ingress {
	ingress := &networking.Ingress{
		ObjectMeta: metav1.ObjectMeta{
			Namespace:   ing.Namespace,
			Name:        ing.Name,
			Annotations: ing.annotations,
		},
		Spec: networking.IngressSpec{
			Rules: nil,
		},
	}
	ingress.Spec.Rules = append(ingress.Spec.Rules, networking.IngressRule{
		IngressRuleValue: networking.IngressRuleValue{
			HTTP: nil,
		},
	})
	if ing.ClassName != "" {
		ingress.Spec.IngressClassName = &ing.ClassName
	}

	return ingress
}

func (ing FakeIngress) IngressMultiPath() *networking.Ingress {
	ingress := &networking.Ingress{
		ObjectMeta: metav1.ObjectMeta{
			Namespace:   ing.Namespace,
			Name:        ing.Name,
			Annotations: ing.annotations,
		},
		Spec: networking.IngressSpec{
			Rules: []networking.IngressRule{},
		},
		Status: networking.IngressStatus{
			LoadBalancer: corev1.LoadBalancerStatus{
				Ingress: []corev1.LoadBalancerIngress{},
			},
		},
	}
	if ing.ClassName != "" {
		ingress.Spec.IngressClassName = &ing.ClassName
	}
	for _, dnsName := range ing.DnsNames {
		var ingrPaths []networking.HTTPIngressPath
		for _, path := range ing.Paths {
			ingrPath := networking.HTTPIngressPath{
				Path: path,
				Backend: networking.IngressBackend{Service: &networking.IngressServiceBackend{
					Name: ing.ServiceName,
					Port: networking.ServiceBackendPort{Number: 8080},
				}},
			}
			ingrPaths = append(ingrPaths, ingrPath)
		}
		ingress.Spec.Rules = append(ingress.Spec.Rules, networking.IngressRule{
			Host: dnsName,
			IngressRuleValue: networking.IngressRuleValue{
				HTTP: &networking.HTTPIngressRuleValue{
					Paths: ingrPaths,
				},
			},
		})
	}

	for secret, hosts := range ing.TlsSecretDNS {
		ingress.Spec.TLS = append(ingress.Spec.TLS, networking.IngressTLS{
			Hosts:      hosts,
			SecretName: secret,
		})
	}
	for _, ip := range ing.Ips {
		ingress.Status.LoadBalancer.Ingress = append(ingress.Status.LoadBalancer.Ingress, corev1.LoadBalancerIngress{
			IP: ip,
		})
	}
	for _, hostName := range ing.HostNames {
		ingress.Status.LoadBalancer.Ingress = append(ingress.Status.LoadBalancer.Ingress, corev1.LoadBalancerIngress{
			Hostname: hostName,
		})
	}
	return ingress
}

func DetectModelChecksumChange(t *testing.T, key string, counter int) interface{} {
	// This method detects a change in the checksum and returns.
	count := 0
	initialcs := uint32(0)
	found, aviModel := objects.SharedAviGraphLister().Get(key)
	if found {
		initialcs = aviModel.(*avinodes.AviObjectGraph).GraphChecksum
	}
	for count < counter {
		found, aviModel = objects.SharedAviGraphLister().Get(key)
		if found {
			if initialcs == aviModel.(*avinodes.AviObjectGraph).GraphChecksum {
				count = count + 1
				time.Sleep(1 * time.Second)
			} else {
				return aviModel
			}
		}
	}
	return nil
}

func PollForCompletion(t *testing.T, key string, counter int) interface{} {
	count := 0
	for count < counter {
		found, aviModel := objects.SharedAviGraphLister().Get(key)
		if !found || aviModel == nil {
			time.Sleep(1 * time.Second)
			count = count + 1
		} else {
			return aviModel
		}
	}
	return nil
}

func PollForSyncStart(ctrl *k8s.AviController, counter int) bool {
	count := 0
	for count < counter {
		if ctrl.DisableSync {
			time.Sleep(1 * time.Second)
			count = count + 1
		} else {
			return true
		}
	}
	return false
}

type FakeService struct {
	Namespace      string
	Name           string
	Labels         map[string]string
	Type           corev1.ServiceType
	LoadBalancerIP string
	ServicePorts   []Serviceport
	Selectors      map[string]string
	Annotations    map[string]string
}

type Serviceport struct {
	PortName   string
	PortNumber int32
	NodePort   int32
	Protocol   corev1.Protocol
	TargetPort intstr.IntOrString
}

func (svc FakeService) Service() *corev1.Service {
	var ports []corev1.ServicePort
	for _, svcport := range svc.ServicePorts {
		ports = append(ports, corev1.ServicePort{
			Name:       svcport.PortName,
			Port:       svcport.PortNumber,
			Protocol:   svcport.Protocol,
			TargetPort: svcport.TargetPort,
			NodePort:   svcport.NodePort,
		})
	}
	svcExample := &corev1.Service{
		Spec: corev1.ServiceSpec{
			Type:           svc.Type,
			Ports:          ports,
			LoadBalancerIP: svc.LoadBalancerIP,
			Selector:       svc.Selectors,
		},
		ObjectMeta: metav1.ObjectMeta{
			Namespace:   svc.Namespace,
			Name:        svc.Name,
			Labels:      svc.Labels,
			Annotations: svc.Annotations,
		},
	}
	return svcExample
}

type FakeNode struct {
	Name               string
	PodCIDR            string
	PodCIDRs           []string
	NodeIP             string
	Version            string
	PodCIDRsAnnotation string
}

func (node FakeNode) Node() *corev1.Node {
	nodeExample := &corev1.Node{
		ObjectMeta: metav1.ObjectMeta{
			Name:            node.Name,
			ResourceVersion: node.Version,
		},
		Spec: corev1.NodeSpec{
			PodCIDR:  node.PodCIDR,
			PodCIDRs: node.PodCIDRs,
		},
		Status: corev1.NodeStatus{
			Addresses: []corev1.NodeAddress{
				{
					Type:    "InternalIP",
					Address: node.NodeIP,
				},
			},
		},
	}
	if node.PodCIDRsAnnotation != "" {
		nodeExample.Annotations = map[string]string{
			lib.StaticRouteAnnotation: node.PodCIDRsAnnotation,
		}
	}
	return nodeExample
}

func GetStaticRoute(nodeAddr, prefixAddr, routeID string, mask int32) *models.StaticRoute {
	nodeAddrType := "V4"
	nexthop := models.IPAddr{
		Addr: &nodeAddr,
		Type: &nodeAddrType,
	}
	prefixAddrType := "V4"
	prefixIP := models.IPAddr{
		Addr: &prefixAddr,
		Type: &prefixAddrType,
	}
	prefix := models.IPAddrPrefix{
		IPAddr: &prefixIP,
		Mask:   &mask,
	}
	staticRoute := models.StaticRoute{
		NextHop: &nexthop,
		Prefix:  &prefix,
		RouteID: &routeID,
	}
	return &staticRoute
}

func SetAkoTenant() {
	os.Setenv("TENANTS_PER_CLUSTER", "true")
	os.Setenv("TENANT_NAME", AKOTENANT)
}

func ResetAkoTenant() {
	os.Setenv("TENANTS_PER_CLUSTER", "false")
	os.Setenv("TENANT_NAME", "admin")
}

func SetNodePortMode() {
	os.Setenv("SERVICE_TYPE", "NodePort")
}

func SetClusterIPMode() {
	os.Setenv("SERVICE_TYPE", "ClusterIP")
}

func CreateNode(t *testing.T, nodeName string, nodeIP string) {
	modelName := "admin/global"
	objects.SharedAviGraphLister().Delete(modelName)
	nodeExample := (FakeNode{
		Name:     nodeName,
		PodCIDR:  "10.244.0.0/24",
		PodCIDRs: []string{"10.244.0.0/24"},
		Version:  "1",
		NodeIP:   nodeIP,
	}).Node()

	_, err := KubeClient.CoreV1().Nodes().Create(context.TODO(), nodeExample, metav1.CreateOptions{})
	if err != nil {
		t.Fatalf("error in adding Node: %v", err)
	}

	PollForCompletion(t, modelName, 5)
}

func DeleteNode(t *testing.T, nodeName string) {
	modelName := "admin/global"
	objects.SharedAviGraphLister().Delete(modelName)
	err := KubeClient.CoreV1().Nodes().Delete(context.TODO(), nodeName, metav1.DeleteOptions{})
	if err != nil {
		t.Fatalf("error in deleting Node: %v", err)
	}
	PollForCompletion(t, modelName, 5)
}

/*
CreateSVC creates a sample service of type: Type
if multiPort: True, the service gets created with 3 ports as follows
ServicePorts: [

	{Name: "foo0", Port: 8080, Protocol: "TCP", TargetPort: 8080},
	{Name: "foo1", Port: 8081, Protocol: "TCP", TargetPort: 8081},
	{Name: "foo2", Port: 8082, Protocol: "TCP", TargetPort: 8082},

]
*/
func CreateSVC(t *testing.T, ns string, Name string, Type corev1.ServiceType, multiPort bool) {
	selectors := make(map[string]string)
	CreateServiceWithSelectors(t, ns, Name, Type, multiPort, selectors)
	time.Sleep(2 * time.Second)
}

func CreateServiceWithSelectors(t *testing.T, ns string, Name string, Type corev1.ServiceType, multiPort bool, selectors map[string]string) {
	svcExample := ConstructService(ns, Name, Type, multiPort, selectors)
	_, err := KubeClient.CoreV1().Services(ns).Create(context.TODO(), svcExample, metav1.CreateOptions{})
	if err != nil {
		t.Fatalf("error in adding Service: %v", err)
	}
}

func UpdateSVC(t *testing.T, ns string, Name string, Type corev1.ServiceType, multiPort bool) {
	selectors := make(map[string]string)
	UpdateServiceWithSelectors(t, ns, Name, Type, multiPort, selectors)
}

func UpdateServiceWithSelectors(t *testing.T, ns string, Name string, Type corev1.ServiceType, multiPort bool, selectors map[string]string) {
	svcExample := ConstructService(ns, Name, Type, multiPort, selectors)
	svcExample.ResourceVersion = "2"
	_, err := KubeClient.CoreV1().Services(ns).Update(context.TODO(), svcExample, metav1.UpdateOptions{})
	if err != nil {
		t.Fatalf("error in adding Service: %v", err)
	}
}

func ConstructService(ns string, Name string, Type corev1.ServiceType, multiPort bool, selectors map[string]string) *corev1.Service {
	var servicePorts []Serviceport
	numPorts := 1
	if multiPort {
		numPorts = 3
	}

	for i := 0; i < numPorts; i++ {
		mPort := 8080 + i
		sp := Serviceport{
			PortName:   fmt.Sprintf("foo%d", i),
			PortNumber: int32(mPort),
			Protocol:   "TCP",
			TargetPort: intstr.FromInt(mPort),
		}
		if Type != corev1.ServiceTypeClusterIP {
			// set nodeport value in case of LoadBalancer and NodePort service type
			nodePort := 31030 + i
			sp.NodePort = int32(nodePort)
		}
		servicePorts = append(servicePorts, sp)
	}

	svcExample := (FakeService{Name: Name, Namespace: ns, Type: Type, ServicePorts: servicePorts, Selectors: selectors}).Service()
	return svcExample
}

func DelSVC(t *testing.T, ns string, Name string) {
	err := KubeClient.CoreV1().Services(ns).Delete(context.TODO(), Name, metav1.DeleteOptions{})
	if err != nil && !k8serrors.IsNotFound(err) {
		t.Fatalf("error in deleting Service: %v", err)
	}
}

/*
CreateEP creates a sample Endpoint object
if multiPort: False and multiAddress: False

	1.1.1.1:8080

if multiPort: True and multiAddress: False

	1.1.1.1:8080,
	1.1.1.2:8081,
	1.1.1.3:8082

if multiPort: False and multiAddress: True

	1.1.1.1:8080, 1.1.1.2:8080, 1.1.1.2:8080

if multiPort: True and multiAddress: True

	1.1.1.1:8080, 1.1.1.2:8080, 1.1.1.3:8080,
	1.1.1.4:8081, 1.1.1.5:8081,
	1.1.1.6:8082
*/
func CreateEP(t *testing.T, ns string, Name string, multiPort bool, multiAddress bool, addressPrefix string) {
	if addressPrefix == "" {
		addressPrefix = "1.1.1"
	}
	var endpointSubsets []corev1.EndpointSubset
	numPorts, numAddresses, addressStart := 1, 1, 0
	if multiPort {
		numPorts = 3
	}
	if multiAddress {
		numAddresses, addressStart = 3, 0
	}

	for i := 0; i < numPorts; i++ {
		mPort := 8080 + i
		var epAddresses []corev1.EndpointAddress
		for j := 0; j < numAddresses; j++ {
			epAddresses = append(epAddresses, corev1.EndpointAddress{IP: fmt.Sprintf("%s.%d", addressPrefix, addressStart+j+i+1)})
		}
		numAddresses = numAddresses - 1
		addressStart = addressStart + numAddresses
		endpointSubsets = append(endpointSubsets, corev1.EndpointSubset{
			Addresses: epAddresses,
			Ports: []corev1.EndpointPort{{
				Name:     fmt.Sprintf("foo%d", i),
				Port:     int32(mPort),
				Protocol: "TCP",
			}},
		})
	}

	epExample := &corev1.Endpoints{
		ObjectMeta: metav1.ObjectMeta{Namespace: ns, Name: Name},
		Subsets:    endpointSubsets,
	}
	_, err := KubeClient.CoreV1().Endpoints(ns).Create(context.TODO(), epExample, metav1.CreateOptions{})
	if err != nil {
		t.Fatalf("error in creating Endpoint: %v", err)
	}
	time.Sleep(2 * time.Second)
}

func ScaleCreateEP(t *testing.T, ns string, Name string) {
	epExample := &corev1.Endpoints{
		ObjectMeta: metav1.ObjectMeta{
			Namespace: ns,
			Name:      Name,
		},
		Subsets: []corev1.EndpointSubset{{
			Addresses: []corev1.EndpointAddress{{IP: "1.2.3.4"}, {IP: "1.2.3.5"}},
			Ports:     []corev1.EndpointPort{{Name: "foo", Port: 8080, Protocol: "TCP"}},
		}},
	}
	epExample.ResourceVersion = "2"
	_, err := KubeClient.CoreV1().Endpoints(ns).Update(context.TODO(), epExample, metav1.UpdateOptions{})
	if err != nil {
		t.Fatalf("error in creating Endpoint: %v", err)
	}
}

func DelEP(t *testing.T, ns string, Name string) {
	err := KubeClient.CoreV1().Endpoints(ns).Delete(context.TODO(), Name, metav1.DeleteOptions{})
	if err != nil && !k8serrors.IsNotFound(err) {
		t.Fatalf("error in deleting Endpoint: %v", err)
	}
}

func InitializeFakeAKOAPIServer() *api.FakeApiServer {
	utils.AviLog.Infof("Initializing Fake AKO API server")
	akoApi := &api.FakeApiServer{
		Port: "54321",
	}

	akoApi.InitApi()
	lib.SetApiServerInstance(akoApi)
	return akoApi
}

// s: namespace or hostname
func GetShardVSNumber(s string) string {
	var vsNum uint32
	shardSize := lib.GetshardSize()
	if shardSize != 0 {
		vsNum = utils.Bkt(s, shardSize)
	} else {
		return ""
	}
	vsNumber := fmt.Sprint(vsNum)
	return vsNumber
}

const defaultMockFilePath = "../avimockobjects"

var AviFakeClientInstance *httptest.Server
var FakeServerMiddleware InjectFault
var FakeAviObjects = []string{
	"cloud",
	"ipamdnsproviderprofile",
	"ipamdnsproviderprofiledomainlist",
	"network",
	"pool",
	"poolgroup",
	"virtualservice",
	"vrfcontext",
	"vsdatascriptset",
	"serviceenginegroup",
	"tenant",
	"vsvip",
	"l4policyset",
}

type InjectFault func(w http.ResponseWriter, r *http.Request)

func AddMiddleware(exec InjectFault) {
	FakeServerMiddleware = exec
}

func ResetMiddleware() {
	FakeServerMiddleware = nil
}
func NewAviFakeClientInstance(kubeclient *k8sfake.Clientset, skipCachePopulation ...bool) {
	if AviFakeClientInstance == nil {
		AviFakeClientInstance = httptest.NewTLSServer(http.HandlerFunc(func(w http.ResponseWriter, r *http.Request) {
			w.Header().Set("Content-Type", "application/json")
			utils.AviLog.Infof("[fakeAPI]: %s %s", r.Method, r.URL)

			if FakeServerMiddleware != nil {
				FakeServerMiddleware(w, r)
				return
			}

			NormalControllerServer(w, r)
		}))

		url := strings.Split(AviFakeClientInstance.URL, "https://")[1]
		os.Setenv("CTRL_IPADDRESS", url)
		os.Setenv("FULL_SYNC_INTERVAL", "600")
		// resets avi client pool instance, allows to connect with the new `ts` server
		cache.AviClientInstance = nil
		k8s.PopulateControllerProperties(kubeclient)
		if len(skipCachePopulation) == 0 || skipCachePopulation[0] == false {
			k8s.PopulateCache()
		}
	}
}

func NormalControllerServer(w http.ResponseWriter, r *http.Request, args ...string) {
	mockFilePath := defaultMockFilePath
	if len(args) > 0 {
		mockFilePath = args[0]
	}
	url := r.URL.EscapedPath()
	var resp map[string]interface{}
	var finalResponse []byte
	var vipAddress, shardVSNum string
	var object string
	addrPrefix := "10.250.250"
	publicAddrPrefix := "35.250.250"
	urlSlice := strings.Split(strings.Trim(url, "/"), "/")
	if len(urlSlice) > 1 {
		object = urlSlice[1]
	}

	reg, _ := regexp.Compile("[^.0-9]+")

	if r.Method == "POST" && !strings.Contains(url, "login") {
		data, _ := io.ReadAll(r.Body)
		json.Unmarshal(data, &resp)
		rName := resp["name"].(string)
		objURL := fmt.Sprintf("https://localhost/api/%s/%s-%s-%s#%s", object, object, rName, RANDOMUUID, rName)

		// adding additional 'uuid' and 'url' (read-only) fields in the response
		resp["url"] = objURL
		resp["uuid"] = fmt.Sprintf("%s-%s-%s", object, rName, RANDOMUUID)

		if strings.Contains(url, "virtualservice") {
			objURL := fmt.Sprintf("https://localhost/api/%s/%s-%s-%s#%s", object, object, rName, RANDOMUUID, rName)
			// adding additional 'uuid' and 'url' (read-only) fields in the response
			resp["url"] = objURL
			resp["uuid"] = fmt.Sprintf("%s-%s-%s", object, rName, RANDOMUUID)
			if vsType, ok := resp["type"]; ok {
				if vsType == "VS_TYPE_VH_CHILD" {
					parentVSName := strings.Split(resp["vh_parent_vs_ref"].(string), "name=")[1]
					resp["vh_parent_vs_ref"] = fmt.Sprintf("https://localhost/api/virtualservice/virtualservice-%s-%s#%s", parentVSName, RANDOMUUID, parentVSName)
				} else {
					resp["vsvip_ref"] = fmt.Sprintf("https://localhost/api/vsvip/vsvip-%s-%s#%s", rName, RANDOMUUID, rName)
				}
			} else {
				resp["vsvip_ref"] = fmt.Sprintf("https://localhost/api/vsvip/vsvip-%s-%s#%s", rName, RANDOMUUID, rName)
			}
		} else if strings.Contains(url, "vsvip") {
			objURL := fmt.Sprintf("https://localhost/api/%s/%s-%s-%s#%s", object, object, rName, RANDOMUUID, rName)
			// adding additional 'uuid' and 'url' (read-only) fields in the response
			resp["url"] = objURL
			resp["uuid"] = fmt.Sprintf("%s-%s-%s", object, rName, RANDOMUUID)

			if strings.Contains(rName, "Shared-L7-EVH-") {
				shardVSNum = strings.Split(rName, "Shared-L7-EVH-")[1]
				if strings.Contains(shardVSNum, "NS-") {
					shardVSNum = "0"
				}
				vipAddress = fmt.Sprintf("%s.1%s", addrPrefix, shardVSNum)
			} else if strings.Contains(rName, "Shared-L7") {
				shardVSNum = strings.Split(rName, "Shared-L7-")[1]
				vipAddress = fmt.Sprintf("%s.1%s", addrPrefix, shardVSNum)
			} else {
				vipAddress = addrPrefix + ".1"
			}

			vipAddress = reg.ReplaceAllString(vipAddress, "")
			resp["vip"] = []interface{}{map[string]interface{}{"ip_address": map[string]string{"addr": vipAddress, "type": "V4"}}}
			if strings.Contains(rName, "public") {
				fipAddress := "35.250.250.1"
				resp["vip"].([]interface{})[0].(map[string]interface{})["auto_allocate_floating_ip"] = true
				resp["vip"].([]interface{})[0].(map[string]interface{})["floating_ip"] = map[string]string{"addr": fipAddress, "type": "V4"}
			}
			if strings.Contains(rName, "multivip") {
				if strings.Contains(rName, "public") {
					resp["vip"] = []interface{}{
						map[string]interface{}{"ip_address": map[string]string{"addr": addrPrefix + ".1", "type": "V4"},
							"auto_allocate_floating_ip": true,
							"floating_ip":               map[string]string{"addr": publicAddrPrefix + ".1", "type": "V4"}},
						map[string]interface{}{"ip_address": map[string]string{"addr": addrPrefix + ".2", "type": "V4"},
							"auto_allocate_floating_ip": true,
							"floating_ip":               map[string]string{"addr": publicAddrPrefix + ".2", "type": "V4"}},
						map[string]interface{}{"ip_address": map[string]string{"addr": addrPrefix + ".3", "type": "V4"},
							"auto_allocate_floating_ip": true,
							"floating_ip":               map[string]string{"addr": publicAddrPrefix + ".3", "type": "V4"}},
					}
				} else {
					resp["vip"] = []interface{}{
						map[string]interface{}{"ip_address": map[string]string{"addr": addrPrefix + ".1", "type": "V4"}},
						map[string]interface{}{"ip_address": map[string]string{"addr": addrPrefix + ".2", "type": "V4"}},
						map[string]interface{}{"ip_address": map[string]string{"addr": addrPrefix + ".3", "type": "V4"}},
					}
				}
			}
		}
		finalResponse, _ = json.Marshal(resp)
		w.WriteHeader(http.StatusOK)
		w.Write(finalResponse)

	} else if r.Method == "PUT" {
		data, _ := io.ReadAll(r.Body)
		json.Unmarshal(data, &resp)
		resp["uuid"] = strings.Split(strings.Trim(url, "/"), "/")[2]

		if strings.Contains(url, "virtualservice") {
			rName := resp["name"].(string)
			if vsType, ok := resp["type"]; ok {
				if vsType == "VS_TYPE_VH_CHILD" {
					parentVSName := strings.Split(resp["vh_parent_vs_ref"].(string), "name=")[1]
					resp["vh_parent_vs_ref"] = fmt.Sprintf("https://localhost/api/virtualservice/virtualservice-%s-%s#%s", parentVSName, RANDOMUUID, parentVSName)
				} else {
					resp["vsvip_ref"] = fmt.Sprintf("https://localhost/api/vsvip/vsvip-%s-%s#%s", rName, RANDOMUUID, rName)
				}
			} else {
				resp["vsvip_ref"] = fmt.Sprintf("https://localhost/api/vsvip/vsvip-%s-%s#%s", rName, RANDOMUUID, rName)
			}
		}

		if val, ok := resp["name"]; !ok || val == nil {
			tmp := strings.Split(url, "vsvip/vsvip-")[1]
			resp["name"] = strings.ReplaceAll(tmp, "-random-uuid", "")
		}
		if strings.Contains(url, "vsvip") {
			if strings.Contains(url, "Shared-L7-EVH-") {
				shardVSNum = strings.Split(url, "Shared-L7-EVH-")[1]
				if strings.Contains(shardVSNum, "NS-") {
					shardVSNum = "0"
				}
				vipAddress = fmt.Sprintf("%s.1%s", addrPrefix, shardVSNum)
			} else if strings.Contains(url, "Shared-L7") {
				shardVSNum = strings.Split(url, "Shared-L7-")[1]
				vipAddress = fmt.Sprintf("%s.1%s", addrPrefix, shardVSNum)
			} else {
				vipAddress = addrPrefix + ".1"
			}
			vipAddress = reg.ReplaceAllString(vipAddress, "")
			resp["vip"] = []interface{}{map[string]interface{}{"ip_address": map[string]string{"addr": vipAddress, "type": "V4"}}}

			if strings.Contains(url, "public") {
				resp["vip"].([]interface{})[0].(map[string]interface{})["auto_allocate_floating_ip"] = true
				resp["vip"].([]interface{})[0].(map[string]interface{})["floating_ip"] = map[string]string{"addr": publicAddrPrefix + ".1", "type": "V4"}
			} else if strings.Contains(url, "multivip") {
				if strings.Contains(url, "public") {
					resp["vip"] = []interface{}{
						map[string]interface{}{"ip_address": map[string]string{"addr": addrPrefix + ".1", "type": "V4"},
							"auto_allocate_floating_ip": true,
							"floating_ip":               map[string]string{"addr": publicAddrPrefix + ".1", "type": "V4"}},
						map[string]interface{}{"ip_address": map[string]string{"addr": addrPrefix + ".2", "type": "V4"},
							"auto_allocate_floating_ip": true,
							"floating_ip":               map[string]string{"addr": publicAddrPrefix + ".2", "type": "V4"}},
						map[string]interface{}{"ip_address": map[string]string{"addr": addrPrefix + ".3", "type": "V4"},
							"auto_allocate_floating_ip": true,
							"floating_ip":               map[string]string{"addr": publicAddrPrefix + ".3", "type": "V4"}},
					}
				} else {
					resp["vip"] = []interface{}{
						map[string]interface{}{"ip_address": map[string]string{"addr": addrPrefix + ".1", "type": "V4"}},
						map[string]interface{}{"ip_address": map[string]string{"addr": addrPrefix + ".2", "type": "V4"}},
						map[string]interface{}{"ip_address": map[string]string{"addr": addrPrefix + ".3", "type": "V4"}},
					}
				}
			}
		}
		finalResponse, _ = json.Marshal(resp)
		w.WriteHeader(http.StatusOK)
		w.Write(finalResponse)

	} else if r.Method == "DELETE" {
		w.WriteHeader(http.StatusNoContent)
		w.Write(finalResponse)

	} else if r.Method == "PATCH" && strings.Contains(url, "vrfcontext") {
		// This won't help in checking for Cache values, since we are sending back static content
		// It is only to remove API call warning related to vrfcontext PATCH calls.
		w.WriteHeader(http.StatusOK)
		data, _ := os.ReadFile(fmt.Sprintf("%s/vrfcontext_uuid_mock.json", mockFilePath))
		w.Write(data)

	} else if r.Method == "GET" && strings.Contains(r.URL.RawQuery, "aviref") {
		// block to handle
		if strings.Contains(r.URL.RawQuery, "l4-appprofile") {
			w.WriteHeader(http.StatusOK)
			data, _ := os.ReadFile(fmt.Sprintf("%s/l4crd_mock.json", mockFilePath))
			w.Write(data)
		} else if strings.Contains(r.URL.RawQuery, "thisisaviref") {
			w.WriteHeader(http.StatusOK)
			data, _ := os.ReadFile(fmt.Sprintf("%s/crd_mock.json", mockFilePath))
			w.Write(data)
		} else if strings.Contains(r.URL.RawQuery, "thisisBADaviref") {
			w.WriteHeader(http.StatusOK)
			w.Write([]byte(`{"results": [], "count": 0}`))
		}

	} else if r.Method == "GET" && strings.Contains(url, "/api/cloud/") {
		var data []byte
		if strings.HasSuffix(r.URL.RawQuery, "CLOUD_NONE") {
			data, _ = os.ReadFile(fmt.Sprintf("%s/%s_mock.json", mockFilePath, "CLOUD_NONE"))
		} else if strings.HasSuffix(r.URL.RawQuery, "CLOUD_AZURE") {
			data, _ = os.ReadFile(fmt.Sprintf("%s/%s_mock.json", mockFilePath, "CLOUD_AZURE"))
		} else if strings.HasSuffix(r.URL.RawQuery, "CLOUD_AWS") {
			data, _ = os.ReadFile(fmt.Sprintf("%s/%s_mock.json", mockFilePath, "CLOUD_AWS"))
		} else if strings.HasSuffix(r.URL.RawQuery, "CLOUD_NSXT") {
			data, _ = os.ReadFile(fmt.Sprintf("%s/%s_mock.json", mockFilePath, "CLOUD_NSXT"))
		} else {
			data, _ = os.ReadFile(fmt.Sprintf("%s/%s_mock.json", mockFilePath, "CLOUD_VCENTER"))
		}
		w.WriteHeader(http.StatusOK)
		w.Write(data)

	} else if r.Method == "GET" && inArray(FakeAviObjects, object) {
		FeedMockCollectionData(w, r, mockFilePath)

	} else if strings.Contains(url, "login") {
		// This is used for /login --> first request to controller
		w.WriteHeader(http.StatusOK)
		w.Write([]byte(`{"success": "true"}`))
	} else if strings.Contains(url, "initial-data") {
		w.WriteHeader(http.StatusOK)
		w.Write([]byte(`{"version": {"Version": "22.1.2"}}`))
	} else if strings.Contains(url, "/api/cluster/runtime") {
		w.WriteHeader(http.StatusOK)
		w.Write([]byte(`{"node_states": [{"name": "10.79.169.60","role": "CLUSTER_LEADER","up_since": "2020-10-28 04:58:48"}],"cluster_state": {"state": "CLUSTER_UP_NO_HA"}}`))
	} else if strings.Contains(url, "/api/systemconfiguration") {
		w.WriteHeader(http.StatusOK)
		w.Write([]byte(`{"default_license_tier": "ENTERPRISE"}`))
	}
}

func inArray(a []string, b string) bool {
	for _, k := range a {
		if k == b {
			return true
		}
	}
	return false
}

// FeedMockCollectionData reads data from avimockobjects/*.json files and returns mock data
// for GET objects list API. GET /api/virtualservice returns from virtualservice_mock.json and so on
func FeedMockCollectionData(w http.ResponseWriter, r *http.Request, mockFilePath string) {
	url := r.URL.EscapedPath() // url = //api/<object>/:objectId
	splitURL := strings.Split(strings.Trim(url, "/"), "/")

	if r.Method == "GET" {
		var data []byte
		if len(splitURL) == 2 {
			data, _ = os.ReadFile(fmt.Sprintf("%s/%s_mock.json", mockFilePath, splitURL[1]))
		} else if len(splitURL) == 3 {
			// with uuid
			data, _ = os.ReadFile(fmt.Sprintf("%s/%s_uuid_mock.json", mockFilePath, splitURL[1]))
		}
		w.WriteHeader(http.StatusOK)
		w.Write(data)
	} else if strings.Contains(url, "login") {
		// This is used for /login --> first request to controller
		w.WriteHeader(http.StatusOK)
		w.Write([]byte(`{"success": "true"}`))
	}
}

// UpdateIngress wrapper over ingress update call.
// internally calls Ingress() for fakeIngress object
// performs a get for ingress object so it will update only if ingress exists
func (ing FakeIngress) UpdateIngress() (*networking.Ingress, error) {

	//check if resource already exists
	ingress, err := KubeClient.NetworkingV1().Ingresses(ing.Namespace).Get(context.TODO(), ing.Name, metav1.GetOptions{})
	if err != nil {
		return nil, err
	}

	//increment resource version
	newIngress := ing.IngressMultiPath() //Maybe we should replace Ingress() with IngressMultiPath() completely
	rv, _ := strconv.Atoi(ingress.ResourceVersion)
	newIngress.ResourceVersion = strconv.Itoa(rv + 1)

	//update ingress resource
	updatedIngress, err := KubeClient.NetworkingV1().Ingresses(newIngress.Namespace).Update(context.TODO(), newIngress, metav1.UpdateOptions{})
	return updatedIngress, err
}

// HostRule/HTTPRule lib functions
type FakeHostRule struct {
	Name               string
	Namespace          string
	Fqdn               string
	SslKeyCertificate  string
	SslProfile         string
	WafPolicy          string
	ApplicationProfile string
	ICAPProfile        []string
	EnableVirtualHost  bool
	AnalyticsProfile   string
	ErrorPageProfile   string
	Datascripts        []string
	HttpPolicySets     []string
	GslbFqdn           string
}

func (hr FakeHostRule) HostRule() *akov1alpha1.HostRule {
	enable := true
	hostrule := &akov1alpha1.HostRule{
		ObjectMeta: metav1.ObjectMeta{
			Namespace: hr.Namespace,
			Name:      hr.Name,
		},
		Spec: akov1alpha1.HostRuleSpec{
			VirtualHost: akov1alpha1.HostRuleVirtualHost{
				Fqdn: hr.Fqdn,
				TLS: akov1alpha1.HostRuleTLS{
					SSLKeyCertificate: akov1alpha1.HostRuleSSLKeyCertificate{
						Name: hr.SslKeyCertificate,
						Type: "ref",
					},
					SSLProfile:  hr.SslProfile,
					Termination: "edge",
				},
				HTTPPolicy: akov1alpha1.HostRuleHTTPPolicy{
					PolicySets: hr.HttpPolicySets,
					Overwrite:  false,
				},
				WAFPolicy:          hr.WafPolicy,
				ApplicationProfile: hr.ApplicationProfile,
				ICAPProfile:        hr.ICAPProfile,
				AnalyticsProfile:   hr.AnalyticsProfile,
				ErrorPageProfile:   hr.ErrorPageProfile,
				Datascripts:        hr.Datascripts,
				EnableVirtualHost:  &enable,
				Gslb: akov1alpha1.HostRuleGSLB{
					Fqdn: hr.GslbFqdn,
				},
			},
		},
	}

	return hostrule
}

func SetupHostRule(t *testing.T, hrname, fqdn string, secure bool, gslbHost ...string) {
	hostrule := FakeHostRule{
		Name:               hrname,
		Namespace:          "default",
		Fqdn:               fqdn,
		WafPolicy:          "thisisaviref-waf",
		ApplicationProfile: "thisisaviref-appprof",
		AnalyticsProfile:   "thisisaviref-analyticsprof",
		ErrorPageProfile:   "thisisaviref-errorprof",
		ICAPProfile:        []string{"thisisaviref-icapprof"},
		Datascripts:        []string{"thisisaviref-ds2", "thisisaviref-ds1"},
		HttpPolicySets:     []string{"thisisaviref-httpps2", "thisisaviref-httpps1"},
		GslbFqdn:           "bar.com",
	}
	if len(gslbHost) > 0 {
		// It's assumed that the update case updates the gslb fqdn else bar.com is used.
		hostrule.GslbFqdn = gslbHost[0]
		hrUpdate := hostrule.HostRule()
		hrUpdate.ResourceVersion = "2"
		if _, err := lib.AKOControlConfig().CRDClientset().AkoV1alpha1().HostRules("default").Update(context.TODO(), hrUpdate, metav1.UpdateOptions{}); err != nil {
			t.Fatalf("error in updating HostRule: %v", err)
		}
		return
	}
	if secure {
		hostrule.SslKeyCertificate = "thisisaviref-sslkey"
		hostrule.SslProfile = "thisisaviref-sslprof"
	}

	hrCreate := hostrule.HostRule()
	if _, err := lib.AKOControlConfig().CRDClientset().AkoV1alpha1().HostRules("default").Create(context.TODO(), hrCreate, metav1.CreateOptions{}); err != nil {
		t.Fatalf("error in adding HostRule: %v", err)
	}
}

type FakeSSORule struct {
	Name      string
	Namespace string
	Fqdn      string
	// SSOType valid values currently are OAuth and SAML
	SSOType string
}

func (sr FakeSSORule) SSORule() *akov1alpha2.SSORule {
	//enable := true
	var oauthVsConfig *akov1alpha2.OAuthVSConfig
	var ssoPolicyRef *string
	var samlSpConfig *akov1alpha2.SAMLSPConfig

	if sr.SSOType == SSOTypeOAuth {
		oidcConfig := &akov1alpha2.OIDCConfig{
			OidcEnable: proto.Bool(true),
			Profile:    proto.Bool(true),
			Userinfo:   proto.Bool(true),
		}
		accessType := proto.String(lib.ACCESS_TOKEN_TYPE_OPAQUE)
		opaqueTokenParams := &akov1alpha2.OpaqueTokenValidationParams{
			ServerID:     proto.String("my-server-id"),
			ServerSecret: proto.String("my-oauth-secret"),
		}
		oauthVsConfig = &akov1alpha2.OAuthVSConfig{
			CookieName:    proto.String("MY_OAUTH_COOKIE"),
			CookieTimeout: proto.Int32(120),
			LogoutURI:     proto.String("https://auth.com/oauth/logout"),
			OauthSettings: []*akov1alpha2.OAuthSettings{
				{
					AppSettings: &akov1alpha2.OAuthAppSettings{
						ClientID:     proto.String("my-client-id"),
						ClientSecret: proto.String("my-oauth-secret"),
						OidcConfig:   oidcConfig,
						Scopes: []string{
							"scope-1",
						},
					},
					AuthProfileRef: proto.String("thisisaviref-authprofileoauth"),
					ResourceServer: &akov1alpha2.OAuthResourceServer{
						AccessType:               accessType,
						IntrospectionDataTimeout: proto.Int32(60),
						OpaqueTokenParams:        opaqueTokenParams,
					},
				},
			},
			RedirectURI:           proto.String("https://auth.com/oauth/redirect"),
			PostLogoutRedirectURI: proto.String("https://auth.com/oauth/post-logout-redirect"),
		}
		ssoPolicyRef = proto.String("thisisaviref-ssopolicyoauth")
	} else if sr.SSOType == SSOTypeSAML {
		samlSpConfig = &akov1alpha2.SAMLSPConfig{
			AcsIndex:                       nil,
			AuthnReqAcsType:                proto.String("SAML_AUTHN_REQ_ACS_TYPE_NONE"),
			CookieName:                     proto.String("MY_SAML_COOKIE"),
			CookieTimeout:                  proto.Int32(120),
			EntityID:                       proto.String("my-entityid"),
			SigningSslKeyAndCertificateRef: proto.String("thisisaviref-sslkeyandcertrefsaml"),
			SingleSignonURL:                proto.String("https://auth.com/sso/acs/"),
			UseIdpSessionTimeout:           proto.Bool(false),
		}
		ssoPolicyRef = proto.String("thisisaviref-ssopolicysaml")
	}

	ssoRule := &akov1alpha2.SSORule{
		ObjectMeta: metav1.ObjectMeta{
			Namespace: sr.Namespace,
			Name:      sr.Name,
		},
		Spec: akov1alpha2.SSORuleSpec{
			Fqdn:          proto.String(sr.Fqdn),
			OauthVsConfig: oauthVsConfig,
			SamlSpConfig:  samlSpConfig,
			SsoPolicyRef:  ssoPolicyRef,
		},
	}
	return ssoRule
}

func SetupSSORule(t *testing.T, srname, fqdn string, ssoType string) {
	ssoRule := FakeSSORule{
		Name:      srname,
		Namespace: "default",
		Fqdn:      fqdn,
		SSOType:   ssoType,
	}
	srCreate := ssoRule.SSORule()
	if _, err := lib.AKOControlConfig().V1alpha2CRDClientset().AkoV1alpha2().SSORules("default").Create(context.TODO(), srCreate, metav1.CreateOptions{}); err != nil {
		t.Fatalf("error in adding HostRule: %v", err)
	}
}

func TeardownHostRule(t *testing.T, g *gomega.WithT, vskey cache.NamespaceName, hrname string) {
	if err := lib.AKOControlConfig().CRDClientset().AkoV1alpha1().HostRules("default").Delete(context.TODO(), hrname, metav1.DeleteOptions{}); err != nil {
		t.Fatalf("error in deleting HostRule: %v", err)
	}
	VerifyMetadataHostRule(t, g, vskey, "default/"+hrname, false)
}

func TeardownSSORule(t *testing.T, g *gomega.WithT, vskey cache.NamespaceName, srname string) {
	if err := lib.AKOControlConfig().V1alpha2CRDClientset().AkoV1alpha2().SSORules("default").Delete(context.TODO(), srname, metav1.DeleteOptions{}); err != nil {
		t.Fatalf("error in deleting SSORule: %v", err)
	}
	VerifyMetadataSSORule(t, g, vskey, "default/"+srname, false)
}

func TearDownHostRuleWithNoVerify(t *testing.T, g *gomega.WithT, hrname string) {
	if err := lib.AKOControlConfig().CRDClientset().AkoV1alpha1().HostRules("default").Delete(context.TODO(), hrname, metav1.DeleteOptions{}); err != nil {
		t.Fatalf("error in deleting HostRule: %v", err)
	}
}

type FakeHTTPRule struct {
	Name           string
	Namespace      string
	Fqdn           string
	PathProperties []FakeHTTPRulePath
}

type FakeHTTPRulePath struct {
	Path           string
	SslProfile     string
	DestinationCA  string
	PkiProfile     string
	HealthMonitors []string
	LbAlgorithm    string
	Hash           string
}

func (rr FakeHTTPRule) HTTPRule() *akov1alpha1.HTTPRule {
	var rrPaths []akov1alpha1.HTTPRulePaths
	for _, p := range rr.PathProperties {
		rrForPath := akov1alpha1.HTTPRulePaths{
			Target:         p.Path,
			HealthMonitors: p.HealthMonitors,
			TLS: akov1alpha1.HTTPRuleTLS{
				Type:       "reencrypt",
				SSLProfile: p.SslProfile,
			},
			LoadBalancerPolicy: akov1alpha1.HTTPRuleLBPolicy{
				Algorithm: p.LbAlgorithm,
				Hash:      p.Hash,
			},
		}
		if p.DestinationCA != "" {
			rrForPath.TLS.DestinationCA = p.DestinationCA
		}
		if p.PkiProfile != "" {
			rrForPath.TLS.PKIProfile = p.PkiProfile
		}
		rrPaths = append(rrPaths, rrForPath)
	}
	return &akov1alpha1.HTTPRule{
		ObjectMeta: metav1.ObjectMeta{
			Namespace: rr.Namespace,
			Name:      rr.Name,
		},
		Spec: akov1alpha1.HTTPRuleSpec{
			Fqdn:  rr.Fqdn,
			Paths: rrPaths,
		},
	}
}

func SetupHTTPRule(t *testing.T, rrname, fqdn, path string) {
	httprule := FakeHTTPRule{
		Name:      rrname,
		Namespace: "default",
		Fqdn:      fqdn,
		PathProperties: []FakeHTTPRulePath{{
			Path:           path,
			SslProfile:     "thisisaviref-sslprofile",
			DestinationCA:  "httprule-destinationCA",
			LbAlgorithm:    "LB_ALGORITHM_CONSISTENT_HASH",
			Hash:           "LB_ALGORITHM_CONSISTENT_HASH_SOURCE_IP_ADDRESS",
			HealthMonitors: []string{"thisisaviref-hm2", "thisisaviref-hm1"},
		}},
	}

	rrCreate := httprule.HTTPRule()
	if _, err := lib.AKOControlConfig().CRDClientset().AkoV1alpha1().HTTPRules("default").Create(context.TODO(), rrCreate, metav1.CreateOptions{}); err != nil {
		t.Fatalf("error in adding HTTPRule: %v", err)
	}
}

func TeardownHTTPRule(t *testing.T, rrname string) {
	if err := lib.AKOControlConfig().CRDClientset().AkoV1alpha1().HTTPRules("default").Delete(context.TODO(), rrname, metav1.DeleteOptions{}); err != nil {
		t.Fatalf("error in deleting HTTPRule: %v", err)
	}
}

func VerifyMetadataHostRule(t *testing.T, g *gomega.WithT, vsKey cache.NamespaceName, hrnsname string, active bool) {
	mcache := cache.SharedAviObjCache()
	wait.Poll(2*time.Second, 50*time.Second, func() (bool, error) {
		sniCache, found := mcache.VsCacheMeta.AviCacheGet(vsKey)
		if active && !found {
			t.Logf("SNI Cache not found.")
			return false, nil
		}

		if !active && !found {
			return true, nil
		}

		sniCacheObj, ok := sniCache.(*cache.AviVsCache)
		if !ok {
			t.Logf("Unable to cast SNI Cache to AviVsCache.")
			return false, nil
		}

		if active {
			if sniCacheObj.ServiceMetadataObj.CRDStatus.Value != hrnsname {
				t.Logf("Expected CRD ServiceMetadata Value to be %s, found %s", hrnsname, sniCacheObj.ServiceMetadataObj.CRDStatus.Value)
				return false, nil
			}

			if sniCacheObj.ServiceMetadataObj.CRDStatus.Status != lib.CRDActive {
				t.Logf("Expected CRD ServiceMetadata Status to be %s, found %s", lib.CRDActive, sniCacheObj.ServiceMetadataObj.CRDStatus.Status)
				return false, nil
			}
		}

		if !active && (sniCacheObj.ServiceMetadataObj.CRDStatus.Status == lib.CRDActive) {
			t.Logf("Expected CRD ServiceMetadata Status to be empty/inactive, found %s", sniCacheObj.ServiceMetadataObj.CRDStatus.Status)
			return false, nil
		}

		return true, nil
	})
}

func VerifyMetadataSSORule(t *testing.T, g *gomega.WithT, vsKey cache.NamespaceName, srnsname string, active bool) {
	mcache := cache.SharedAviObjCache()
	wait.Poll(2*time.Second, 50*time.Second, func() (bool, error) {
		sniCache, found := mcache.VsCacheMeta.AviCacheGet(vsKey)
		if active && !found {
			t.Logf("SNI Cache not found.")
			return false, nil
		}

		if !active && !found {
			return true, nil
		}

		sniCacheObj, ok := sniCache.(*cache.AviVsCache)
		if !ok {
			t.Logf("Unable to cast SNI Cache to AviVsCache.")
			return false, nil
		}

		if active {
			if sniCacheObj.ServiceMetadataObj.CRDStatus.Value != srnsname {
				t.Logf("Expected CRD ServiceMetadata Value to be %s, found %s", srnsname, sniCacheObj.ServiceMetadataObj.CRDStatus.Value)
				return false, nil
			}

			if sniCacheObj.ServiceMetadataObj.CRDStatus.Status != lib.CRDActive {
				t.Logf("Expected CRD ServiceMetadata Status to be %s, found %s", lib.CRDActive, sniCacheObj.ServiceMetadataObj.CRDStatus.Status)
				return false, nil
			}
		}

		if !active && (sniCacheObj.ServiceMetadataObj.CRDStatus.Status == lib.CRDActive) {
			t.Logf("Expected CRD ServiceMetadata Status to be empty/inactive, found %s", sniCacheObj.ServiceMetadataObj.CRDStatus.Status)
			return false, nil
		}

		return true, nil
	})
}

func VerifyMetadataHTTPRule(t *testing.T, g *gomega.WithT, poolKey cache.NamespaceName, httpruleNSNamePath string, active bool) {
	mcache := cache.SharedAviObjCache()
	wait.Poll(2*time.Second, 50*time.Second, func() (bool, error) {
		poolCache, found := mcache.PoolCache.AviCacheGet(poolKey)
		if !found {
			t.Logf("Pool Cache not found.")
			return false, nil
		}

		if !active && !found {
			return true, nil
		}

		poolCacheObj, ok := poolCache.(*cache.AviPoolCache)
		if !ok {
			t.Logf("Unable to cast Pool Cache to AviPoolCache.")
			return false, nil
		}

		if active {
			if poolCacheObj.ServiceMetadataObj.CRDStatus.Value != httpruleNSNamePath {
				t.Logf("Expected CRD ServiceMetadata Value to be %s, found %s", httpruleNSNamePath, poolCacheObj.ServiceMetadataObj.CRDStatus.Value)
				return false, nil
			}

			if poolCacheObj.ServiceMetadataObj.CRDStatus.Status != lib.CRDActive {
				t.Logf("Expected CRD ServiceMetadata Status to be %s, found %s", lib.CRDActive, poolCacheObj.ServiceMetadataObj.CRDStatus.Status)
				return false, nil
			}
		}

		if !active && (poolCacheObj.ServiceMetadataObj.CRDStatus.Status == lib.CRDActive) {
			t.Logf("Expected CRD ServiceMetadata Status to be empty/inactive, found %s", poolCacheObj.ServiceMetadataObj.CRDStatus.Status)
			return false, nil
		}

		return true, nil
	})
}

type FakeIngressClass struct {
	Name            string
	Controller      string
	AviInfraSetting string
	Default         bool
}

func (ingclass FakeIngressClass) IngressClass() *networking.IngressClass {
	ingressclass := &networking.IngressClass{
		ObjectMeta: metav1.ObjectMeta{
			Name: ingclass.Name,
		},
		Spec: networking.IngressClassSpec{
			Controller: ingclass.Controller,
		},
	}

	if ingclass.Default {
		ingressclass.Annotations = map[string]string{lib.DefaultIngressClassAnnotation: "true"}
	} else {
		ingressclass.Annotations = map[string]string{lib.DefaultIngressClassAnnotation: "false"}
	}

	if ingclass.AviInfraSetting != "" {
		akoGroup := lib.AkoGroup
		ingressclass.Spec.Parameters = &networking.IngressClassParametersReference{
			APIGroup: &akoGroup,
			Kind:     lib.AviInfraSetting,
			Name:     ingclass.AviInfraSetting,
		}
	}

	return ingressclass
}

func SetupIngressClass(t *testing.T, ingclassName, controller, infraSetting string) {
	ingclass := FakeIngressClass{
		Name:            ingclassName,
		Controller:      controller,
		Default:         false,
		AviInfraSetting: infraSetting,
	}

	ingClassCreate := ingclass.IngressClass()
	if _, err := KubeClient.NetworkingV1().IngressClasses().Create(context.TODO(), ingClassCreate, metav1.CreateOptions{}); err != nil {
		t.Fatalf("error in adding IngressClass: %v", err)
	}
}

func TeardownIngressClass(t *testing.T, ingClassName string) {
	if err := KubeClient.NetworkingV1().IngressClasses().Delete(context.TODO(), ingClassName, metav1.DeleteOptions{}); err != nil {
		t.Fatalf("error in deleting IngressClass: %v", err)
	}
}

type FakeAviInfraSetting struct {
	Name           string
	SeGroupName    string
	Networks       []string
	EnableRhi      bool
	EnablePublicIP bool
	ShardSize      string
	BGPPeerLabels  []string
}

func (infraSetting FakeAviInfraSetting) AviInfraSetting() *akov1alpha1.AviInfraSetting {
	setting := &akov1alpha1.AviInfraSetting{
		ObjectMeta: metav1.ObjectMeta{
			Name: infraSetting.Name,
		},
		Spec: akov1alpha1.AviInfraSettingSpec{
			SeGroup: akov1alpha1.AviInfraSettingSeGroup{
				Name: infraSetting.SeGroupName,
			},
			Network: akov1alpha1.AviInfraSettingNetwork{
				EnableRhi:      &infraSetting.EnableRhi,
				BgpPeerLabels:  infraSetting.BGPPeerLabels,
				EnablePublicIP: &infraSetting.EnablePublicIP,
			},
		},
	}

	for _, networkName := range infraSetting.Networks {
		setting.Spec.Network.VipNetworks = append(setting.Spec.Network.VipNetworks, akov1alpha1.AviInfraSettingVipNetwork{
			NetworkName: networkName,
		})
	}

	if infraSetting.ShardSize != "" {
		setting.Spec.L7Settings.ShardSize = infraSetting.ShardSize
	}

	return setting
}

func SetupAviInfraSetting(t *testing.T, infraSettingName, shardSize string) {
	setting := FakeAviInfraSetting{
		Name:          infraSettingName,
		SeGroupName:   "thisisaviref-" + infraSettingName + "-seGroup",
		Networks:      []string{"thisisaviref-" + infraSettingName + "-networkName"},
		EnableRhi:     true,
		BGPPeerLabels: []string{"peer1", "peer2"},
		ShardSize:     shardSize,
	}
	settingCreate := setting.AviInfraSetting()
	if _, err := lib.AKOControlConfig().CRDClientset().AkoV1alpha1().AviInfraSettings().Create(context.TODO(), settingCreate, metav1.CreateOptions{}); err != nil {
		t.Fatalf("error in adding AviInfraSetting: %v", err)
	}
}

func TeardownAviInfraSetting(t *testing.T, infraSettingName string) {
	if err := lib.AKOControlConfig().CRDClientset().AkoV1alpha1().AviInfraSettings().Delete(context.TODO(), infraSettingName, metav1.DeleteOptions{}); err != nil {
		t.Fatalf("error in deleting AviInfraSetting: %v", err)
	}
}

func ClearAllCache(cacheObj *cache.AviObjCache) {
	var keys []cache.NamespaceName
	keys = cacheObj.PgCache.AviGetAllKeys()
	for _, k := range keys {
		cacheObj.PgCache.AviCacheDelete(k)
	}
	keys = cacheObj.PoolCache.AviGetAllKeys()
	for _, k := range keys {
		cacheObj.PoolCache.AviCacheDelete(k)
	}
	keys = cacheObj.VSVIPCache.AviGetAllKeys()
	for _, k := range keys {
		cacheObj.VSVIPCache.AviCacheDelete(k)
	}
	keys = cacheObj.VsCacheMeta.AviGetAllKeys()
	for _, k := range keys {
		cacheObj.VsCacheMeta.AviCacheDelete(k)
	}
	keys = cacheObj.VsCacheLocal.AviGetAllKeys()
	for _, k := range keys {
		cacheObj.VsCacheLocal.AviCacheDelete(k)
	}

}

// Fake multi-cluster ingress
type FakeMultiClusterIngress struct {
	HostName     string
	Name         string
	annotations  map[string]string
	Clusters     []string
	Weights      []int
	Paths        []string
	ServiceNames []string
	Ports        []int
	Namespaces   []string
	SecretName   string
}

func (mci FakeMultiClusterIngress) Create() *akov1alpha1.MultiClusterIngress {
	ingr := &akov1alpha1.MultiClusterIngress{
		ObjectMeta: metav1.ObjectMeta{
			Namespace:   utils.GetAKONamespace(),
			Name:        mci.Name,
			Annotations: mci.annotations,
		},
		Spec: akov1alpha1.MultiClusterIngressSpec{
			Hostname:   mci.HostName,
			SecretName: mci.SecretName,
		},
	}

	backendConfigs := make([]akov1alpha1.BackendConfig, len(mci.Paths))
	for i := range mci.Paths {
		backendConfigs[i] = akov1alpha1.BackendConfig{
			Path:           mci.Paths[i],
			ClusterContext: mci.Clusters[i],
			Weight:         mci.Weights[i],
			Service: akov1alpha1.Service{
				Name:      mci.ServiceNames[i],
				Port:      mci.Ports[i],
				Namespace: mci.Namespaces[i],
			},
		}
	}
	ingr.Spec.Config = backendConfigs
	return ingr
}

// Fake service import
type FakeServiceImport struct {
	Name          string
	Cluster       string
	Namespace     string
	ServiceName   string
	EndPointIPs   []string
	EndPointPorts []int32
}

func (si FakeServiceImport) Create() *akov1alpha1.ServiceImport {
	siObj := &akov1alpha1.ServiceImport{
		ObjectMeta: metav1.ObjectMeta{
			Namespace: utils.GetAKONamespace(),
			Name:      si.Name,
		},
		Spec: akov1alpha1.ServiceImportSpec{
			Cluster:   si.Cluster,
			Namespace: si.Namespace,
			Service:   si.ServiceName,
		},
	}

	backendPort := akov1alpha1.BackendPort{}
	for i := range si.EndPointIPs {
		backendPort.Endpoints = append(backendPort.Endpoints, akov1alpha1.IPPort{
			IP:   si.EndPointIPs[i],
			Port: si.EndPointPorts[i],
		})
	}
	siObj.Spec.SvcPorts = append(siObj.Spec.SvcPorts, backendPort)
	return siObj
}

func CreateOrUpdateLease(ns, podName string) error {
	t := metav1.MicroTime{}
	t.Time = time.Now()
	leaseObj := &coordinationv1.Lease{
		ObjectMeta: metav1.ObjectMeta{
			Namespace: ns,
			Name:      "ako-lease-lock",
		},
		Spec: coordinationv1.LeaseSpec{
			HolderIdentity: &podName,
			RenewTime:      &t,
		},
	}
	_, err := KubeClient.CoordinationV1().Leases(ns).Update(context.TODO(), leaseObj, metav1.UpdateOptions{})
	if k8serrors.IsNotFound(err) {
		_, err = KubeClient.CoordinationV1().Leases(ns).Create(context.TODO(), leaseObj, metav1.CreateOptions{})
	}
	return err
}

func DeleteLease(ns string) error {
	err := KubeClient.CoordinationV1().Leases(ns).Delete(context.TODO(), "ako-lease-lock", metav1.DeleteOptions{})
	return err
}

<<<<<<< HEAD
func SetUpOAuthSecret() (err error) {
	data := map[string][]byte{
		"clientSecret": []byte("my-client-secret"),
		"serverSecret": []byte("my-server-secret"),
	}

	object := metav1.ObjectMeta{Name: "my-oauth-secret", Namespace: "default"}
	secret := &corev1.Secret{Data: data, ObjectMeta: object}
	_, err = KubeClient.CoreV1().Secrets("default").Create(context.TODO(), secret, metav1.CreateOptions{})
	return
}

func TearDownOAuthSecret() (err error) {
	err = KubeClient.CoreV1().Secrets("default").Delete(context.TODO(), "my-oauth-secret", metav1.DeleteOptions{})
	return
=======
// L4Rule lib functions
type FakeL4Rule struct {
	Name      string
	Namespace string
	Ports     []int
}

func (lr FakeL4Rule) L4Rule() *akov1alpha2.L4Rule {
	l4Rule := &akov1alpha2.L4Rule{
		ObjectMeta: metav1.ObjectMeta{
			Namespace:       lr.Namespace,
			Name:            lr.Name,
			ResourceVersion: "1",
		},
		Spec: akov1alpha2.L4RuleSpec{
			AnalyticsPolicy: &akov1alpha2.AnalyticsPolicy{
				FullClientLogs: &akov1alpha2.FullClientLogs{
					Duration: proto.Int32(10),
					Enabled:  proto.Bool(true),
					Throttle: proto.Int32(20),
				},
			},
			AnalyticsProfileRef:      proto.String("thisisaviref-analyticsprofile"),
			ApplicationProfileRef:    proto.String("thisisaviref-l4-appprofile"),
			NetworkProfileRef:        proto.String("thisisaviref-networkprofileref"),
			NetworkSecurityPolicyRef: proto.String("thisisaviref-networksecurityprofileref"),
			PerformanceLimits: &akov1alpha2.PerformanceLimits{
				MaxConcurrentConnections: proto.Int32(10),
				MaxThroughput:            proto.Int32(20),
			},
			SecurityPolicyRef: proto.String("thisisaviref-securitypolicyref"),
			VsDatascriptRefs:  []string{"thisisaviref-ds1", "thisisaviref-ds2"},
			LoadBalancerIP:    proto.String("10.10.10.1"),
		},
	}
	for i := range lr.Ports {
		l4Rule.Spec.BackendProperties = append(l4Rule.Spec.BackendProperties, &akov1alpha2.BackendProperties{
			AnalyticsPolicy: &akov1alpha2.PoolAnalyticsPolicy{
				EnableRealtimeMetrics: proto.Bool(true),
			},
			ApplicationPersistenceProfileRef: proto.String("thisisaviref-applicationpersistenceprofileref"),
			Enabled:                          proto.Bool(true),
			HealthMonitorRefs:                []string{"thisisaviref-hm1", "thisisaviref-hm2"},
			LbAlgorithm:                      proto.String("LB_ALGORITHM_LEAST_CONNECTIONS"),
			MinServersUp:                     proto.Int32(1),
			PkiProfileRef:                    proto.String("thisisaviref-pkiprofileref"),
			Port:                             &lr.Ports[i],
			Protocol:                         proto.String("TCP"),
			SslKeyAndCertificateRef:          proto.String("thisisaviref-sslkeyandcertref"),
			SslProfileRef:                    proto.String("thisisaviref-sslprofileref"),
		})
	}

	return l4Rule
}

func SetupL4Rule(t *testing.T, name, namespace string, port []int) {
	l4Rule := FakeL4Rule{
		Name:      name,
		Namespace: namespace,
		Ports:     port,
	}
	obj := l4Rule.L4Rule()
	if _, err := lib.AKOControlConfig().V1alpha2CRDClientset().AkoV1alpha2().L4Rules(namespace).Create(context.TODO(), obj, metav1.CreateOptions{}); err != nil {
		t.Fatalf("error in adding L4Rule: %v", err)
	}
}

func TeardownL4Rule(t *testing.T, name, namespace string) {
	if err := lib.AKOControlConfig().V1alpha2CRDClientset().AkoV1alpha2().L4Rules(namespace).Delete(context.TODO(), name, metav1.DeleteOptions{}); err != nil {
		t.Fatalf("error in deleting L4Rule: %v", err)
	}
>>>>>>> cfab9d5d
}<|MERGE_RESOLUTION|>--- conflicted
+++ resolved
@@ -1941,7 +1941,6 @@
 	return err
 }
 
-<<<<<<< HEAD
 func SetUpOAuthSecret() (err error) {
 	data := map[string][]byte{
 		"clientSecret": []byte("my-client-secret"),
@@ -1957,7 +1956,8 @@
 func TearDownOAuthSecret() (err error) {
 	err = KubeClient.CoreV1().Secrets("default").Delete(context.TODO(), "my-oauth-secret", metav1.DeleteOptions{})
 	return
-=======
+}
+
 // L4Rule lib functions
 type FakeL4Rule struct {
 	Name      string
@@ -2030,5 +2030,4 @@
 	if err := lib.AKOControlConfig().V1alpha2CRDClientset().AkoV1alpha2().L4Rules(namespace).Delete(context.TODO(), name, metav1.DeleteOptions{}); err != nil {
 		t.Fatalf("error in deleting L4Rule: %v", err)
 	}
->>>>>>> cfab9d5d
 }