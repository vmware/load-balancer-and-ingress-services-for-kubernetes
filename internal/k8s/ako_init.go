/*
 * Copyright 2019-2020 VMware, Inc.
 * All Rights Reserved.
* Licensed under the Apache License, Version 2.0 (the "License");
* you may not use this file except in compliance with the License.
* You may obtain a copy of the License at
*   http://www.apache.org/licenses/LICENSE-2.0
* Unless required by applicable law or agreed to in writing, software
* distributed under the License is distributed on an "AS IS" BASIS,
* WITHOUT WARRANTIES OR CONDITIONS OF ANY KIND, either express or implied.
* See the License for the specific language governing permissions and
* limitations under the License.
*/

package k8s

import (
	"context"
	"errors"
	"fmt"
	"net/http"
	"os"
	"sort"
	"strconv"
	"strings"
	"sync"
	"time"

	avicache "github.com/vmware/load-balancer-and-ingress-services-for-kubernetes/internal/cache"
	"github.com/vmware/load-balancer-and-ingress-services-for-kubernetes/internal/lib"
	"github.com/vmware/load-balancer-and-ingress-services-for-kubernetes/internal/nodes"
	"github.com/vmware/load-balancer-and-ingress-services-for-kubernetes/internal/objects"
	"github.com/vmware/load-balancer-and-ingress-services-for-kubernetes/internal/rest"
	"github.com/vmware/load-balancer-and-ingress-services-for-kubernetes/internal/retry"
	"github.com/vmware/load-balancer-and-ingress-services-for-kubernetes/internal/status"
	akov1alpha1 "github.com/vmware/load-balancer-and-ingress-services-for-kubernetes/pkg/apis/ako/v1alpha1"
	"github.com/vmware/load-balancer-and-ingress-services-for-kubernetes/pkg/utils"
	"github.com/vmware/load-balancer-and-ingress-services-for-kubernetes/third_party/github.com/vmware/alb-sdk/go/clients"
	"github.com/vmware/load-balancer-and-ingress-services-for-kubernetes/third_party/github.com/vmware/alb-sdk/go/session"

	routev1 "github.com/openshift/api/route/v1"
	corev1 "k8s.io/api/core/v1"
	v1 "k8s.io/api/core/v1"
	networkingv1 "k8s.io/api/networking/v1"
	"k8s.io/apimachinery/pkg/api/meta"
	metav1 "k8s.io/apimachinery/pkg/apis/meta/v1"
	"k8s.io/apimachinery/pkg/apis/meta/v1/unstructured"
	"k8s.io/apimachinery/pkg/labels"
	"k8s.io/apimachinery/pkg/util/runtime"
	"k8s.io/client-go/kubernetes"
	"k8s.io/client-go/tools/cache"
	servicesapi "sigs.k8s.io/service-apis/apis/v1alpha1"
)

func PopulateCache() error {
	var err error
	aviRestClientPool := avicache.SharedAVIClients()
	aviObjCache := avicache.SharedAviObjCache()
	// Randomly pickup a client.
	if aviRestClientPool != nil && len(aviRestClientPool.AviClient) > 0 {
		_, _, err = aviObjCache.AviObjCachePopulate(aviRestClientPool.AviClient, lib.AKOControlConfig().ControllerVersion(), utils.CloudName)
		if err != nil {
			utils.AviLog.Warnf("failed to populate avi cache with error: %v", err.Error())
			return err
		}
		if err = avicache.SetControllerClusterUUID(aviRestClientPool); err != nil {
			utils.AviLog.Warnf("Failed to set the controller cluster uuid with error: %v", err)
		}
	}

	return nil
}

func (c *AviController) cleanupStaleVSes() {

	aviRestClientPool := avicache.SharedAVIClients()
	aviObjCache := avicache.SharedAviObjCache()

	delModels := deleteConfigFromConfigmap(c.informers.ClientSet)
	if delModels {
		go SetDeleteSyncChannel()
		parentKeys := aviObjCache.VsCacheMeta.AviCacheGetAllParentVSKeys()
		deleteAviObjects(parentKeys, aviObjCache, aviRestClientPool)
	} else {
		status.NewStatusPublisher().ResetStatefulSetAnnotation()
	}

	// Delete Stale objects by deleting model for dummy VS
	if _, err := lib.IsClusterNameValid(); err != nil {
		utils.AviLog.Errorf("AKO cluster name is invalid.")
		return
	}
	if aviRestClientPool != nil && len(aviRestClientPool.AviClient) > 0 {
		utils.AviLog.Infof("Starting clean up of stale objects")
		restlayer := rest.NewRestOperations(aviObjCache, aviRestClientPool)
		staleVSKey := lib.GetTenant() + "/" + lib.DummyVSForStaleData
		restlayer.CleanupVS(staleVSKey, true)
		staleCacheKey := avicache.NamespaceName{
			Name:      lib.DummyVSForStaleData,
			Namespace: lib.GetTenant(),
		}
		aviObjCache.VsCacheMeta.AviCacheDelete(staleCacheKey)
	}

	vsKeysPending := aviObjCache.VsCacheMeta.AviGetAllKeys()
	if delModels {
		//Delete NPL annotations
		DeleteNPLAnnotations()
	}

	if delModels && len(vsKeysPending) == 0 && lib.ConfigDeleteSyncChan != nil {
		close(lib.ConfigDeleteSyncChan)
		lib.ConfigDeleteSyncChan = nil
	}
}

func deleteAviObjects(parentVSKeys []avicache.NamespaceName, avi_obj_cache *avicache.AviObjCache, avi_rest_client_pool *utils.AviRestClientPool) {
	for _, pvsKey := range parentVSKeys {
		// Fetch the parent VS cache and update the SNI child
		vsObj, parentFound := avi_obj_cache.VsCacheMeta.AviCacheGet(pvsKey)
		if parentFound {
			// Parent cache is already populated, just append the SNI key
			vs_cache_obj, foundvs := vsObj.(*avicache.AviVsCache)
			if foundvs {
				key := pvsKey.Namespace + "/" + pvsKey.Name
				namespace, _ := utils.ExtractNamespaceObjectName(key)
				restlayer := rest.NewRestOperations(avi_obj_cache, avi_rest_client_pool)
				restlayer.DeleteVSOper(pvsKey, vs_cache_obj, namespace, key, false, false)
			}
		}
	}
}

func PopulateNodeCache(cs *kubernetes.Clientset) {
	nodeCache := objects.SharedNodeLister()
	var nodeLabels map[string]string
	isNodePortMode := lib.IsNodePortMode()
	if isNodePortMode {
		nodeLabels = lib.GetNodePortsSelector()
	}
	nodeCache.PopulateAllNodes(cs, isNodePortMode, nodeLabels)
}

func PopulateControllerProperties(cs kubernetes.Interface) error {
	ctrlPropCache := utils.SharedCtrlProp()
	ctrlProps, err := lib.GetControllerPropertiesFromSecret(cs)
	if err != nil {
		return err
	}
	ctrlPropCache.PopulateCtrlProp(ctrlProps)
	return nil
}

func delConfigFromData(data map[string]string) bool {
	var delConf bool
	if val, ok := data[lib.DeleteConfig]; ok {
		if val == "true" {
			utils.AviLog.Infof("deleteConfig set in configmap, sync would be disabled")
			lib.AKOControlConfig().PodEventf(corev1.EventTypeNormal, lib.AKODeleteConfigSet, "DeleteConfig set in configmap, sync would be disabled")
			delConf = true
		}
	}
	lib.SetDeleteConfigMap(delConf)
	return delConf
}

func deleteConfigFromConfigmap(cs kubernetes.Interface) bool {
	cmNS := utils.GetAKONamespace()
	cm, err := cs.CoreV1().ConfigMaps(cmNS).Get(context.TODO(), lib.AviConfigMap, metav1.GetOptions{})
	if err == nil {
		return delConfigFromData(cm.Data)
	}
	utils.AviLog.Warnf("error while reading configmap, sync would be disabled: %v", err)
	return true
}

func (c *AviController) SetSEGroupCloudNameFromNSAnnotations() bool {
	var seGroup, cloudName string
	nsName := utils.GetAKONamespace()
	nsObj, err := c.informers.ClientSet.CoreV1().Namespaces().Get(context.TODO(), nsName, metav1.GetOptions{})
	if err != nil {
		utils.AviLog.Warnf("Failed to GET the namespace %s details due to the following error: %v", nsName, err.Error())
		return false
	}

	var ok bool
	annotations := nsObj.GetAnnotations()
	seGroup, ok = annotations[lib.WCPSEGroup]
	if !ok {
		utils.AviLog.Warnf("Failed to get SEGroup from annotation in namespace")
		return false
	}

	cloudName, ok = annotations[lib.WCPCloud]
	if !ok {
		utils.AviLog.Warnf("Failed to get cloud name from annotation in namespace")
		return false
	}

	lib.SetSEGName(seGroup)
	utils.SetCloudName(cloudName)
	utils.AviLog.Infof("Setting SEGroup %s, cloud %s for VS placement.", seGroup, cloudName)
	return true
}

func (c *AviController) AddBootupNSEventHandler(stopCh <-chan struct{}, startSyncCh chan struct{}) {
	NSHandler := cache.ResourceEventHandlerFuncs{
		AddFunc: func(obj interface{}) {
			if lib.AviSEInitialized {
				return
			}
			if c.SetSEGroupCloudNameFromNSAnnotations() {
				startSyncCh <- struct{}{}
				startSyncCh = nil
			}
		},
		UpdateFunc: func(old, obj interface{}) {
			if lib.AviSEInitialized {
				return
			}
			if c.SetSEGroupCloudNameFromNSAnnotations() {
				startSyncCh <- struct{}{}
				startSyncCh = nil
			}
		},
	}
	c.informers.NSInformer.Informer().AddEventHandler(NSHandler)

	go c.informers.NSInformer.Informer().Run(stopCh)
	if !cache.WaitForCacheSync(stopCh, c.informers.NSInformer.Informer().HasSynced) {
		runtime.HandleError(fmt.Errorf("timed out waiting for caches to sync"))
	} else {
		utils.AviLog.Info("Caches synced for NS informer")
	}
}

// HandleConfigMap : initialise the controller, start informer for configmap and wait for the akc configmap to be created.
// When the configmap is created, enable sync for other k8s objects. When the configmap is disabled, disable sync.
func (c *AviController) HandleConfigMap(k8sinfo K8sinformers, ctrlCh chan struct{}, stopCh <-chan struct{}, quickSyncCh chan struct{}) error {
	cs := k8sinfo.Cs
	aviClientPool := avicache.SharedAVIClients()
	if aviClientPool == nil || len(aviClientPool.AviClient) < 1 {
		c.DisableSync = true
		lib.SetDisableSync(true)
		utils.AviLog.Errorf("could not get client to connect to Avi Controller, disabling sync")
		lib.ShutdownApi()
		return errors.New("Unable to contact the avi controller on bootup")
	}
	aviclient := aviClientPool.AviClient[0]

	validateUserInput, err := avicache.ValidateUserInput(aviclient)
	if err != nil {
		utils.AviLog.Errorf("Error while validating input: %s", err.Error())
		lib.AKOControlConfig().PodEventf(v1.EventTypeWarning, lib.SyncDisabled, "Invalid user input %s", err.Error())
	} else {
		lib.AKOControlConfig().PodEventf(v1.EventTypeNormal, lib.ValidatedUserInput, "User input validation completed.")
	}

	if !validateUserInput {
		return errors.New("sync is disabled because of configmap unavailability during bootup")
	}
	c.DisableSync = deleteConfigFromConfigmap(cs)
	lib.SetDisableSync(c.DisableSync)

	configMapEventHandler := cache.ResourceEventHandlerFuncs{
		AddFunc: func(obj interface{}) {
			cm, ok := validateAviConfigMap(obj)
			if !ok {
				return
			}
			utils.AviLog.Infof("avi k8s configmap created")
			utils.AviLog.SetLevel(cm.Data[lib.LOG_LEVEL])
			lib.AKOControlConfig().EventsSetEnabled(cm.Data[lib.EnableEvents])
			// Check if AKO is configured to only use Ingress. This value can be only set during bootup and can't be edited dynamically.
			lib.SetLayer7Only(cm.Data[lib.LAYER7_ONLY])
			// Check if we need to use PGs for SNIs or not.
			lib.SetNoPGForSNI(cm.Data[lib.NO_PG_FOR_SNI])

			delModels := delConfigFromData(cm.Data)

			validateUserInput, err := avicache.ValidateUserInput(aviclient)
			if err != nil {
				utils.AviLog.Errorf("Error while validating input: %s", err.Error())
				lib.AKOControlConfig().PodEventf(v1.EventTypeWarning, lib.SyncDisabled, "Invalid user input %s", err.Error())
			} else {
				lib.AKOControlConfig().PodEventf(v1.EventTypeNormal, lib.ValidatedUserInput, "User input validation completed.")
			}
			c.DisableSync = !validateUserInput || delModels
			lib.SetDisableSync(c.DisableSync)
		},
		UpdateFunc: func(old, obj interface{}) {
			cm, ok := validateAviConfigMap(obj)
			oldcm, oldok := validateAviConfigMap(old)
			if !ok || !oldok {
				return
			}
			if oldcm.ResourceVersion == cm.ResourceVersion {
				return
			}
			// if resourceversions and loglevel change, set new loglevel
			if oldcm.Data[lib.LOG_LEVEL] != cm.Data[lib.LOG_LEVEL] {
				utils.AviLog.SetLevel(cm.Data[lib.LOG_LEVEL])
			}

			if oldcm.Data[lib.EnableEvents] != cm.Data[lib.EnableEvents] {
				lib.AKOControlConfig().EventsSetEnabled(cm.Data[lib.EnableEvents])
			}

			if oldcm.Data[lib.DeleteConfig] == cm.Data[lib.DeleteConfig] {
				return
			}
			// if DeleteConfig value has changed, then check if we need to enable/disable sync
			isValidUserInput, err := avicache.ValidateUserInput(aviclient)
			if err != nil {
				utils.AviLog.Errorf("Error while validating input: %s", err.Error())
			}
			delModels := delConfigFromData(cm.Data)
			c.DisableSync = !isValidUserInput || delModels
			lib.SetDisableSync(c.DisableSync)
			if isValidUserInput {
				if delModels {
					c.DeleteModels()
					SetDeleteSyncChannel()
					isPrimaryAKO := lib.AKOControlConfig().GetAKOInstanceFlag()
					if isPrimaryAKO && lib.GetServiceType() == "ClusterIP" {
						avicache.DeConfigureSeGroupLabels()
					}
				} else {
					status.NewStatusPublisher().ResetStatefulSetAnnotation()
					lib.AKOControlConfig().PodEventf(corev1.EventTypeNormal, lib.AKODeleteConfigUnset, "DeleteConfig unset in configmap, sync would be enabled")
					quickSyncCh <- struct{}{}
				}
			}

		},
		DeleteFunc: func(obj interface{}) {
			utils.AviLog.Warnf("avi k8s configmap deleted, shutting down api server")
			lib.ShutdownApi()
		},
	}

	c.informers.ConfigMapInformer.Informer().AddEventHandler(configMapEventHandler)
	go c.informers.ConfigMapInformer.Informer().Run(stopCh)
	if !cache.WaitForCacheSync(stopCh,
		c.informers.ConfigMapInformer.Informer().HasSynced,
	) {
		runtime.HandleError(fmt.Errorf("timed out waiting for caches to sync"))
	} else {
		utils.AviLog.Info("Caches synced")
	}
	return nil
}

func (c *AviController) ValidAviSecret() bool {
	cs := c.informers.ClientSet
	aviSecret, err := cs.CoreV1().Secrets(utils.GetAKONamespace()).Get(context.TODO(), lib.AviSecret, metav1.GetOptions{})
	if err == nil {
		ctrlIP := lib.GetControllerIP()
		authToken := string(aviSecret.Data["authtoken"])
		username := string(aviSecret.Data["username"])
		password := string(aviSecret.Data["password"])
		if username == "" || (password == "" && authToken == "") {
			return false
		}

		var transport *http.Transport
		if authToken == "" {
			_, err = clients.NewAviClient(ctrlIP, username,
				session.SetPassword(password), session.SetNoControllerStatusCheck, session.SetTransport(transport), session.SetInsecure)
		} else {
			_, err = clients.NewAviClient(ctrlIP, username,
				session.SetAuthToken(authToken), session.SetNoControllerStatusCheck, session.SetTransport(transport), session.SetInsecure)
		}
		if err == nil {
			utils.AviLog.Infof("Successfully connected to AVI controller using existing AKO secret")
			return true
		} else {
			utils.AviLog.Errorf("AVI controller initialization failed with err: %v", err)
		}
	} else {
		utils.AviLog.Infof("Got error while fetching avi-secret: %v", err)
	}
	return false
}

func (c *AviController) InitVCFHandlers(kubeClient kubernetes.Interface, ctrlCh <-chan struct{}, stopCh <-chan struct{}) {
	if !c.SetSEGroupCloudNameFromNSAnnotations() {
		utils.AviLog.Infof("SEgroup/CloudName name not found, waiting ..")
		startSyncCh := make(chan struct{})
		c.AddBootupNSEventHandler(stopCh, startSyncCh)
	L1:
		for {
			select {
			case <-startSyncCh:
				lib.AviSEInitialized = true
				break L1
			case <-ctrlCh:
				return
			}
		}
	}
	utils.AviLog.Infof("SEgroup name found, continuing ..")

	configmap, err := c.informers.ClientSet.CoreV1().ConfigMaps(utils.VMWARE_SYSTEM_AKO).Get(context.TODO(), "avi-k8s-config", metav1.GetOptions{})
	if err != nil {
		utils.AviLog.Warnf("Failed to get ConfigMap, got err: %v", err)
	}

	controllerIP := configmap.Data["controllerIP"]
	if controllerIP != "" {
		lib.SetControllerIP(controllerIP)
	} else {
		utils.AviLog.Fatalf("Avi controllerIP not found.")
	}

	if !c.ValidAviSecret() {
		lib.WaitForInitSecretRecreateAndReboot()
	}
	utils.AviLog.Infof("Valid Avi Secret found, continuing ..")

	err = PopulateControllerProperties(kubeClient)
	if err != nil {
		utils.AviLog.Warnf("Error while fetching secret for AKO bootstrap %s", err)
		lib.ShutdownApi()
	}

	c.AddNetworkInfoEventHandlers(stopCh)
}

func (c *AviController) AddNetworkInfoEventHandlers(stopCh <-chan struct{}) {
	fetchNST1LR := func(obj interface{}) (string, string, bool) {
		var ns, t1lr string
		resourceObj := obj.(*unstructured.Unstructured)
		ns = resourceObj.Object["metadata"].(map[string]interface{})["namespace"].(string)
		topology, ok := resourceObj.Object["topology"]
		if !ok {
			utils.AviLog.Errorf("topology key not found in namespace network info object.")
			return "", "", false
		}
		t1lr, ok = topology.(map[string]interface{})["gatewayPath"].(string)
		if !ok || t1lr == "" {
			utils.AviLog.Errorf("invalid gatewayPath found in namespace network info object.")
			return "", "", false
		}
		return ns, t1lr, true
	}

	namespaceNetworkInfoHandler := cache.ResourceEventHandlerFuncs{
		AddFunc: func(obj interface{}) {
			utils.AviLog.Debugf("Namespace NetworkInfo Add")
			if ns, t1lr, found := fetchNST1LR(obj); found {
				objects.SharedWCPLister().UpdateNamespaceTier1LrCache(ns, t1lr)
			}
		},
		UpdateFunc: func(old, obj interface{}) {
			utils.AviLog.Debugf("Namespace NetworkInfo Update")
			if ns, t1lr, found := fetchNST1LR(obj); found {
				objects.SharedWCPLister().UpdateNamespaceTier1LrCache(ns, t1lr)
			}
		},
		DeleteFunc: func(obj interface{}) {
			utils.AviLog.Debugf("Namespace NetworkInfo Delete")
			namespace := obj.(*unstructured.Unstructured).Object["metadata"].(map[string]interface{})["namespace"].(string)
			objects.SharedWCPLister().RemoveNamespaceTier1LrCache(namespace)
		},
	}
	c.dynamicInformers.VCFNetworkInfoInformer.Informer().AddEventHandler(namespaceNetworkInfoHandler)

	go c.dynamicInformers.VCFNetworkInfoInformer.Informer().Run(stopCh)
	if !cache.WaitForCacheSync(stopCh, c.dynamicInformers.VCFNetworkInfoInformer.Informer().HasSynced) {
		runtime.HandleError(fmt.Errorf("timed out waiting for caches to sync"))
	} else {
		utils.AviLog.Info("Caches synced for Namepsace NetworkInfo CRs.")
	}
}

func (c *AviController) InitController(informers K8sinformers, registeredInformers []string, ctrlCh <-chan struct{}, stopCh <-chan struct{}, quickSyncCh chan struct{}, waitGroupMap ...map[string]*sync.WaitGroup) {
	// set up signals so we handle the first shutdown signal gracefully
	var worker *utils.FullSyncThread
	var tokenWorker *utils.FullSyncThread
	informersArg := make(map[string]interface{})
	informersArg[utils.INFORMERS_OPENSHIFT_CLIENT] = informers.OshiftClient
	if lib.GetNamespaceToSync() != "" {
		informersArg[utils.INFORMERS_NAMESPACE] = lib.GetNamespaceToSync()
	}
	if !utils.IsVCFCluster() && lib.GetAdvancedL4() {
		informersArg[utils.INFORMERS_ADVANCED_L4] = true
	}
	c.informers = utils.NewInformers(utils.KubeClientIntf{ClientSet: informers.Cs}, registeredInformers, informersArg)
	c.dynamicInformers = lib.NewDynamicInformers(informers.DynamicClient, false)
	var ingestionwg *sync.WaitGroup
	var graphwg *sync.WaitGroup
	var fastretrywg *sync.WaitGroup
	var slowretrywg *sync.WaitGroup
	var statusWG *sync.WaitGroup
	var leaderElectionWG *sync.WaitGroup
	if len(waitGroupMap) > 0 {
		// Fetch all the waitgroups
		ingestionwg, _ = waitGroupMap[0]["ingestion"]
		graphwg, _ = waitGroupMap[0]["graph"]
		fastretrywg, _ = waitGroupMap[0]["fastretry"]
		slowretrywg, _ = waitGroupMap[0]["slowretry"]
		statusWG, _ = waitGroupMap[0]["status"]
		leaderElectionWG, _ = waitGroupMap[0]["leaderElection"]
	}

	/** Sequence:
	  1. Initialize the graph layer queue.
	  2. Do a full sync from main thread and publish all the models.
	  3. Initialize the ingestion layer queue for partial sync.
	  **/
	// start the go routines draining the queues in various layers
	var graphQueue *utils.WorkerQueue
	// This is the first time initialization of the queue. For hostname based sharding, we don't want layer 2 to process the queue using multiple go routines.
	var retryQueueWorkers uint32
	retryQueueWorkers = 1
	slowRetryQParams := utils.WorkerQueue{NumWorkers: retryQueueWorkers, WorkqueueName: lib.SLOW_RETRY_LAYER, SlowSyncTime: lib.SLOW_SYNC_TIME}
	fastRetryQParams := utils.WorkerQueue{NumWorkers: retryQueueWorkers, WorkqueueName: lib.FAST_RETRY_LAYER}

	numWorkers := uint32(1)
	ingestionQueueParams := utils.WorkerQueue{NumWorkers: numWorkers, WorkqueueName: utils.ObjectIngestionLayer}
	numGraphWorkers := lib.GetshardSize()
	if numGraphWorkers == 0 {
		// For dedicated VSes - we will have 8 threads layer 3
		numGraphWorkers = 8
	}
	graphQueueParams := utils.WorkerQueue{NumWorkers: numGraphWorkers, WorkqueueName: utils.GraphLayer}
	statusQueueParams := utils.WorkerQueue{NumWorkers: numGraphWorkers, WorkqueueName: utils.StatusQueue}
	graphQueue = utils.SharedWorkQueue(&ingestionQueueParams, &graphQueueParams, &slowRetryQParams, &fastRetryQParams, &statusQueueParams).GetQueueByName(utils.GraphLayer)

	err := PopulateCache()
	if err != nil {
		c.DisableSync = true
		utils.AviLog.Errorf("failed to populate cache, disabling sync")
		lib.ShutdownApi()
	}
	// Setup and start event handlers for objects.
	c.addIndexers()
	c.Start(stopCh)

	fullSyncInterval := os.Getenv(utils.FULL_SYNC_INTERVAL)
	interval, err := strconv.ParseInt(fullSyncInterval, 10, 64)

	if lib.IsWCP() {
		// Set the error to nil
		err = nil
		interval = 300 // seconds, hardcoded for now.
	}
	// Set up the workers but don't start draining them.
	if err != nil {
		utils.AviLog.Errorf("Cannot convert full sync interval value to integer, pls correct the value and restart AKO. Error: %s", err)
	} else {
		// First boot sync
		err = c.FullSyncK8s(false)
		if err != nil {
			// Something bad sync. We need to return and shutdown the API server
			utils.AviLog.Errorf("Couldn't run full sync successfully on bootup, going to shutdown AKO")
			lib.ShutdownApi()
			return
		}
		if interval != 0 {
			worker = utils.NewFullSyncThread(time.Duration(interval) * time.Second)
			worker.SyncFunction = c.FullSync
			worker.QuickSyncFunction = c.FullSyncK8s
			go worker.Run()
		} else {
			utils.AviLog.Warnf("Full sync interval set to 0, will not run full sync")
		}

	}

	ctx, cancel := context.WithCancel(context.Background())
	if lib.IsWCP() {
		lib.AKOControlConfig().SetIsLeaderFlag(true)
		c.cleanupStaleVSes()
	} else {
		// Leader election happens after populating controller cache and fullsynck8s.
		leaderElector, err := utils.NewLeaderElector(informers.Cs, c.OnStartedLeading, c.OnStoppedLeading, c.OnNewLeader)
		if err != nil {
			utils.AviLog.Fatalf("Leader election failed with error %v, shutting down AKO.", err)
		}

		leReadyCh := leaderElector.Run(ctx, leaderElectionWG)
		<-leReadyCh
	}

	if lib.IsIstioEnabled() {
		c.IstioBootstrap()
	}
	graphQueue.SyncFunc = SyncFromNodesLayer
	graphQueue.Run(stopCh, graphwg)

	c.SetupEventHandlers(informers)
	if ctrlAuthToken, ok := utils.SharedCtrlProp().AviCacheGet(utils.ENV_CTRL_AUTHTOKEN); ok && ctrlAuthToken != nil && ctrlAuthToken.(string) != "" {
		c.RefreshAuthToken()
	}
	if ctrlAuthToken, ok := utils.SharedCtrlProp().AviCacheGet(utils.ENV_CTRL_AUTHTOKEN); ok && ctrlAuthToken != nil && ctrlAuthToken.(string) != "" {
		tokenWorker = utils.NewFullSyncThread(time.Duration(utils.RefreshAuthTokenInterval) * time.Hour)
		tokenWorker.SyncFunction = c.RefreshAuthToken
		go tokenWorker.Run()
	}
	if lib.DisableSync {
		lib.AKOControlConfig().PodEventf(corev1.EventTypeNormal, lib.AKODeleteConfigSet, "AKO is in disable sync state")
	} else {
		lib.AKOControlConfig().PodEventf(corev1.EventTypeNormal, lib.AKOReady, "AKO is now listening for Object updates in the cluster")
	}

	ingestionQueue := utils.SharedWorkQueue().GetQueueByName(utils.ObjectIngestionLayer)
	ingestionQueue.SyncFunc = SyncFromIngestionLayer
	ingestionQueue.Run(stopCh, ingestionwg)

	fastRetryQueue := utils.SharedWorkQueue().GetQueueByName(lib.FAST_RETRY_LAYER)
	fastRetryQueue.SyncFunc = SyncFromFastRetryLayer
	fastRetryQueue.Run(stopCh, fastretrywg)

	slowRetryQueue := utils.SharedWorkQueue().GetQueueByName(lib.SLOW_RETRY_LAYER)
	slowRetryQueue.SyncFunc = SyncFromSlowRetryLayer
	slowRetryQueue.Run(stopCh, slowretrywg)

	statusQueue := utils.SharedWorkQueue().GetQueueByName(utils.StatusQueue)
	statusQueue.SyncFunc = SyncFromStatusQueue
	statusQueue.Run(stopCh, statusWG)

LABEL:
	for {
		select {
		case <-quickSyncCh:
			worker.QuickSync()
		case <-ctrlCh:
			break LABEL
		}
	}
	if worker != nil {
		worker.Shutdown()
	}

	cancel()
	if !lib.IsWCP() {
		// Cancel the Leader election goroutines
		<-ctx.Done()
	}

	ingestionQueue.StopWorkers(stopCh)
	graphQueue.StopWorkers(stopCh)
	fastRetryQueue.StopWorkers(stopCh)
	slowRetryQueue.StopWorkers(stopCh)
	statusQueue.StopWorkers(stopCh)
}

func (c *AviController) RefreshAuthToken() {
	lib.RefreshAuthToken(c.informers.KubeClientIntf.ClientSet)
}

func (c *AviController) addIndexers() {
	if c.informers.IngressClassInformer != nil {
		c.informers.IngressClassInformer.Informer().AddIndexers(
			cache.Indexers{
				lib.AviSettingIngClassIndex: func(obj interface{}) ([]string, error) {
					ingclass, ok := obj.(*networkingv1.IngressClass)
					if !ok {
						return []string{}, nil
					}
					if ingclass.Spec.Parameters != nil {
						// sample settingKey: ako.vmware.com/AviInfraSetting/avi-1
						settingKey := *ingclass.Spec.Parameters.APIGroup + "/" + ingclass.Spec.Parameters.Kind + "/" + ingclass.Spec.Parameters.Name
						return []string{settingKey}, nil
					}
					return []string{}, nil
				},
			},
		)
	}

	c.informers.ServiceInformer.Informer().AddIndexers(
		cache.Indexers{
			lib.AviSettingServicesIndex: func(obj interface{}) ([]string, error) {
				service, ok := obj.(*corev1.Service)
				if !ok {
					return []string{}, nil
				}
				if service.Spec.Type == corev1.ServiceTypeLoadBalancer {
					if val, ok := service.Annotations[lib.InfraSettingNameAnnotation]; ok && val != "" {
						return []string{val}, nil
					}
				}
				return []string{}, nil
			},
			lib.L4RuleToServicesIndex: func(obj interface{}) ([]string, error) {
				service, ok := obj.(*corev1.Service)
				if !ok {
					return []string{}, nil
				}
				if service.Spec.Type == corev1.ServiceTypeLoadBalancer {
					if val, ok := service.Annotations[lib.L4RuleAnnotation]; ok && val != "" {
						return []string{val}, nil
					}
				}
				return []string{}, nil
			},
		},
	)

	if c.informers.RouteInformer != nil {
		c.informers.RouteInformer.Informer().AddIndexers(
			cache.Indexers{
				lib.AviSettingRouteIndex: func(obj interface{}) ([]string, error) {
					route, ok := obj.(*routev1.Route)
					if !ok {
						return []string{}, nil
					}
					if settingName, ok := route.Annotations[lib.InfraSettingNameAnnotation]; ok {
						return []string{settingName}, nil
					}
					return []string{}, nil
				},
			},
		)
	}

	informer := lib.AKOControlConfig().CRDInformers()
	if lib.AKOControlConfig().AviInfraSettingEnabled() {
		informer.AviInfraSettingInformer.Informer().AddIndexers(
			cache.Indexers{
				lib.SeGroupAviSettingIndex: func(obj interface{}) ([]string, error) {
					infraSetting, ok := obj.(*akov1alpha1.AviInfraSetting)
					if !ok {
						return []string{}, nil
					}
					return []string{infraSetting.Spec.SeGroup.Name}, nil
				},
			},
		)
	}

	if lib.UseServicesAPI() {
		informer := lib.AKOControlConfig().SvcAPIInformers()
		informer.GatewayInformer.Informer().AddIndexers(
			cache.Indexers{
				lib.GatewayClassGatewayIndex: func(obj interface{}) ([]string, error) {
					gw, ok := obj.(*servicesapi.Gateway)
					if !ok {
						return []string{}, nil
					}
					return []string{gw.Spec.GatewayClassName}, nil
				},
			},
		)

		informer.GatewayClassInformer.Informer().AddIndexers(
			cache.Indexers{
				lib.AviSettingGWClassIndex: func(obj interface{}) ([]string, error) {
					gwclass, ok := obj.(*servicesapi.GatewayClass)
					if !ok {
						return []string{}, nil
					}
					if gwclass.Spec.ParametersRef != nil {
						// sample settingKey: ako.vmware.com/AviInfraSetting/avi-1
						settingKey := gwclass.Spec.ParametersRef.Group + "/" + gwclass.Spec.ParametersRef.Kind + "/" + gwclass.Spec.ParametersRef.Name
						return []string{settingKey}, nil
					}
					return []string{}, nil
				},
			},
		)
	}
}

func (c *AviController) FullSync() {
	aviRestClientPool := avicache.SharedAVIClients()
	aviObjCache := avicache.SharedAviObjCache()

	// Randomly pickup a client.
	if len(aviRestClientPool.AviClient) > 0 {
		aviObjCache.AviClusterStatusPopulate(aviRestClientPool.AviClient[0])
		if !lib.IsWCP() {
			aviObjCache.AviCacheRefresh(aviRestClientPool.AviClient[0], utils.CloudName)
		} else {
			// In this case we just sync the Gateway status to the LB status
			restlayer := rest.NewRestOperations(aviObjCache, aviRestClientPool)
			restlayer.SyncObjectStatuses()
		}
		allModelsMap := objects.SharedAviGraphLister().GetAll()
		var allModels []string
		for modelName := range allModelsMap.(map[string]interface{}) {
			allModels = append(allModels, modelName)
		}
		for _, modelName := range allModels {
			utils.AviLog.Debugf("Reseting retry counter during full sync for model :%s", modelName)
			//reset retry counter in full sync
			found, avimodelIntf := objects.SharedAviGraphLister().Get(modelName)
			if found && avimodelIntf != nil {
				avimodel, ok := avimodelIntf.(*nodes.AviObjectGraph)
				if ok {
					avimodel.SetRetryCounter()
				}
			}
			// Not publishing the model anymore to layer since we don't want to support full sync for now.
			//nodes.PublishKeyToRestLayer(modelName, "fullsync", sharedQueue)
		}
	}
}

func (c *AviController) FullSyncK8s(sync bool) error {
	if c.DisableSync {
		utils.AviLog.Infof("Sync disabled, skipping full sync")
		return nil
	}
	sharedQueue := utils.SharedWorkQueue().GetQueueByName(utils.GraphLayer)
	var vrfModelName string
	if lib.GetDisableStaticRoute() && !lib.IsNodePortMode() {
		utils.AviLog.Infof("Static route sync disabled, skipping node informers")
	} else {
		isPrimaryAKO := lib.AKOControlConfig().GetAKOInstanceFlag()
		if isPrimaryAKO {
			var labelSelectorMap map[string]string
			//Apply filter to nodes in NodePort mode
			if lib.IsNodePortMode() {
				nodeLabels := lib.GetNodePortsSelector()
				if len(nodeLabels) == 2 && nodeLabels["key"] != "" {
					labelSelectorMap = make(map[string]string)
					labelSelectorMap[nodeLabels["key"]] = nodeLabels["value"]
				}
			}
			//send sorted list of nodes from here.
			allNodes := objects.SharedNodeLister().CopyAllObjects()
			var nodeKeys []string
			for k := range allNodes {
				nodeKeys = append(nodeKeys, k)
			}
			sort.Strings(nodeKeys)
			//Send sorted list to create VRF graph
			for _, nodeName := range nodeKeys {
				node, _ := utils.GetInformers().NodeInformer.Lister().Get(nodeName)

				key := utils.NodeObj + "/" + node.Name
				meta, err := meta.Accessor(node)
				if err == nil {
					resVer := meta.GetResourceVersion()
					objects.SharedResourceVerInstanceLister().Save(key, resVer)
				}
				nodes.DequeueIngestion(key, true)
			}
			// Publish vrfcontext model now, this has to be processed first
			vrfModelName = lib.GetModelName(lib.GetTenant(), lib.GetVrf())
			utils.AviLog.Infof("Processing model for vrf context in full sync: %s", vrfModelName)
			nodes.PublishKeyToRestLayer(vrfModelName, "fullsync", sharedQueue)
			utils.AviLog.Infof("Processing done for VRF")
		} else {
			utils.AviLog.Warnf("AKO is not primary instance, skipping vrf context publish in full sync.")
		}
	}

	acceptedNamespaces := make(map[string]struct{})
	allNamespaces, err := utils.GetInformers().ClientSet.CoreV1().Namespaces().List(context.TODO(), metav1.ListOptions{})
	if err != nil {
		utils.AviLog.Errorf("Error in getting all namespaces: %v", err.Error())
		return err
	}
	for _, ns := range allNamespaces.Items {
		if !lib.IsNamespaceBlocked(ns.GetName()) &&
			utils.CheckIfNamespaceAccepted(ns.GetName(), ns.GetLabels(), false) {
			acceptedNamespaces[ns.GetName()] = struct{}{}
		}
	}

	for namespace := range acceptedNamespaces {
		svcObjs, err := utils.GetInformers().ServiceInformer.Lister().Services(namespace).List(labels.Set(nil).AsSelector())
		if err != nil {
			utils.AviLog.Errorf("Unable to retrieve the services during full sync: %s", err)
			return err
		}

		for _, svcObj := range svcObjs {
			isSvcLb := isServiceLBType(svcObj)
			var key string
			if isSvcLb && !lib.GetLayer7Only() {
				key = utils.L4LBService + "/" + utils.ObjKey(svcObj)
				if svcObj.Annotations[lib.SharedVipSvcLBAnnotation] != "" {
					// mark the object type as ShareVipSvc
					// to separate these out from regulare clusterip, svclb services
					key = lib.SharedVipServiceKey + "/" + utils.ObjKey(svcObj)
				}
			} else {
				if lib.IsWCP() {
					continue
				}
				key = utils.Service + "/" + utils.ObjKey(svcObj)
			}
			meta, err := meta.Accessor(svcObj)
			if err == nil {
				resVer := meta.GetResourceVersion()
				objects.SharedResourceVerInstanceLister().Save(key, resVer)
			}
			nodes.DequeueIngestion(key, true)
		}
	}

	if lib.GetServiceType() == lib.NodePortLocal {
		podObjs, err := utils.GetInformers().PodInformer.Lister().Pods(metav1.NamespaceAll).List(labels.Everything())
		if err != nil {
			utils.AviLog.Errorf("Unable to retrieve the Pods during full sync: %s", err)
			return err
		}
		for _, podObj := range podObjs {
			podLabel := utils.ObjKey(podObj)
			ns := strings.Split(podLabel, "/")
			if lib.IsNamespaceBlocked(ns[0]) {
				continue
			}
			key := utils.Pod + "/" + podLabel
			if _, ok := podObj.GetAnnotations()[lib.NPLPodAnnotation]; !ok {
				utils.AviLog.Warnf("key : %s, msg: 'nodeportlocal.antrea.io' annotation not found, ignoring the pod", key)
				continue
			}
			meta, err := meta.Accessor(podObj)
			if err == nil {
				resVer := meta.GetResourceVersion()
				objects.SharedResourceVerInstanceLister().Save(key, resVer)
			}
			nodes.DequeueIngestion(key, true)
		}
	}

	if utils.GetInformers().IngressInformer != nil {
		for namespace := range acceptedNamespaces {
			ingObjs, err := utils.GetInformers().IngressInformer.Lister().Ingresses(namespace).List(labels.Set(nil).AsSelector())
			if err != nil {
				utils.AviLog.Errorf("Unable to retrieve the ingresses during full sync: %s", err)
			} else {
				for _, ingObj := range ingObjs {
					key := utils.Ingress + "/" + utils.ObjKey(ingObj)
					meta, err := meta.Accessor(ingObj)
					if err == nil {
						resVer := meta.GetResourceVersion()
						objects.SharedResourceVerInstanceLister().Save(key, resVer)
					}
					utils.AviLog.Debugf("Dequeue for ingress key: %v", key)
					nodes.DequeueIngestion(key, true)
				}
			}
		}
	}

	if !lib.IsWCP() {
		hostRuleObjs, err := lib.AKOControlConfig().CRDInformers().HostRuleInformer.Lister().HostRules(metav1.NamespaceAll).List(labels.Set(nil).AsSelector())
		if err != nil {
			utils.AviLog.Errorf("Unable to retrieve the hostrules during full sync: %s", err)
		} else {
			for _, hostRuleObj := range hostRuleObjs {
				key := lib.HostRule + "/" + utils.ObjKey(hostRuleObj)
				meta, err := meta.Accessor(hostRuleObj)
				if err == nil {
					resVer := meta.GetResourceVersion()
					objects.SharedResourceVerInstanceLister().Save(key, resVer)
				}
				if err := c.GetValidator().ValidateHostRuleObj(key, hostRuleObj); err != nil {
					utils.AviLog.Warnf("key: %s, Error retrieved during validation of HostRule: %v", key, err)
				}
				nodes.DequeueIngestion(key, true)
			}
		}

		httpRuleObjs, err := lib.AKOControlConfig().CRDInformers().HTTPRuleInformer.Lister().HTTPRules(metav1.NamespaceAll).List(labels.Set(nil).AsSelector())
		if err != nil {
			utils.AviLog.Errorf("Unable to retrieve the httprules during full sync: %s", err)
		} else {
			for _, httpRuleObj := range httpRuleObjs {
				key := lib.HTTPRule + "/" + utils.ObjKey(httpRuleObj)
				meta, err := meta.Accessor(httpRuleObj)
				if err == nil {
					resVer := meta.GetResourceVersion()
					objects.SharedResourceVerInstanceLister().Save(key, resVer)
				}
				if err := c.GetValidator().ValidateHTTPRuleObj(key, httpRuleObj); err != nil {
					utils.AviLog.Warnf("key: %s, Error retrieved during validation of HTTPRule: %v", key, err)
				}
				nodes.DequeueIngestion(key, true)
			}
		}

		aviInfraObjs, err := lib.AKOControlConfig().CRDInformers().AviInfraSettingInformer.Lister().List(labels.Set(nil).AsSelector())
		if err != nil {
			utils.AviLog.Errorf("Unable to retrieve the avinfrasettings during full sync: %s", err)
		} else {
			for _, aviInfraObj := range aviInfraObjs {
				key := lib.AviInfraSetting + "/" + utils.ObjKey(aviInfraObj)
				meta, err := meta.Accessor(aviInfraObj)
				if err == nil {
					resVer := meta.GetResourceVersion()
					objects.SharedResourceVerInstanceLister().Save(key, resVer)
				}
				if err := c.GetValidator().ValidateAviInfraSetting(key, aviInfraObj); err != nil {
					utils.AviLog.Warnf("key: %s, Error retrieved during validation of AviInfraSetting: %v", key, err)
				}
				nodes.DequeueIngestion(key, true)
			}
		}

<<<<<<< HEAD
		ssoRuleObjs, err := lib.AKOControlConfig().CRDInformers().SSORuleInformer.Lister().SSORules(metav1.NamespaceAll).List(labels.Set(nil).AsSelector())
		if err != nil {
			utils.AviLog.Errorf("Unable to retrieve the SsoRules during full sync: %s", err)
		} else {
			for _, ssoRuleObj := range ssoRuleObjs {
				key := lib.SSORule + "/" + utils.ObjKey(ssoRuleObj)
				meta, err := meta.Accessor(ssoRuleObj)
=======
		l4RuleObjs, err := lib.AKOControlConfig().CRDInformers().L4RuleInformer.Lister().List(labels.Set(nil).AsSelector())
		if err != nil {
			utils.AviLog.Errorf("Unable to retrieve the L4Rules during full sync: %s", err)
		} else {
			for _, l4Rule := range l4RuleObjs {
				key := lib.L4Rule + "/" + utils.ObjKey(l4Rule)
				meta, err := meta.Accessor(l4Rule)
>>>>>>> cfab9d5d
				if err == nil {
					resVer := meta.GetResourceVersion()
					objects.SharedResourceVerInstanceLister().Save(key, resVer)
				}
<<<<<<< HEAD
				if err := c.GetValidator().ValidateSSORuleObj(key, ssoRuleObj); err != nil {
					utils.AviLog.Warnf("key: %s, Error retrieved during validation of SSORule : %v", key, err)
=======
				if err := c.GetValidator().ValidateL4RuleObj(key, l4Rule); err != nil {
					utils.AviLog.Warnf("key: %s, Error retrieved during validation of L4Rule: %v", key, err)
>>>>>>> cfab9d5d
				}
				nodes.DequeueIngestion(key, true)
			}
		}

		// IngressClass Section
		if utils.GetInformers().IngressClassInformer != nil {
			ingClassObjs, err := utils.GetInformers().IngressClassInformer.Lister().List(labels.Set(nil).AsSelector())
			if err != nil {
				utils.AviLog.Errorf("Unable to retrieve the ingress classess during full sync: %s", err)
			} else {
				for _, ingClass := range ingClassObjs {
					key := utils.IngressClass + "/" + utils.ObjKey(ingClass)
					meta, err := meta.Accessor(ingClass)
					if err == nil {
						resVer := meta.GetResourceVersion()
						objects.SharedResourceVerInstanceLister().Save(key, resVer)
					}
					utils.AviLog.Debugf("Dequeue for ingressClass key: %v", key)
					nodes.DequeueIngestion(key, true)
				}
			}
		}

		//Route Section
		if utils.GetInformers().RouteInformer != nil {
			routeObjs, err := utils.GetInformers().RouteInformer.Lister().List(labels.Set(nil).AsSelector())
			if err != nil {
				utils.AviLog.Errorf("Unable to retrieve the routes during full sync: %s", err)
			} else {
				for _, routeObj := range routeObjs {
					if _, ok := acceptedNamespaces[routeObj.Namespace]; !ok {
						continue
					}
					key := utils.OshiftRoute + "/" + utils.ObjKey(routeObj)
					meta, err := meta.Accessor(routeObj)
					if err == nil {
						resVer := meta.GetResourceVersion()
						objects.SharedResourceVerInstanceLister().Save(key, resVer)
					}
					utils.AviLog.Debugf("Dequeue for route key: %v", key)
					nodes.DequeueIngestion(key, true)
				}
			}
		}
		if lib.UseServicesAPI() {
			gatewayObjs, err := lib.AKOControlConfig().SvcAPIInformers().GatewayInformer.Lister().Gateways(metav1.NamespaceAll).List(labels.Set(nil).AsSelector())
			if err != nil {
				utils.AviLog.Errorf("Unable to retrieve the gateways during full sync: %s", err)
				return err
			}
			for _, gatewayObj := range gatewayObjs {
				gatewayLabel := utils.ObjKey(gatewayObj)
				ns := strings.Split(gatewayLabel, "/")
				if !lib.IsNamespaceBlocked(ns[0]) && utils.CheckIfNamespaceAccepted(ns[0]) {
					key := lib.Gateway + "/" + gatewayLabel
					meta, err := meta.Accessor(gatewayObj)
					if err == nil {
						resVer := meta.GetResourceVersion()
						objects.SharedResourceVerInstanceLister().Save(key, resVer)
					}
					InformerStatusUpdatesForSvcApiGateway(key, gatewayObj)
					nodes.DequeueIngestion(key, true)
				}
			}

			gwClassObjs, err := lib.AKOControlConfig().SvcAPIInformers().GatewayClassInformer.Lister().List(labels.Set(nil).AsSelector())
			if err != nil {
				utils.AviLog.Errorf("Unable to retrieve the gatewayclasses during full sync: %s", err)
				return err
			}
			for _, gwClassObj := range gwClassObjs {
				key := lib.GatewayClass + "/" + utils.ObjKey(gwClassObj)
				meta, err := meta.Accessor(gwClassObj)
				if err == nil {
					resVer := meta.GetResourceVersion()
					objects.SharedResourceVerInstanceLister().Save(key, resVer)
				}
				nodes.DequeueIngestion(key, true)
			}
		}
		if utils.IsMultiClusterIngressEnabled() {
			mciObjs, err := utils.GetInformers().MultiClusterIngressInformer.Lister().MultiClusterIngresses(metav1.NamespaceAll).List(labels.Set(nil).AsSelector())
			if err != nil {
				utils.AviLog.Errorf("Unable to retrieve the multi-cluster ingresses during full sync: %s", err)
				return err
			}
			for _, mciObj := range mciObjs {
				mciLabel := utils.ObjKey(mciObj)
				ns := strings.Split(mciLabel, "/")
				if !lib.IsNamespaceBlocked(ns[0]) && utils.CheckIfNamespaceAccepted(ns[0]) {
					key := lib.MultiClusterIngress + "/" + mciLabel
					meta, err := meta.Accessor(mciObj)
					if err == nil {
						resVer := meta.GetResourceVersion()
						objects.SharedResourceVerInstanceLister().Save(key, resVer)
					}
					nodes.DequeueIngestion(key, true)
				}
			}
			siObjs, err := utils.GetInformers().ServiceImportInformer.Lister().ServiceImports(metav1.NamespaceAll).List(labels.Set(nil).AsSelector())
			if err != nil {
				utils.AviLog.Errorf("Unable to retrieve the service imports during full sync: %s", err)
				return err
			}
			for _, siObj := range siObjs {
				siLabel := utils.ObjKey(siObj)
				ns := strings.Split(siLabel, "/")
				if !lib.IsNamespaceBlocked(ns[0]) && utils.CheckIfNamespaceAccepted(ns[0]) {
					key := lib.MultiClusterIngress + "/" + siLabel
					meta, err := meta.Accessor(siObj)
					if err == nil {
						resVer := meta.GetResourceVersion()
						objects.SharedResourceVerInstanceLister().Save(key, resVer)
					}
					nodes.DequeueIngestion(key, true)
				}
			}
		}
	} else {
		//Gateway Section

		gatewayObjs, err := lib.AKOControlConfig().AdvL4Informers().GatewayInformer.Lister().Gateways(metav1.NamespaceAll).List(labels.Set(nil).AsSelector())
		if err != nil {
			utils.AviLog.Errorf("Unable to retrieve the gateways during full sync: %s", err)
			return err
		}
		for _, gatewayObj := range gatewayObjs {
			gatewayLabel := utils.ObjKey(gatewayObj)
			ns := strings.Split(gatewayLabel, "/")
			if lib.IsNamespaceBlocked(ns[0]) {
				continue
			}
			key := lib.Gateway + "/" + utils.ObjKey(gatewayObj)
			InformerStatusUpdatesForGateway(key, gatewayObj)
			nodes.DequeueIngestion(key, true)
		}

		gwClassObjs, err := lib.AKOControlConfig().AdvL4Informers().GatewayClassInformer.Lister().List(labels.Set(nil).AsSelector())
		if err != nil {
			utils.AviLog.Errorf("Unable to retrieve the gatewayclasses during full sync: %s", err)
			return err
		}
		for _, gwClassObj := range gwClassObjs {
			key := lib.GatewayClass + "/" + utils.ObjKey(gwClassObj)
			nodes.DequeueIngestion(key, true)
		}
	}
	if sync {
		c.publishAllParentVSKeysToRestLayer()
	}
	return nil
}

func (c *AviController) publishAllParentVSKeysToRestLayer() {
	cache := avicache.SharedAviObjCache()
	vsKeys := cache.VsCacheMeta.AviCacheGetAllParentVSKeys()
	utils.AviLog.Debugf("Got the VS keys: %s", vsKeys)
	allModelsMap := objects.SharedAviGraphLister().GetAll()
	allModels := make(map[string]struct{})
	vrfModelName := lib.GetModelName(lib.GetTenant(), lib.GetVrf())
	for modelName := range allModelsMap.(map[string]interface{}) {
		// ignore vrf model, as it has been published already
		if modelName != vrfModelName && !lib.IsIstioKey(modelName) {
			allModels[modelName] = struct{}{}
		}
	}
	sharedQueue := utils.SharedWorkQueue().GetQueueByName(utils.GraphLayer)
	syncNamespace := lib.GetNamespaceToSync()
	for _, vsCacheKey := range vsKeys {
		modelName := vsCacheKey.Namespace + "/" + vsCacheKey.Name
		// Reverse map the model key from this.
		if syncNamespace != "" {
			shardVsPrefix := lib.ShardVSPrefix
			if shardVsPrefix != "" {
				if strings.HasPrefix(vsCacheKey.Name, shardVsPrefix) {
					delete(allModels, modelName)
					utils.AviLog.Infof("Model published L7 VS during namespace based sync: %s", modelName)
					nodes.PublishKeyToRestLayer(modelName, "fullsync", sharedQueue)
				}
			}
			// For namespace based syncs, the L4 VSes would be named: clusterName + "--" + namespace
			if strings.HasPrefix(vsCacheKey.Name, lib.GetNamePrefix()+syncNamespace) {
				delete(allModels, modelName)
				utils.AviLog.Infof("Model published L4 VS during namespace based sync: %s", modelName)
				nodes.PublishKeyToRestLayer(modelName, "fullsync", sharedQueue)
			}
		} else {
			delete(allModels, modelName)
			utils.AviLog.Infof("Model published in full sync %s", modelName)
			nodes.PublishKeyToRestLayer(modelName, "fullsync", sharedQueue)
		}
	}
	// Now also publish the newly generated models (if any)
	// Publish all the models to REST layer.
	utils.AviLog.Debugf("Newly generated models that do not exist in cache %s", utils.Stringify(allModels))
	for modelName := range allModels {
		nodes.PublishKeyToRestLayer(modelName, "fullsync", sharedQueue)
	}
}

// DeleteModels : Delete models and add the model name in the queue.
// The rest layer would pick up the model key and delete the objects in Avi
func (c *AviController) DeleteModels() {
	utils.AviLog.Infof("Deletion of all avi objects triggered")
	publisher := status.NewStatusPublisher()
	publisher.AddStatefulSetAnnotation(lib.ObjectDeletionStartStatus)
	allModels := objects.SharedAviGraphLister().GetAll()
	allModelsMap := allModels.(map[string]interface{})
	if len(allModelsMap) == 0 {
		utils.AviLog.Infof("No Avi Object to delete, status would be updated in Statefulset")
		publisher.AddStatefulSetAnnotation(lib.ObjectDeletionDoneStatus)
		return
	}
	sharedQueue := utils.SharedWorkQueue().GetQueueByName(utils.GraphLayer)
	for modelName, avimodelIntf := range allModelsMap {
		objects.SharedAviGraphLister().Save(modelName, nil)
		if avimodelIntf != nil {
			avimodel := avimodelIntf.(*nodes.AviObjectGraph)
			// for vrf, delete all static routes
			if avimodel.IsVrf {
				newAviModel := nodes.NewAviObjectGraph()
				newAviModel.IsVrf = true
				aviVrfNode := &nodes.AviVrfNode{
					Name: lib.GetVrf(),
				}
				newAviModel.AddModelNode(aviVrfNode)
				newAviModel.CalculateCheckSum()
				objects.SharedAviGraphLister().Save(modelName, newAviModel)
			}
		}
		bkt := utils.Bkt(modelName, sharedQueue.NumWorkers)
		utils.AviLog.Infof("Deleting objects for model: %s", modelName)
		sharedQueue.Workqueue[bkt].AddRateLimited(modelName)
	}

	DeleteNPLAnnotations()
}

func SetDeleteSyncChannel() {
	// Wait for maximum 30 minutes for the sync to get completed
	if lib.ConfigDeleteSyncChan == nil {
		lib.SetConfigDeleteSyncChan()
	}

	select {
	case <-lib.ConfigDeleteSyncChan:
		status.NewStatusPublisher().AddStatefulSetAnnotation(lib.ObjectDeletionDoneStatus)
		utils.AviLog.Infof("Processing done for deleteConfig, user would be notified through statefulset update")
		lib.AKOControlConfig().PodEventf(corev1.EventTypeNormal, lib.AKODeleteConfigDone, "AKO has removed all objects from Avi Controller")

	case <-time.After(lib.AviObjDeletionTime * time.Minute):
		status.NewStatusPublisher().AddStatefulSetAnnotation(lib.ObjectDeletionTimeoutStatus)
		utils.AviLog.Warnf("Timed out while waiting for rest layer to respond for delete config")
		lib.AKOControlConfig().PodEventf(corev1.EventTypeNormal, lib.AKODeleteConfigTimeout, "Timed out while waiting for rest layer to respond for delete config")
	}

}

func DeleteNPLAnnotations() {
	if !lib.AutoAnnotateNPLSvc() {
		return
	}
	publisher := status.NewStatusPublisher()
	// Delete NPL annotations from the Services
	allSvcIntf := objects.SharedClusterIpLister().GetAll()
	allSvcs, ok := allSvcIntf.(map[string]interface{})
	if !ok {
		utils.AviLog.Infof("Can not delete NPL annotations, wrong type of object in ClusterIpLister: %T", allSvcIntf)
	} else {
		for nsSvc := range allSvcs {
			ns, _, svc := lib.ExtractTypeNameNamespace(nsSvc)
			publisher.DeleteNPLAnnotation(nsSvc, ns, svc)
		}
	}
	objects.SharedlbLister().GetAll()
	allLBSvcIntf := objects.SharedlbLister().GetAll()
	allLBSvcs, ok := allLBSvcIntf.(map[string]interface{})
	if !ok {
		utils.AviLog.Infof("Can not delete NPL annotations, wrong type of object in lbLister: %T", allLBSvcIntf)
	} else {
		for nsSvc := range allLBSvcs {
			ns, _, svc := lib.ExtractTypeNameNamespace(nsSvc)
			publisher.DeleteNPLAnnotation(nsSvc, ns, svc)
		}
	}
}

func SyncFromIngestionLayer(key interface{}, wg *sync.WaitGroup) error {
	// This method will do all necessary graph calculations on the Graph Layer
	// Let's route the key to the graph layer.
	// NOTE: There's no error propagation from the graph layer back to the workerqueue. We will evaluate
	// This condition in the future and visit as needed. But right now, there's no necessity for it.
	// sharedQueue := SharedWorkQueueWrappers().GetQueueByName(queue.GraphLayer)

	keyStr, ok := key.(string)
	if !ok {
		utils.AviLog.Warnf("Unexpected object type: expected string, got %T", key)
		return nil
	}
	nodes.DequeueIngestion(keyStr, false)
	return nil
}

func SyncFromFastRetryLayer(key interface{}, wg *sync.WaitGroup) error {
	keyStr, ok := key.(string)
	if !ok {
		utils.AviLog.Warnf("Unexpected object type: expected string, got %T", key)
		return nil
	}
	retry.DequeueFastRetry(keyStr)
	return nil
}

func SyncFromSlowRetryLayer(key interface{}, wg *sync.WaitGroup) error {
	keyStr, ok := key.(string)
	if !ok {
		utils.AviLog.Warnf("Unexpected object type: expected string, got %T", key)
		return nil
	}
	retry.DequeueSlowRetry(keyStr)
	return nil
}

func SyncFromNodesLayer(key interface{}, wg *sync.WaitGroup) error {
	keyStr, ok := key.(string)
	if !ok {
		utils.AviLog.Warnf("Unexpected object type: expected string, got %T", key)
		return nil
	}
	cache := avicache.SharedAviObjCache()
	aviclient := avicache.SharedAVIClients()
	restlayer := rest.NewRestOperations(cache, aviclient)
	restlayer.DequeueNodes(keyStr)
	return nil
}

func SyncFromStatusQueue(key interface{}, wg *sync.WaitGroup) error {
	publisher := status.NewStatusPublisher()
	publisher.DequeueStatus(key)
	return nil
}

// Controller Specific method
func (c *AviController) InitializeNamespaceSync() {
	nsLabelToSyncKey, nsLabelToSyncVal := lib.GetLabelToSyncNamespace()
	if nsLabelToSyncKey != "" {
		utils.AviLog.Debugf("Initializing Namespace Sync. Received namespace label: %s = %s", nsLabelToSyncKey, nsLabelToSyncVal)
		utils.InitializeNSSync(nsLabelToSyncKey, nsLabelToSyncVal)
	}
	nsFilterObj := utils.GetGlobalNSFilter()
	if !nsFilterObj.EnableMigration {
		utils.AviLog.Info("Namespace Sync is disabled.")
		return
	}
	populateNamespaceList()
	utils.AviLog.Info("Namespace Sync is enabled")
}

// Add namespaces with correct labels to list of valid Namespaces. This is used while populating status of k8s objects.
func populateNamespaceList() {
	k8sclient := utils.GetInformers().ClientSet
	allNamespaces, err := k8sclient.CoreV1().Namespaces().List(context.TODO(), metav1.ListOptions{})
	if err != nil {
		utils.AviLog.Errorf("Error en getting all namespaces: %v", err.Error())
		return
	}
	for _, ns := range allNamespaces.Items {
		if utils.CheckIfNamespaceAccepted(ns.GetName(), ns.GetLabels(), false) {
			utils.AddNamespaceToFilter(ns.GetName())
			utils.AviLog.Debugf("Namespace passed filter, added to valid Namespace list: %s", ns.GetName())
		}
	}
}

func (c *AviController) IstioBootstrap() {
	cs := c.informers.ClientSet
	istioSecret, err := cs.CoreV1().Secrets(utils.GetAKONamespace()).Get(context.TODO(), lib.IstioSecret, metav1.GetOptions{})
	if err == nil {
		rootCA := istioSecret.Data["root-cert"]
		sslKey := istioSecret.Data["key"]
		sslCert := istioSecret.Data["cert-chain"]
		newAviModel := nodes.NewAviObjectGraph()
		newAviModel.IsVrf = false
		newAviModel.Name = lib.IstioModel
		pkinode := &nodes.AviPkiProfileNode{
			Name:   lib.GetIstioPKIProfileName(),
			Tenant: lib.GetTenant(),
			CACert: string(rootCA),
		}
		newAviModel.AddModelNode(pkinode)
		sslNode := &nodes.AviTLSKeyCertNode{
			Name:   lib.GetIstioWorkloadCertificateName(),
			Tenant: lib.GetTenant(),
			Type:   lib.CertTypeVS,
			Cert:   sslCert,
			Key:    sslKey,
		}
		newAviModel.AddModelNode(sslNode)

		cache := avicache.SharedAviObjCache()
		aviclient := avicache.SharedAVIClients()
		restlayer := rest.NewRestOperations(cache, aviclient)

		key := utils.Secret + "/" + utils.GetAKONamespace() + "/" + lib.IstioSecret
		restlayer.IstioCU(key, newAviModel)
		lib.SetIstioInitialized(true)

	} else {
		utils.AviLog.Fatalf("Could not fetch secret: %s, %v", lib.IstioSecret, err)
	}
}<|MERGE_RESOLUTION|>--- conflicted
+++ resolved
@@ -996,7 +996,6 @@
 			}
 		}
 
-<<<<<<< HEAD
 		ssoRuleObjs, err := lib.AKOControlConfig().CRDInformers().SSORuleInformer.Lister().SSORules(metav1.NamespaceAll).List(labels.Set(nil).AsSelector())
 		if err != nil {
 			utils.AviLog.Errorf("Unable to retrieve the SsoRules during full sync: %s", err)
@@ -1004,7 +1003,17 @@
 			for _, ssoRuleObj := range ssoRuleObjs {
 				key := lib.SSORule + "/" + utils.ObjKey(ssoRuleObj)
 				meta, err := meta.Accessor(ssoRuleObj)
-=======
+				if err == nil {
+					resVer := meta.GetResourceVersion()
+					objects.SharedResourceVerInstanceLister().Save(key, resVer)
+				}
+				if err := c.GetValidator().ValidateSSORuleObj(key, ssoRuleObj); err != nil {
+					utils.AviLog.Warnf("key: %s, Error retrieved during validation of SSORule : %v", key, err)
+				}
+				nodes.DequeueIngestion(key, true)
+			}
+		}
+
 		l4RuleObjs, err := lib.AKOControlConfig().CRDInformers().L4RuleInformer.Lister().List(labels.Set(nil).AsSelector())
 		if err != nil {
 			utils.AviLog.Errorf("Unable to retrieve the L4Rules during full sync: %s", err)
@@ -1012,18 +1021,12 @@
 			for _, l4Rule := range l4RuleObjs {
 				key := lib.L4Rule + "/" + utils.ObjKey(l4Rule)
 				meta, err := meta.Accessor(l4Rule)
->>>>>>> cfab9d5d
 				if err == nil {
 					resVer := meta.GetResourceVersion()
 					objects.SharedResourceVerInstanceLister().Save(key, resVer)
 				}
-<<<<<<< HEAD
-				if err := c.GetValidator().ValidateSSORuleObj(key, ssoRuleObj); err != nil {
-					utils.AviLog.Warnf("key: %s, Error retrieved during validation of SSORule : %v", key, err)
-=======
 				if err := c.GetValidator().ValidateL4RuleObj(key, l4Rule); err != nil {
 					utils.AviLog.Warnf("key: %s, Error retrieved during validation of L4Rule: %v", key, err)
->>>>>>> cfab9d5d
 				}
 				nodes.DequeueIngestion(key, true)
 			}
