--- conflicted
+++ resolved
@@ -747,12 +747,9 @@
 	"PKIProfile":             "pkiprofile",
 	"ServiceEngineGroup":     "serviceenginegroup",
 	"Network":                "network",
-<<<<<<< HEAD
 	"SSOPolicy":              "ssopolicy",
 	"AuthProfile":            "authprofile",
-=======
 	"ICAPProfile":            "icapprofile",
->>>>>>> 8af39b92
 }
 
 // checkRefOnController checks whether a provided ref on the controller
