--- conflicted
+++ resolved
@@ -310,10 +310,6 @@
 	vh_type := utils.VS_TYPE_VH_CHILD
 	sniChild.Type = &vh_type
 	vhParentUuid := "/api/virtualservice/?name=" + vs_meta.VHParentName
-<<<<<<< HEAD
-
-=======
->>>>>>> 0b4deeac
 	sniChild.VhParentVsRef = &vhParentUuid
 
 	sniChild.VhDomainName = vs_meta.VHDomainNames
