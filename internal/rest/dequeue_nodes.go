/*
 * Copyright © 2025 Broadcom Inc. and/or its subsidiaries. All Rights Reserved.
 * All Rights Reserved.
* Licensed under the Apache License, Version 2.0 (the "License");
* you may not use this file except in compliance with the License.
* You may obtain a copy of the License at
*   http://www.apache.org/licenses/LICENSE-2.0
* Unless required by applicable law or agreed to in writing, software
* distributed under the License is distributed on an "AS IS" BASIS,
* WITHOUT WARRANTIES OR CONDITIONS OF ANY KIND, either express or implied.
* See the License for the specific language governing permissions and
* limitations under the License.
*/
package rest

import (
	"encoding/json"
	"errors"
	"fmt"
	"net/url"
	"regexp"
	"sort"
	"strconv"
	"strings"
	"time"

	"github.com/vmware/alb-sdk/go/clients"
	avimodels "github.com/vmware/alb-sdk/go/models"
	"github.com/vmware/alb-sdk/go/session"

	avicache "github.com/vmware/load-balancer-and-ingress-services-for-kubernetes/internal/cache"
	"github.com/vmware/load-balancer-and-ingress-services-for-kubernetes/internal/lib"
	"github.com/vmware/load-balancer-and-ingress-services-for-kubernetes/internal/nodes"
	"github.com/vmware/load-balancer-and-ingress-services-for-kubernetes/internal/objects"
	"github.com/vmware/load-balancer-and-ingress-services-for-kubernetes/internal/status"
	"github.com/vmware/load-balancer-and-ingress-services-for-kubernetes/pkg/api/models"
	"github.com/vmware/load-balancer-and-ingress-services-for-kubernetes/pkg/utils"
)

type RestOperations struct {
	cache        *avicache.AviObjCache
	restOperator RestOperator
}

func NewRestOperations(cache *avicache.AviObjCache, overrideLeaderFlag ...bool) RestOperations {
	restOp := RestOperations{}
	restOp.cache = cache
	restOp.restOperator = NewRestOperator(&restOp, overrideLeaderFlag...)
	return restOp
}

func (rest *RestOperations) CleanupVS(key string, skipVS bool) {
	namespace, name := utils.ExtractNamespaceObjectName(key)
	vsKey := avicache.NamespaceName{Namespace: namespace, Name: name}
	vs_cache_obj := rest.getVsCacheObj(vsKey, key)
	utils.AviLog.Infof("key: %s, msg: cleanup mode, removing all stale objects", key)
	rest.DeleteVSOper(vsKey, vs_cache_obj, namespace, key, skipVS, false)
	utils.AviLog.Infof("key: %s, msg: cleanup mode, stale object removal done", key)
}

func (rest *RestOperations) DequeueNodes(key string) {
	utils.AviLog.Infof("key: %s, msg: start rest layer sync.", key)
	lib.DecrementQueueCounter(utils.GraphLayer)
	// Got the key from the Graph Layer - let's fetch the model
	ok, avimodelIntf := objects.SharedAviGraphLister().Get(key)
	if !ok {
		utils.AviLog.Warnf("key: %s, msg: no model found for the key", key)
	}
	if key == lib.IstioModel {
		avimodel := avimodelIntf.(*nodes.AviObjectGraph)
		utils.AviLog.Infof("key: %s, msg: processing istio object", key)
		rest.IstioCU(key, avimodel)
		return
	}
	namespace, name := utils.ExtractNamespaceObjectName(key)
	vsKey := avicache.NamespaceName{Namespace: namespace, Name: name}
	vs_cache_obj := rest.getVsCacheObj(vsKey, key)
	if !ok || avimodelIntf == nil {
		if avimodelIntf != nil {
			avimodel, ok := avimodelIntf.(*nodes.AviObjectGraph)
			if ok && key == lib.IstioModel {
				utils.AviLog.Infof("key: %s, msg: processing istio object", key)
				rest.IstioCU(key, avimodel)
				return
			}
		}
		if lib.StaticRouteSyncChan != nil {
			close(lib.StaticRouteSyncChan)
			lib.StaticRouteSyncChan = nil
		}
		if vs_cache_obj != nil {
			utils.AviLog.Infof("key: %s, msg: nil model found, this is a vs deletion case", key)
			rest.DeleteVSOper(vsKey, vs_cache_obj, namespace, key, false, false)
		}
	} else if ok && avimodelIntf != nil {
		avimodel := avimodelIntf.(*nodes.AviObjectGraph)
		if avimodel == nil {
			utils.AviLog.Debugf("Empty Model found, skipping")
			return
		}
		avimodel, ok = avimodel.GetCopy(key)
		if !ok {
			utils.AviLog.Warnf("key: %s, failed to get process model", key)
			return
		}
		if avimodel.IsVrf {
			utils.AviLog.Infof("key: %s, msg: processing vrf object", key)
			rest.vrfCU(key, name, avimodel)
			return
		}
		if strings.Contains(name, "StringGroup") {
			utils.AviLog.Infof("key: %s, msg: processing stringgroup object", key)
			rest.stringGroupCU(key, name, avimodel)
			return
		}
		utils.AviLog.Debugf("key: %s, msg: VS create/update.", key)
		if strings.Contains(name, "-EVH") && lib.IsEvhEnabled() {
			if len(avimodel.GetAviEvhVS()) != 1 {
				utils.AviLog.Warnf("key: %s, msg: virtualservice in the model is not equal to 1:%v", key, avimodel.GetAviEvhVS())
				return
			}
			rest.RestOperationForEvh(name, namespace, avimodel, false, vs_cache_obj, key)

		} else {
			if len(avimodel.GetAviVS()) != 1 {
				utils.AviLog.Warnf("key: %s, msg: virtualservice in the model is not equal to 1:%v", key, avimodel.GetAviVS())
				return
			}
			rest.RestOperation(name, namespace, avimodel, vs_cache_obj, key)
		}

	}

}
func (rest *RestOperations) IstioCU(key string, avimodel *nodes.AviObjectGraph) (bool, bool) {
	var restOps []*utils.RestOp
	var pkiSuccess, sslSuccess bool

	pkiNode, sslNode := avimodel.GetIstioNodes()
	pkiKey := avicache.NamespaceName{Namespace: lib.GetTenant(), Name: pkiNode.Name}
	sslKey := avicache.NamespaceName{Namespace: lib.GetTenant(), Name: sslNode.Name}

	pkiCacheObj, ok := rest.cache.PKIProfileCache.AviCacheGet(pkiKey)
	if !ok {
		restOp := rest.AviPkiProfileBuild(pkiNode, nil)
		restOps = []*utils.RestOp{restOp}
		pkiSuccess, _ = rest.ExecuteRestAndPopulateCache(restOps, pkiKey, avimodel, key, false)
	} else {
		pkiCache := pkiCacheObj.(*avicache.AviPkiProfileCache)
		if pkiCache.CloudConfigCksum != pkiNode.GetCheckSum() {
			restOp := rest.AviPkiProfileBuild(pkiNode, pkiCache)
			restOps = []*utils.RestOp{restOp}
			pkiSuccess, _ = rest.ExecuteRestAndPopulateCache(restOps, pkiKey, avimodel, key, false)
		}
	}

	sslCacheObj, ok := rest.cache.SSLKeyCache.AviCacheGet(sslKey)
	if !ok {
		restOp := rest.AviSSLBuild(sslNode, nil)
		restOps = []*utils.RestOp{restOp}
		sslSuccess, _ = rest.ExecuteRestAndPopulateCache(restOps, sslKey, avimodel, key, false)
	} else {
		sslCache := sslCacheObj.(*avicache.AviSSLCache)
		if sslCache.CloudConfigCksum != sslNode.GetCheckSum() {
			restOp := rest.AviSSLBuild(sslNode, sslCache)
			restOps = []*utils.RestOp{restOp}
			sslSuccess, _ = rest.ExecuteRestAndPopulateCache(restOps, sslKey, avimodel, key, false)
		}
	}
	return pkiSuccess, sslSuccess
}
func (rest *RestOperations) vrfCU(key, vrfName string, avimodel *nodes.AviObjectGraph) {
	if lib.GetDisableStaticRoute() {
		utils.AviLog.Debugf("key: %s, msg: static route sync disabled", key)
		if lib.StaticRouteSyncChan != nil {
			close(lib.StaticRouteSyncChan)
			lib.StaticRouteSyncChan = nil
		}
		return
	}
	// Disable static route sync if ako is in  NodePort mode
	if lib.IsNodePortMode() {
		utils.AviLog.Debugf("key: %s, msg: static route sync disabled in NodePort Mode", key)
		return
	}
	vrfNode := avimodel.GetAviVRF()
	if len(vrfNode) != 1 {
		utils.AviLog.Warnf("key: %s, msg: Number of vrf nodes is not one", key)
		if lib.StaticRouteSyncChan != nil {
			close(lib.StaticRouteSyncChan)
			lib.StaticRouteSyncChan = nil
		}
		return
	}
	aviVrfNode := vrfNode[0]
	vrfCacheObj := rest.getVrfCacheObj(vrfName)
	if vrfCacheObj == nil {
		utils.AviLog.Warnf("key: %s, vrf %s not found in cache, exiting", key, vrfName)
		if lib.StaticRouteSyncChan != nil {
			close(lib.StaticRouteSyncChan)
			lib.StaticRouteSyncChan = nil
		}
		return
	}
	if vrfCacheObj.CloudConfigCksum == aviVrfNode.CloudConfigCksum {
		utils.AviLog.Infof("key: %s, msg: checksum for vrf %s has not changed, skipping", key, vrfName)
		if lib.StaticRouteSyncChan != nil {
			close(lib.StaticRouteSyncChan)
			lib.StaticRouteSyncChan = nil
		}
		return
	}
	var restOps []*utils.RestOp
	restOp := rest.AviVrfBuild(key, aviVrfNode, vrfCacheObj.Uuid)
	if restOp == nil {
		utils.AviLog.Infof("key: %s, no rest operation for vrf %s", key, vrfName)
		if lib.StaticRouteSyncChan != nil {
			close(lib.StaticRouteSyncChan)
			lib.StaticRouteSyncChan = nil
		}
		return
	}
	restOps = append(restOps, restOp)
	vrfKey := avicache.NamespaceName{Namespace: lib.GetTenant(), Name: vrfName}
	utils.AviLog.Debugf("key: %s, msg: Executing rest for vrf %s", key, vrfName)
	utils.AviLog.Debugf("key: %s, msg: restops %v", key, *restOp)
	success, _ := rest.ExecuteRestAndPopulateCache(restOps, vrfKey, avimodel, key, false)
	if success && lib.ConfigDeleteSyncChan != nil {
		vsKeysPending := rest.cache.VsCacheMeta.AviGetAllKeys()
		utils.AviLog.Infof("key: %s, msg: Number of VS deletion pending: %d", key, len(vsKeysPending))
		if len(vsKeysPending) == 0 {
			utils.AviLog.Debugf("key: %s, msg: sending signal for vs deletion notification", key)
			close(lib.ConfigDeleteSyncChan)
			lib.ConfigDeleteSyncChan = nil
		}
	}
}

// CheckAndPublishForRetry : Check if the error is of type 401, has string "Rest request error" or was timed out,
// then publish the key to retry layer. These error do not depend on the object state, hence cache refresh is not required.
func (rest *RestOperations) CheckAndPublishForRetry(err error, publishKey avicache.NamespaceName, key string, avimodel *nodes.AviObjectGraph) bool {
	if err == nil {
		return false
	}
	if webSyncErr, ok := err.(*utils.WebSyncError); ok {
		if aviError, ok := webSyncErr.GetWebAPIError().(session.AviError); ok {
			switch aviError.HttpStatusCode {
			case 401:
				if strings.Contains(*aviError.Message, "Invalid credentials") {
					if utils.IsVCFCluster() {
						lib.WaitForInitSecretRecreateAndReboot()
						return true
					}
					utils.AviLog.Errorf("key: %s, msg: Invalid credentials error, Shutting down API Server", key)
					lib.ShutdownApi()
				} else if avimodel != nil && avimodel.GetRetryCounter() != 0 {
					utils.AviLog.Warnf("key: %s, msg: got 401 error while executing rest request, adding to fast retry queue", key)
					rest.PublishKeyToRetryLayer(publishKey, key)
				} else {
					utils.AviLog.Warnf("key: %s, msg: got 401 error while executing rest request, adding to slow retry queue", key)
					rest.PublishKeyToSlowRetryLayer(publishKey, key)
				}
				return true
			case 400:
				if strings.Contains(*aviError.Message, lib.NoFreeIPError) {
					utils.AviLog.Warnf("key: %s, msg: no Free IP available, adding to slow retry queue", key)
					rest.PublishKeyToSlowRetryLayer(publishKey, key)
					return true
				}
				if strings.Contains(*aviError.Message, lib.VrfContextNotFoundError) || strings.Contains(*aviError.Message, lib.VrfContextObjectNotFoundError) {
					utils.AviLog.Warnf("key: %s, msg: VrfContext not found, adding to slow retry queue", key)
					rest.PublishKeyToSlowRetryLayer(publishKey, key)
					return true
				}
				if strings.Contains(*aviError.Message, lib.NetworkNotFoundError) {
					utils.AviLog.Warnf("key: %s, msg: Network object not found, adding to slow retry queue", key)
					rest.PublishKeyToSlowRetryLayer(publishKey, key)
					return true
				}
			case 403:
				if strings.Contains(*aviError.Message, lib.ConfigDisallowedDuringUpgradeError) {
					utils.AviLog.Warnf("key: %s, msg: controller upgrade in progress, adding to slow retry queue", key)
					rest.PublishKeyToSlowRetryLayer(publishKey, key)
					return true
				}
				if strings.Contains(*aviError.Message, fmt.Sprintf(lib.TenantDoesNotExist, publishKey.Namespace)) {
					utils.AviLog.Warnf("key: %s, msg: Tenant not found, adding to slow retry queue", key)
					rest.PublishKeyToSlowRetryLayer(publishKey, key)
					return true
				}
			case 412:
				if strings.Contains(*aviError.Message, lib.NeedToReloadObjectDataVsVip) {
					utils.AviLog.Warnf("key: %s, msg: got 412 error while executing rest request, adding to fast retry queue", key)
					rest.PublishKeyToRetryLayer(publishKey, key)
					return true
				}
			}
		}
	}
	var urlError *url.Error
	if strings.Contains(err.Error(), "Rest request error") || strings.Contains(err.Error(), "timed out waiting for rest response") || errors.As(err, &urlError) {
		utils.AviLog.Warnf("key: %s, msg: got error while executing rest request: %s, adding to slow retry queue", key, err.Error())
		rest.PublishKeyToSlowRetryLayer(publishKey, key)
		return true
	}
	return false
}

func (rest *RestOperations) RestOperation(vsName string, namespace string, avimodel *nodes.AviObjectGraph, vs_cache_obj *avicache.AviVsCache, key string) {
	var pools_to_delete []avicache.NamespaceName
	var pgs_to_delete []avicache.NamespaceName
	var ds_to_delete []avicache.NamespaceName
	var vsvip_to_delete []avicache.NamespaceName
	var sni_to_delete []avicache.NamespaceName
	var httppol_to_delete []avicache.NamespaceName
	var l4pol_to_delete []avicache.NamespaceName
	var sslkey_cert_delete []avicache.NamespaceName
	var string_groups_to_delete []avicache.NamespaceName
	var vsvipErr error
	var publishKey string

	vsKey := avicache.NamespaceName{Namespace: namespace, Name: vsName}
	aviVsNode := avimodel.GetAviVS()[0]
	if avimodel != nil && len(avimodel.GetAviVS()) > 0 {
		publishKey = avimodel.GetAviVS()[0].Name
	}
	if publishKey == "" {
		// This is a delete case for the virtualservice. Derive the virtualservice from the 'key'
		splitKeys := strings.Split(key, "/")
		if len(splitKeys) == 2 {
			publishKey = splitKeys[1]
		}
	}
	nsPublishKey := avicache.NamespaceName{Namespace: namespace, Name: publishKey}
	// Order would be this: 1. Pools 2. PGs  3. DS. 4. SSLKeyCert 5. VS
	if vs_cache_obj != nil {
		var rest_ops []*utils.RestOp
		vsvip_to_delete, rest_ops, vsvipErr = rest.VSVipCU(aviVsNode.VSVIPRefs, vs_cache_obj, namespace, rest_ops, key)
		if vsvipErr != nil {
			if rest.CheckAndPublishForRetry(vsvipErr, nsPublishKey, key, avimodel) {
				return
			}
		}
		if aviVsNode.Dedicated {
			// CAcerts have to be created first, as they are referred by the keycerts
			sslkey_cert_delete, rest_ops = rest.CACertCU(aviVsNode.CACertRefs, vs_cache_obj.SSLKeyCertCollection, namespace, rest_ops, key)
			// SSLKeyCertCollection which did not match cacerts are present in the list sslkey_cert_delete,
			// which shuld be the new SSLKeyCertCollection
			sslkey_cert_delete, rest_ops = rest.SSLKeyCertCU(aviVsNode.SSLKeyCertRefs, sslkey_cert_delete, namespace, rest_ops, key)
		}
		pools_to_delete, rest_ops = rest.PoolCU(aviVsNode.PoolRefs, vs_cache_obj, namespace, rest_ops, key)
		pgs_to_delete, rest_ops = rest.PoolGroupCU(aviVsNode.PoolGroupRefs, vs_cache_obj, namespace, rest_ops, key)
		string_groups_to_delete, rest_ops = rest.StringGroupVsCU(aviVsNode.StringGroupRefs, vs_cache_obj, namespace, rest_ops, key)
		httppol_to_delete, rest_ops = rest.HTTPPolicyCU(aviVsNode.HttpPolicyRefs, vs_cache_obj, namespace, rest_ops, key)
		ds_to_delete, rest_ops = rest.DatascriptCU(aviVsNode.HTTPDSrefs, vs_cache_obj, namespace, rest_ops, key)
		l4pol_to_delete, rest_ops = rest.L4PolicyCU(aviVsNode.L4PolicyRefs, vs_cache_obj, namespace, rest_ops, key)
		utils.AviLog.Debugf("key: %s, msg: stored checksum for VS: %s, model checksum: %s", key, vs_cache_obj.CloudConfigCksum, strconv.Itoa(int(aviVsNode.GetCheckSum())))
		if vs_cache_obj.CloudConfigCksum == strconv.Itoa(int(aviVsNode.GetCheckSum())) {
			utils.AviLog.Debugf("key: %s, msg: the checksums are same for vs %s, not doing anything", key, vs_cache_obj.Name)
		} else {
			utils.AviLog.Debugf("key: %s, msg: the stored checksum for vs is %v, and the obtained checksum for VS is: %v", key, vs_cache_obj.CloudConfigCksum, strconv.Itoa(int(aviVsNode.GetCheckSum())))
			// The checksums are different, so it should be a PUT call.
			restOp := rest.AviVsBuild(aviVsNode, utils.RestPut, vs_cache_obj, key)
			if restOp != nil {
				rest_ops = append(rest_ops, restOp...)
			}

		}
		if success, _ := rest.ExecuteRestAndPopulateCache(rest_ops, vsKey, avimodel, key, false); !success {
			return
		}
	} else {
		var rest_ops []*utils.RestOp
		_, rest_ops, vsvipErr = rest.VSVipCU(aviVsNode.VSVIPRefs, nil, namespace, rest_ops, key)
		if vsvipErr != nil {
			if rest.CheckAndPublishForRetry(vsvipErr, nsPublishKey, key, avimodel) {
				return
			}
		}
		if aviVsNode.Dedicated {
			_, rest_ops = rest.CACertCU(aviVsNode.CACertRefs, []avicache.NamespaceName{}, namespace, rest_ops, key)
			_, rest_ops = rest.SSLKeyCertCU(aviVsNode.SSLKeyCertRefs, nil, namespace, rest_ops, key)
		}
		_, rest_ops = rest.PoolCU(aviVsNode.PoolRefs, nil, namespace, rest_ops, key)
		_, rest_ops = rest.PoolGroupCU(aviVsNode.PoolGroupRefs, nil, namespace, rest_ops, key)
		_, rest_ops = rest.StringGroupVsCU(aviVsNode.StringGroupRefs, nil, namespace, rest_ops, key)
		_, rest_ops = rest.HTTPPolicyCU(aviVsNode.HttpPolicyRefs, nil, namespace, rest_ops, key)
		_, rest_ops = rest.L4PolicyCU(aviVsNode.L4PolicyRefs, nil, namespace, rest_ops, key)
		_, rest_ops = rest.DatascriptCU(aviVsNode.HTTPDSrefs, nil, namespace, rest_ops, key)
		// The cache was not found - it's a POST call.
		restOp := rest.AviVsBuild(aviVsNode, utils.RestPost, nil, key)
		if restOp != nil {
			rest_ops = append(rest_ops, restOp...)
		}
		utils.AviLog.Debugf("POST key: %s, vsKey: %s", key, vsKey)
		utils.AviLog.Debugf("POST restops %s", utils.Stringify(rest_ops))
		if success, _ := rest.ExecuteRestAndPopulateCache(rest_ops, vsKey, avimodel, key, false); !success {
			return
		}
	}
	if vs_cache_obj != nil {
		for _, sni_uuid := range vs_cache_obj.SNIChildCollection {
			sni_vs_key, ok := rest.cache.VsCacheMeta.AviCacheGetKeyByUuid(sni_uuid)
			if ok {
				sni_to_delete = append(sni_to_delete, sni_vs_key.(avicache.NamespaceName))
			} else {
				utils.AviLog.Debugf("key: %s, msg: Couldn't get SNI key for uuid: %v", key, sni_uuid)
			}
		}
	}
	var rest_ops []*utils.RestOp
	vsKey = avicache.NamespaceName{Namespace: namespace, Name: vsName}
	rest_ops = rest.VSVipDelete(vsvip_to_delete, namespace, rest_ops, key)
	if aviVsNode.Dedicated {
		rest_ops = rest.SSLKeyCertDelete(sslkey_cert_delete, namespace, rest_ops, key)
	}
	rest_ops = rest.HTTPPolicyDelete(httppol_to_delete, namespace, rest_ops, key)
	rest_ops = rest.StringGroupDelete(string_groups_to_delete, namespace, rest_ops, key)
	rest_ops = rest.L4PolicyDelete(l4pol_to_delete, namespace, rest_ops, key)
	rest_ops = rest.DSDelete(ds_to_delete, namespace, rest_ops, key)
	rest_ops = rest.PoolGroupDelete(pgs_to_delete, namespace, rest_ops, key)
	rest_ops = rest.PoolDelete(pools_to_delete, namespace, rest_ops, nil, key)
	if success, _ := rest.ExecuteRestAndPopulateCache(rest_ops, vsKey, avimodel, key, false); !success {
		return
	}

	for _, sni_node := range aviVsNode.SniNodes {
		utils.AviLog.Debugf("key: %s, msg: processing sni node: %s", key, sni_node.Name)
		utils.AviLog.Debugf("key: %s, msg: probable SNI delete candidates: %s", key, sni_to_delete)
		var rest_ops []*utils.RestOp
		vsKey = avicache.NamespaceName{Namespace: namespace, Name: sni_node.Name}
		if vs_cache_obj != nil {
			sni_to_delete, rest_ops = rest.SNINodeCU(sni_node, vs_cache_obj, namespace, sni_to_delete, rest_ops, key)
		} else {
			_, rest_ops = rest.SNINodeCU(sni_node, nil, namespace, sni_to_delete, rest_ops, key)
		}
		if success, processNextChild := rest.ExecuteRestAndPopulateCache(rest_ops, vsKey, avimodel, key, false); !success {
			if !processNextChild {
				utils.AviLog.Infof("key: %s, msg: Failure in processing SNI node: %s. Not processing other child nodes.", key, sni_node.Name)
				return
			}
		}
	}

	// Let's populate all the DELETE entries
	if len(sni_to_delete) > 0 {
		utils.AviLog.Infof("key: %s, msg: SNI delete candidates are : %s", key, sni_to_delete)
		var rest_ops []*utils.RestOp
		for _, del_sni := range sni_to_delete {
			rest.SNINodeDelete(del_sni, namespace, rest_ops, avimodel, key)
			if success, _ := rest.ExecuteRestAndPopulateCache(rest_ops, vsKey, avimodel, key, false); !success {
				return
			}
		}
	}

	for _, passChildNode := range aviVsNode.PassthroughChildNodes {
		var rest_ops []*utils.RestOp
		passChildVSKey := avicache.NamespaceName{Namespace: namespace, Name: passChildNode.Name}
		passChildVSCacheObj := rest.getVsCacheObj(passChildVSKey, key)
		utils.AviLog.Debugf("key: %s, msg: processing passthrough node: %s", key, passChildNode)
		vsKey = avicache.NamespaceName{Namespace: namespace, Name: passChildNode.Name}
		if passChildVSCacheObj != nil {
			rest_ops = rest.PassthroughChildCU(passChildNode, passChildVSCacheObj, namespace, rest_ops, key)
		} else {
			rest_ops = rest.PassthroughChildCU(passChildNode, nil, namespace, rest_ops, key)
		}
		if success, _ := rest.ExecuteRestAndPopulateCache(rest_ops, vsKey, avimodel, key, false); !success {
			return
		}
	}
}

func (rest *RestOperations) PassthroughChildCU(passChildNode *nodes.AviVsNode, vsCacheObj *avicache.AviVsCache, namespace string, restOps []*utils.RestOp, key string) []*utils.RestOp {
	var httpPoliciesToDelete []avicache.NamespaceName
	if vsCacheObj != nil {
		utils.AviLog.Debugf("key: %s, msg: Cache Passthrough Node - %s", key, utils.Stringify(vsCacheObj))
		httpPoliciesToDelete, restOps = rest.HTTPPolicyCU(passChildNode.HttpPolicyRefs, vsCacheObj, namespace, restOps, key)

		// The checksums are different, so it should be a PUT call.
		if vsCacheObj.CloudConfigCksum != strconv.Itoa(int(passChildNode.GetCheckSum())) {
			restOp := rest.AviVsBuild(passChildNode, utils.RestPut, vsCacheObj, key)
			if restOp != nil {
				restOps = append(restOps, restOp...)
			}
			utils.AviLog.Debugf("key: %s, msg: the checksums are different for passthrough child %s, operation: PUT", key, passChildNode.Name)
		}
		restOps = rest.HTTPPolicyDelete(httpPoliciesToDelete, namespace, restOps, key)

	} else {
		utils.AviLog.Infof("key: %s, msg: passthrough Child %s not found in cache", key, passChildNode.Name)
		_, restOps = rest.HTTPPolicyCU(passChildNode.HttpPolicyRefs, nil, namespace, restOps, key)

		// Not found - it should be a POST call.
		restOp := rest.AviVsBuild(passChildNode, utils.RestPost, nil, key)
		if restOp != nil {
			restOps = append(restOps, restOp...)
		}
	}
	return restOps
}

func (rest *RestOperations) getVsCacheObj(vsKey avicache.NamespaceName, key string) *avicache.AviVsCache {
	vs_cache, found := rest.cache.VsCacheMeta.AviCacheGet(vsKey)
	if found {
		vs_cache_obj, ok := vs_cache.(*avicache.AviVsCache)
		if !ok {
			utils.AviLog.Warnf("key: %s, msg: invalid vs object found, cannot cast. Not doing anything", key)
			return nil
		}
		return vs_cache_obj
	}
	utils.AviLog.Infof("key: %s, msg: vs cache object NOT found for vskey: %s", key, vsKey)
	return nil
}

func (rest *RestOperations) DeleteVSOper(vsKey avicache.NamespaceName, vs_cache_obj *avicache.AviVsCache, namespace string, key string, skipVS, skipVSVip bool) bool {
	var rest_ops []*utils.RestOp
	if vs_cache_obj != nil {
		sni_vs_keys := make([]string, len(vs_cache_obj.SNIChildCollection))
		copy(sni_vs_keys, vs_cache_obj.SNIChildCollection)

		// VS delete should delete everything together.
		passthroughChild := vs_cache_obj.ServiceMetadataObj.PassthroughChildRef
		if passthroughChild != "" {
			passthroughChildKey := avicache.NamespaceName{
				Namespace: namespace,
				Name:      passthroughChild,
			}
			passthroughChildCache := rest.getVsCacheObj(passthroughChildKey, key)
			if success := rest.DeleteVSOper(passthroughChildKey, passthroughChildCache, namespace, key, skipVS, true); !success {
				return false
			}
		}
		for _, sni_uuid := range sni_vs_keys {
			sniVsKey, ok := rest.cache.VsCacheMeta.AviCacheGetKeyByUuid(sni_uuid)
			if ok {
				delSNI := sniVsKey.(avicache.NamespaceName)
				if !rest.SNINodeDelete(delSNI, namespace, rest_ops, nil, key) {
					return false
				}
			}
		}
		if !skipVS {
			rest_op, ok := rest.AviVSDel(vs_cache_obj.Uuid, namespace, key)
			if ok {
				rest_ops = append(rest_ops, rest_op)
			}
		}
		if !skipVSVip {
			rest_ops = rest.VSVipDelete(vs_cache_obj.VSVipKeyCollection, namespace, rest_ops, key)
		}
		rest_ops = rest.DSDelete(vs_cache_obj.DSKeyCollection, namespace, rest_ops, key)
		rest_ops = rest.SSLKeyCertDelete(vs_cache_obj.SSLKeyCertCollection, namespace, rest_ops, key)
		rest_ops = rest.HTTPPolicyDelete(vs_cache_obj.HTTPKeyCollection, namespace, rest_ops, key)
		rest_ops = rest.StringGroupDelete(vs_cache_obj.StringGroupKeyCollection, namespace, rest_ops, key)
		rest_ops = rest.L4PolicyDelete(vs_cache_obj.L4PolicyCollection, namespace, rest_ops, key)
		rest_ops = rest.PoolGroupDelete(vs_cache_obj.PGKeyCollection, namespace, rest_ops, key)
		rest_ops = rest.PoolDelete(vs_cache_obj.PoolKeyCollection, namespace, rest_ops, nil, key)
		success, _ := rest.ExecuteRestAndPopulateCache(rest_ops, vsKey, nil, key, false)
		if success {
			vsKeysPending := rest.cache.VsCacheMeta.AviGetAllKeys()
			utils.AviLog.Infof("key: %s, msg: Number of VS deletion pending: %d", key, len(vsKeysPending))
			if len(vsKeysPending) == 0 {
				// All VSes got deleted, done with deleteConfig operation. Now notify the user
				if lib.ConfigDeleteSyncChan != nil {
					utils.AviLog.Debugf("key: %s, msg: sending signal for vs deletion notification", key)
					close(lib.ConfigDeleteSyncChan)
					lib.ConfigDeleteSyncChan = nil
				}
			}
		}
		return success
	}

	// All VSes got deleted, done with deleteConfig operation. Now notify the user
	if lib.ConfigDeleteSyncChan != nil {
		utils.AviLog.Debugf("key: %s, msg: sending signal for vs deletion notification", key)
		close(lib.ConfigDeleteSyncChan)
		lib.ConfigDeleteSyncChan = nil
	}

	return true
}

func (rest *RestOperations) deleteSniVs(vsKey avicache.NamespaceName, vs_cache_obj *avicache.AviVsCache, avimodel *nodes.AviObjectGraph, namespace, key string) bool {
	var rest_ops []*utils.RestOp

	if vs_cache_obj != nil {
		rest_op, ok := rest.AviVSDel(vs_cache_obj.Uuid, namespace, key)
		if ok {
			rest_ops = append(rest_ops, rest_op)
		}
		rest_ops = rest.DSDelete(vs_cache_obj.DSKeyCollection, namespace, rest_ops, key)
		rest_ops = rest.SSLKeyCertDelete(vs_cache_obj.SSLKeyCertCollection, namespace, rest_ops, key)
		rest_ops = rest.HTTPPolicyDelete(vs_cache_obj.HTTPKeyCollection, namespace, rest_ops, key)
		rest_ops = rest.PoolGroupDelete(vs_cache_obj.PGKeyCollection, namespace, rest_ops, key)
		rest_ops = rest.PoolDelete(vs_cache_obj.PoolKeyCollection, namespace, rest_ops, nil, key)
		rest_ops = rest.StringGroupDelete(vs_cache_obj.StringGroupKeyCollection, namespace, rest_ops, key)
		success, _ := rest.ExecuteRestAndPopulateCache(rest_ops, vsKey, avimodel, key, false)
		return success
	}
	return true
}

func (rest *RestOperations) ExecuteRestAndPopulateCache(rest_ops []*utils.RestOp, aviObjKey avicache.NamespaceName, avimodel *nodes.AviObjectGraph, key string, isEvh bool, sslKey ...utils.NamespaceName) (bool, bool) {
	// Choose a avi client based on the model name hash. This would ensure that the same worker queue processes updates for a given VS all the time.
	shardSize := lib.GetshardSize()
	if shardSize == 0 {
		// Dedicated VS case
		shardSize = 8
	}
	var retry, fastRetry, processNextObj bool
	bkt := utils.Bkt(key, shardSize)
	aviRestPoolClient := avicache.SharedAVIClients(aviObjKey.Namespace)
	if len(aviRestPoolClient.AviClient) > 0 && len(rest_ops) > 0 {
		utils.AviLog.Infof("key: %s, msg: processing in rest queue number: %v", key, bkt)
		aviclient := aviRestPoolClient.AviClient[bkt]
		err := rest.AviRestOperateWrapper(aviclient, rest_ops, key)
		if err == nil {
			models.RestStatus.UpdateAviApiRestStatus(utils.AVIAPI_CONNECTED, nil)
			utils.AviLog.Debugf("key: %s, msg: rest call executed successfully, will update cache", key)

			// Add to local obj caches
			for _, rest_op := range rest_ops {
				rest.PopulateOneCache(rest_op, aviObjKey, key)
			}

		} else if aviObjKey.Name == lib.DummyVSForStaleData {
			utils.AviLog.Warnf("key: %s, msg: error in rest request %v, for %s, won't retry", key, err.Error(), aviObjKey.Name)
			return false, processNextObj
		} else {
			var publishKey string
			if avimodel != nil && isEvh && len(avimodel.GetAviEvhVS()) > 0 {
				publishKey = avimodel.GetAviEvhVS()[0].Name
			} else if avimodel != nil && !isEvh && len(avimodel.GetAviVS()) > 0 {
				publishKey = avimodel.GetAviVS()[0].Name
			}

			if publishKey == "" {
				// This is a delete case for the virtualservice. Derive the virtualservice from the 'key'
				splitKeys := strings.Split(key, "/")
				if len(splitKeys) == 2 {
					publishKey = splitKeys[1]
				}
			}
			nsPublishKey := avicache.NamespaceName{Namespace: aviObjKey.Namespace, Name: publishKey}

			if rest.restOperator.isRetryRequired(key, err) {
				rest.PublishKeyToRetryLayer(nsPublishKey, key)
				return false, processNextObj
			}

			if rest.CheckAndPublishForRetry(err, nsPublishKey, key, avimodel) {
				return false, processNextObj
			}
			utils.AviLog.Warnf("key: %s, msg: there was an error sending the macro %v", key, err.Error())
			models.RestStatus.UpdateAviApiRestStatus("", err)

			retry, fastRetry, processNextObj = rest.RefreshCacheForPartialOperation(rest_ops, aviObjKey, aviclient, avimodel, key, isEvh, publishKey)
			if retry {
				if fastRetry {
					rest.PublishKeyToRetryLayer(nsPublishKey, key)
				} else {
					rest.PublishKeyToSlowRetryLayer(nsPublishKey, key)
				}
			}
			return false, processNextObj
		}
	}
	return true, true
}

func (rest *RestOperations) RefreshCacheForPartialOperation(rest_ops []*utils.RestOp, aviObjKey avicache.NamespaceName, aviclient *clients.AviClient, avimodel *nodes.AviObjectGraph, key string, isEvh bool, publishKey string) (bool, bool, bool) {
	var retry, fastRetry, processNextObj bool
	for i := len(rest_ops) - 1; i >= 0; i-- {
		// Go over each of the failed requests and enqueue them to the worker queue for retry.
		if rest_ops[i].Err != nil {
			// check for VSVIP errors for blocked IP address updates
			if checkVsVipUpdateErrors(key, rest_ops[i]) {
				rest.PopulateOneCache(rest_ops[i], aviObjKey, key)
				continue
			}
			if rest_ops[i].Obj != nil && rest_ops[i].Caller != "" {
				updateGatewayStatusWithVsError(key, rest_ops[i])
			}
			// If it's for a SNI child, publish the parent VS's key
			refreshCacheForRetry := false
			if avimodel != nil && isEvh && len(avimodel.GetAviEvhVS()) > 0 {
				refreshCacheForRetry = true
			} else if avimodel != nil && !isEvh && len(avimodel.GetAviVS()) > 0 {
				refreshCacheForRetry = true
			}
			if refreshCacheForRetry {
				utils.AviLog.Warnf("key: %s, msg: Retrieved key for Retry:%s, object: %s", key, publishKey, rest_ops[i].ObjName)
				aviError, ok := rest_ops[i].Err.(session.AviError)
				if !ok {
					utils.AviLog.Infof("key: %s, msg: Error is not of type AviError, err: %v, %T", key, rest_ops[i].Err, rest_ops[i].Err)
					continue
				}
				retryable, fastRetryable, nextObj := rest.RefreshCacheForRetryLayer(publishKey, aviObjKey, rest_ops[i], aviError, aviclient, avimodel, key, isEvh)
				retry = retry || retryable
				processNextObj = processNextObj || nextObj
				if avimodel.GetRetryCounter() != 0 {
					fastRetry = fastRetry || fastRetryable
				} else {
					fastRetry = false
					utils.AviLog.Warnf("key: %s, msg: retry count exhausted, would be added to slow retry queue", key)
				}
			} else {
				utils.AviLog.Warnf("key: %s, msg: Avi model not set, possibly a DELETE call", key)
				aviError, ok := rest_ops[i].Err.(session.AviError)
				// If it's 404, don't retry
				if ok {
					statuscode := aviError.HttpStatusCode
					if statuscode != 404 {
						if statuscode == 412 {
							// concurrent update scenario currently happens for VRFContext only
							fastRetry = true
						} else {
							fastRetry = false
						}
						retry = true
						processNextObj = true
						return retry, fastRetry, processNextObj
					} else {
						if !lib.AKOControlConfig().IsLeader() {
							utils.AviLog.Infof("key: %s, msg: Populating cache for follower, possibly a DELETE call", key)
							rest.PopulateOneCache(rest_ops[i], aviObjKey, key)
						} else {
							rest.AviVsCacheDel(rest_ops[i], aviObjKey, key)
						}
					}
				}
			}
		} else {
			rest.PopulateOneCache(rest_ops[i], aviObjKey, key)
		}
	}
	return retry, fastRetry, processNextObj
}

func updateGatewayStatusWithVsError(key string, rest_op *utils.RestOp) {
	if rest_op.Model == "VirtualService" {
		var vs avimodels.VirtualService
		switch rest_op.Obj.(type) {
		case avimodels.VirtualService:
			vs = rest_op.Obj.(avimodels.VirtualService)
		case *avimodels.VirtualService:
			vs = *(rest_op.Obj.(*avimodels.VirtualService))
		default:
			return
		}
		if vs.Type != nil && *vs.Type == utils.VS_TYPE_VH_PARENT {
			if vs.ServiceMetadata != nil {
				var svc_mdata_obj lib.ServiceMetadataObj
				utils.AviLog.Infof("key:%s, msg: Service Metadata: %s", key, *vs.ServiceMetadata)
				if err := json.Unmarshal([]byte(*vs.ServiceMetadata),
					&svc_mdata_obj); err != nil {
					utils.AviLog.Warnf("Error parsing service metadata :%v", err)
					return
				}
				if svc_mdata_obj.Gateway != "" {
					updateOptions := status.UpdateOptions{
						ServiceMetadata: svc_mdata_obj,
						Key:             key,
						VSName:          rest_op.ObjName,
						Message:         rest_op.Err.Error(),
						Tenant:          rest_op.Tenant,
					}
					statusOption := status.StatusOptions{
						ObjType: lib.Gateway,
						Op:      lib.UpdateStatus,
						Key:     key,
						Options: &updateOptions,
					}
					status.PublishToStatusQueue(updateOptions.ServiceMetadata.Gateway, statusOption)
				}
			}
		}
	}
}

func checkVsVipUpdateErrors(key string, rest_op *utils.RestOp) bool {
	if aviError, ok := rest_op.Err.(session.AviError); ok {
		if aviError.HttpStatusCode == 400 &&
			rest_op.Model == "VsVip" &&
			(strings.Contains(rest_op.Err.Error(), lib.AviControllerVSVipIDChangeError) ||
				strings.Contains(rest_op.Err.Error(), lib.AviControllerRecreateVIPError)) {
			utils.AviLog.Warnf("key: %s, msg: Unsupported call for vsvip %v", key, rest_op.Err.Error())
			// this adds error as a message, useful for sending Avi errors to k8s object statuses, if required
			rest_op.Message = *aviError.Message
			return true
		}
	}
	return false
}

func (rest *RestOperations) PopulateOneCache(rest_op *utils.RestOp, aviObjKey avicache.NamespaceName, key string) {
	aviErr, ok := rest_op.Err.(session.AviError)
	if !ok && rest_op.Err != nil {
		utils.AviLog.Warnf("key: %s, msg: Error in rest operation is not of type AviError, err: %v, %T", key, rest_op.Err, rest_op.Err)
	}
	if (rest_op.Err == nil || rest_op.Message != "") &&
		(rest_op.Method == utils.RestPost ||
			rest_op.Method == utils.RestPut ||
			rest_op.Method == utils.RestPatch) {
		utils.AviLog.Infof("key: %s, msg: creating/updating %s cache, method: %s", key, rest_op.Model, rest_op.Method)
		if rest_op.Model == "PKIprofile" {
			rest.AviPkiProfileAdd(rest_op, aviObjKey, key)
		} else if rest_op.Model == "Pool" {
			rest.AviPoolCacheAdd(rest_op, aviObjKey, key)
		} else if rest_op.Model == "VirtualService" {
			rest.AviVsCacheAdd(rest_op, key)
		} else if rest_op.Model == "PoolGroup" {
			rest.AviPGCacheAdd(rest_op, aviObjKey, key)
		} else if rest_op.Model == "VSDataScriptSet" {
			rest.AviDSCacheAdd(rest_op, aviObjKey, key)
		} else if rest_op.Model == "HTTPPolicySet" {
			rest.AviHTTPPolicyCacheAdd(rest_op, aviObjKey, key)
		} else if rest_op.Model == "SSLKeyAndCertificate" {
			rest.AviSSLKeyCertAdd(rest_op, aviObjKey, key)
		} else if rest_op.Model == "L4PolicySet" {
			rest.AviL4PolicyCacheAdd(rest_op, aviObjKey, key)
		} else if rest_op.Model == "VrfContext" {
			rest.AviVrfCacheAdd(rest_op, aviObjKey, key)
		} else if rest_op.Model == "VsVip" {
			rest.AviVsVipCacheAdd(rest_op, aviObjKey, key)
		} else if rest_op.Model == "StringGroup" {
			rest.AviStringGroupCacheAdd(rest_op, aviObjKey, key)
		} else if rest_op.Model == "ApplicationPersistenceProfile" {
			rest.AviPersistenceProfileCacheAdd(rest_op, aviObjKey, key)
		}

	} else if (rest_op.Err == nil || aviErr.HttpStatusCode == 404) &&
		rest_op.Method == utils.RestDelete {
		utils.AviLog.Infof("key: %s, msg: deleting %s cache", key, rest_op.Model)
		if rest_op.Model == "PKIprofile" {
			rest.AviPkiProfileCacheDel(rest_op, aviObjKey, key)
		} else if rest_op.Model == "Pool" {
			rest.AviPoolCacheDel(rest_op, aviObjKey, key)
		} else if rest_op.Model == "VirtualService" {
			rest.AviVsCacheDel(rest_op, aviObjKey, key)
		} else if rest_op.Model == "PoolGroup" {
			rest.AviPGCacheDel(rest_op, aviObjKey, key)
		} else if rest_op.Model == "HTTPPolicySet" {
			rest.AviHTTPPolicyCacheDel(rest_op, aviObjKey, key)
		} else if rest_op.Model == "SSLKeyAndCertificate" {
			rest.AviSSLCacheDel(rest_op, aviObjKey, key)
		} else if rest_op.Model == "L4PolicySet" {
			rest.AviL4PolicyCacheDel(rest_op, aviObjKey, key)
		} else if rest_op.Model == "VsVip" {
			rest.AviVsVipCacheDel(rest_op, aviObjKey, key)
		} else if rest_op.Model == "VSDataScriptSet" {
			rest.AviDSCacheDel(rest_op, aviObjKey, key)
		} else if rest_op.Model == "StringGroup" {
			rest.AviStringGroupCacheDel(rest_op, aviObjKey, key)
		} else if rest_op.Model == "ApplicationPersistenceProfile" {
			rest.AviPersistenceProfileCacheDel(rest_op, aviObjKey, key)
		}
	}
}

func (rest *RestOperations) PublishKeyToRetryLayer(parentVsKey avicache.NamespaceName, key string) {
	fastRetryQueue := utils.SharedWorkQueue().GetQueueByName(lib.FAST_RETRY_LAYER)
	fastRetryQueue.Workqueue[0].AddRateLimited(fmt.Sprintf("%s/%s", parentVsKey.Namespace, parentVsKey.Name))
	lib.IncrementQueueCounter(lib.FAST_RETRY_LAYER)
	utils.AviLog.Infof("key: %s, msg: Published key with vs_key to fast path retry queue: %s", key, parentVsKey)
}

func (rest *RestOperations) PublishKeyToSlowRetryLayer(parentVsKey avicache.NamespaceName, key string) {
	slowRetryQueue := utils.SharedWorkQueue().GetQueueByName(lib.SLOW_RETRY_LAYER)
	slowRetryQueue.Workqueue[0].AddRateLimited(fmt.Sprintf("%s/%s", parentVsKey.Namespace, parentVsKey.Name))
	lib.IncrementQueueCounter(lib.SLOW_RETRY_LAYER)
	utils.AviLog.Infof("key: %s, msg: Published key with vs_key to slow path retry queue: %s", key, parentVsKey)
}

func (rest *RestOperations) AviRestOperateWrapper(aviClient *clients.AviClient, rest_ops []*utils.RestOp, key string) error {
	restTimeoutChan := make(chan error, 1)
	go func() {
		err := rest.restOperator.AviRestOperate(aviClient, rest_ops, key)
		restTimeoutChan <- err
	}()
	select {
	case err := <-restTimeoutChan:
		return err
	case <-time.After(lib.ControllerReqWaitTime * time.Second):
		utils.AviLog.Warnf("timed out waiting for rest response after %d seconds", lib.ControllerReqWaitTime)
		return errors.New("timed out waiting for rest response")
	}
}

func (rest *RestOperations) RefreshCacheForRetryLayer(parentVsKey string, aviObjKey avicache.NamespaceName, rest_op *utils.RestOp, aviError session.AviError, c *clients.AviClient, avimodel *nodes.AviObjectGraph, key string, isEvh bool) (bool, bool, bool) {
	var fastRetry bool
	statuscode := aviError.HttpStatusCode
	errorStr := aviError.Error()
	retry := true
	processNextObj := true
	utils.AviLog.Warnf("key: %s, msg: problem in processing request for: %s", key, rest_op.Model)
	utils.AviLog.Infof("key: %s, msg: error str: %s", key, errorStr)
	aviObjCache := avicache.SharedAviObjCache()

	if statuscode >= 500 && statuscode < 599 {
		fastRetry = true
		processNextObj = false
	} else if statuscode >= 400 && statuscode < 499 { // Will account for more error codes.*/
		fastRetry = true
		// 404 means the object exists in our cache but not on the controller.
		if statuscode == 404 {
			switch rest_op.Model {
			case "Pool":
				var poolObjName string
				switch rest_op.Obj.(type) {
				case utils.AviRestObjMacro:
					poolObjName = *rest_op.Obj.(utils.AviRestObjMacro).Data.(avimodels.Pool).Name
				case avimodels.Pool:
					poolObjName = *rest_op.Obj.(avimodels.Pool).Name
				}
				if poolObjName != "" {
					rest_op.ObjName = poolObjName
				}
				rest.AviPoolCacheDel(rest_op, aviObjKey, key)
			case "PoolGroup":
				var pgObjName string
				switch rest_op.Obj.(type) {
				case utils.AviRestObjMacro:
					pgObjName = *rest_op.Obj.(utils.AviRestObjMacro).Data.(avimodels.PoolGroup).Name
				case avimodels.PoolGroup:
					pgObjName = *rest_op.Obj.(avimodels.PoolGroup).Name
				}
				if pgObjName != "" {
					rest_op.ObjName = pgObjName
				}
				if strings.Contains(errorStr, "Pool object not found!") {
					// PG error with pool object not found.
					aviObjCache.AviPopulateOnePGCache(c, utils.CloudName, pgObjName)
					// After the refresh - get the members
					pgKey := avicache.NamespaceName{Namespace: aviObjKey.Namespace, Name: pgObjName}
					pgCache, ok := rest.cache.PgCache.AviCacheGet(pgKey)
					if ok {
						pgCacheObj, _ := pgCache.(*avicache.AviPGCache)
						// Iterate the pools
						var poolGroupRefs []*nodes.AviPoolGroupNode
						if isEvh {
							evhVsNode := avimodel.GetAviEvhVS()[0]
							poolGroupRefs = evhVsNode.PoolGroupRefs
						} else {
							vsNode := avimodel.GetAviVS()[0]
							poolGroupRefs = vsNode.PoolGroupRefs
						}

						var pools []string
						for _, pgNode := range poolGroupRefs {
							if pgNode.Name == pgObjName {
								for _, poolInModel := range pgNode.Members {
									poolToken := strings.Split(*poolInModel.PoolRef, "?name=")
									if len(poolToken) > 1 {
										pools = append(pools, poolToken[1])
									}
								}
							}
						}
						utils.AviLog.Debugf("key: %s, msg: pools in model during retry: %s", key, pools)
						// Find out pool members that exist in the model but do not exist in the cache and delete them.

						poolsCopy := make([]string, len(pools))
						copy(poolsCopy, pools)
						for _, poolName := range pgCacheObj.Members {
							if utils.HasElem(pools, poolName) {
								poolsCopy = utils.Remove(poolsCopy, poolName)
							}
						}
						// Whatever is left it in poolsCopy - remove them from the avi pools cache
						for _, poolsToDel := range poolsCopy {
							rest_op.ObjName = poolsToDel
							utils.AviLog.Debugf("key: %s, msg: deleting pool from cache due to pool not found %s", key, poolsToDel)
							rest.AviPoolCacheDel(rest_op, aviObjKey, key)
						}
					} else {
						utils.AviLog.Infof("key: %s, msg: PG object not found during retry pgname: %s", key, pgObjName)
					}
				}
				rest.AviPGCacheDel(rest_op, aviObjKey, key)
			case "VsVip":
				var VsVip string
				switch rest_op.Obj.(type) {
				case utils.AviRestObjMacro:
					VsVip = *rest_op.Obj.(utils.AviRestObjMacro).Data.(avimodels.VsVip).Name
				case avimodels.VsVip:
					VsVip = *rest_op.Obj.(avimodels.VsVip).Name
				}
				if VsVip != "" {
					rest_op.ObjName = VsVip
				}
				rest.AviVsVipCacheDel(rest_op, aviObjKey, key)
			case "StringGroup":
				var StringGroup string
				switch rest_op.Obj.(type) {
				case utils.AviRestObjMacro:
					StringGroup = *rest_op.Obj.(utils.AviRestObjMacro).Data.(avimodels.StringGroup).Name
				case avimodels.StringGroup:
					StringGroup = *rest_op.Obj.(avimodels.StringGroup).Name
				}
				if StringGroup != "" {
					rest_op.ObjName = StringGroup
				}
				rest.AviStringGroupCacheDel(rest_op, aviObjKey, key)
			case "HTTPPolicySet":
				var HTTPPolicySet string
				switch rest_op.Obj.(type) {
				case utils.AviRestObjMacro:
					HTTPPolicySet = *rest_op.Obj.(utils.AviRestObjMacro).Data.(avimodels.HTTPPolicySet).Name
				case avimodels.HTTPPolicySet:
					HTTPPolicySet = *rest_op.Obj.(avimodels.HTTPPolicySet).Name
				}
				if HTTPPolicySet != "" {
					rest_op.ObjName = HTTPPolicySet
				}
				rest.AviHTTPPolicyCacheDel(rest_op, aviObjKey, key)
			case "L4PolicySet":
				var L4PolicySet string
				switch rest_op.Obj.(type) {
				case utils.AviRestObjMacro:
					L4PolicySet = *rest_op.Obj.(utils.AviRestObjMacro).Data.(avimodels.L4PolicySet).Name
				case avimodels.L4PolicySet:
					L4PolicySet = *rest_op.Obj.(avimodels.L4PolicySet).Name
				}
				if L4PolicySet != "" {
					rest_op.ObjName = L4PolicySet
				}
				rest.AviL4PolicyCacheDel(rest_op, aviObjKey, key)
			case "SSLKeyAndCertificate":
				var SSLKeyAndCertificate string
				switch rest_op.Obj.(type) {
				case utils.AviRestObjMacro:
					SSLKeyAndCertificate = *rest_op.Obj.(utils.AviRestObjMacro).Data.(avimodels.SSLKeyAndCertificate).Name
				case avimodels.SSLKeyAndCertificate:
					SSLKeyAndCertificate = *rest_op.Obj.(avimodels.SSLKeyAndCertificate).Name
				}
				if SSLKeyAndCertificate != "" {
					rest_op.ObjName = SSLKeyAndCertificate
				}
				rest.AviSSLCacheDel(rest_op, aviObjKey, key)
			case "PKIprofile":
				var PKIprofile string
				switch rest_op.Obj.(type) {
				case utils.AviRestObjMacro:
					PKIprofile = *rest_op.Obj.(utils.AviRestObjMacro).Data.(avimodels.PKIprofile).Name
				case avimodels.PKIprofile:
					PKIprofile = *rest_op.Obj.(avimodels.PKIprofile).Name
				}
				if PKIprofile != "" {
					rest_op.ObjName = PKIprofile
				}
				rest.AviPkiProfileCacheDel(rest_op, aviObjKey, key)
			case "ApplicationPersistenceProfile":
				var ApplicationPersistenceProfile string
				switch rest_op.Obj.(type) {
				case utils.AviRestObjMacro:
					ApplicationPersistenceProfile = *rest_op.Obj.(utils.AviRestObjMacro).Data.(avimodels.ApplicationPersistenceProfile).Name
				case avimodels.ApplicationPersistenceProfile:
					ApplicationPersistenceProfile = *rest_op.Obj.(avimodels.ApplicationPersistenceProfile).Name
				}
				if ApplicationPersistenceProfile != "" {
					rest_op.ObjName = ApplicationPersistenceProfile
				}
				rest.AviPersistenceProfileCacheDel(rest_op, aviObjKey, key)
			case "VirtualService":
				rest.AviVsCacheDel(rest_op, aviObjKey, key)
			case "VSDataScriptSet":
				var VSDataScriptSet string
				switch rest_op.Obj.(type) {
				case utils.AviRestObjMacro:
					VSDataScriptSet = *rest_op.Obj.(utils.AviRestObjMacro).Data.(avimodels.VSDataScriptSet).Name
				case avimodels.VSDataScriptSet:
					VSDataScriptSet = *rest_op.Obj.(avimodels.VSDataScriptSet).Name
				}
				if VSDataScriptSet != "" {
					rest_op.ObjName = VSDataScriptSet
				}
				rest.AviDSCacheDel(rest_op, aviObjKey, key)
			}
		} else if statuscode == 409 {

			// TODO (sudswas): if error code 400 happens, it means layer 2's model has issue - can re-trigger a model eval in that case?
			// If it's 409 it refers to a conflict. That means the cache should be refreshed for the particular object.

			utils.AviLog.Infof("key: %s, msg: Conflict for object: %s of type :%s", key, rest_op.ObjName, rest_op.Model)
			switch rest_op.Model {
			case "Pool":
				var poolObjName string
				switch rest_op.Obj.(type) {
				case utils.AviRestObjMacro:
					poolObjName = *rest_op.Obj.(utils.AviRestObjMacro).Data.(avimodels.Pool).Name
				case avimodels.Pool:
					poolObjName = *rest_op.Obj.(avimodels.Pool).Name
				}
				aviObjCache.AviPopulateOnePoolCache(c, utils.CloudName, poolObjName)
			case "PoolGroup":
				var pgObjName string
				switch rest_op.Obj.(type) {
				case utils.AviRestObjMacro:
					pgObjName = *rest_op.Obj.(utils.AviRestObjMacro).Data.(avimodels.PoolGroup).Name
				case avimodels.PoolGroup:
					pgObjName = *rest_op.Obj.(avimodels.PoolGroup).Name
				}
				aviObjCache.AviPopulateOnePGCache(c, utils.CloudName, pgObjName)
			case "StringGroup":
				var stringGroupObjName string
				switch rest_op.Obj.(type) {
				case utils.AviRestObjMacro:
					stringGroupObjName = *rest_op.Obj.(utils.AviRestObjMacro).Data.(avimodels.StringGroup).Name
				case avimodels.StringGroup:
					stringGroupObjName = *rest_op.Obj.(avimodels.StringGroup).Name
				}
				aviObjCache.AviPopulateOneStringGroupCache(c, utils.CloudName, stringGroupObjName)
			case "VsVip":
				var VsVip string
				switch rest_op.Obj.(type) {
				case utils.AviRestObjMacro:
					VsVip = *rest_op.Obj.(utils.AviRestObjMacro).Data.(avimodels.VsVip).Name
				case avimodels.VsVip:
					VsVip = *rest_op.Obj.(avimodels.VsVip).Name
				}
				aviObjCache.AviPopulateOneVsVipCache(c, utils.CloudName, VsVip)
			case "HTTPPolicySet":
				var HTTPPolicySet string
				switch rest_op.Obj.(type) {
				case utils.AviRestObjMacro:
					HTTPPolicySet = *rest_op.Obj.(utils.AviRestObjMacro).Data.(avimodels.HTTPPolicySet).Name
				case avimodels.HTTPPolicySet:
					HTTPPolicySet = *rest_op.Obj.(avimodels.HTTPPolicySet).Name
				}
				aviObjCache.AviPopulateOneVsHttpPolCache(c, utils.CloudName, HTTPPolicySet)
			case "L4PolicySet":
				var L4PolicySet string
				switch rest_op.Obj.(type) {
				case utils.AviRestObjMacro:
					L4PolicySet = *rest_op.Obj.(utils.AviRestObjMacro).Data.(avimodels.L4PolicySet).Name
				case avimodels.L4PolicySet:
					L4PolicySet = *rest_op.Obj.(avimodels.L4PolicySet).Name
				}
				aviObjCache.AviPopulateOneVsL4PolCache(c, utils.CloudName, L4PolicySet)
			case "SSLKeyAndCertificate":
				var SSLKeyAndCertificate string
				switch rest_op.Obj.(type) {
				case utils.AviRestObjMacro:
					SSLKeyAndCertificate = *rest_op.Obj.(utils.AviRestObjMacro).Data.(avimodels.SSLKeyAndCertificate).Name
				case avimodels.SSLKeyAndCertificate:
					SSLKeyAndCertificate = *rest_op.Obj.(avimodels.SSLKeyAndCertificate).Name
				}
				aviObjCache.AviPopulateOneSSLCache(c, utils.CloudName, SSLKeyAndCertificate)
			case "PKIprofile":
				var PKIprofile string
				switch rest_op.Obj.(type) {
				case utils.AviRestObjMacro:
					PKIprofile = *rest_op.Obj.(utils.AviRestObjMacro).Data.(avimodels.PKIprofile).Name
				case avimodels.PKIprofile:
					PKIprofile = *rest_op.Obj.(avimodels.PKIprofile).Name
				}
				aviObjCache.AviPopulateOnePKICache(c, utils.CloudName, PKIprofile)
			case "ApplicationPersistenceProfile":
				var PersistenceProfile string
				switch rest_op.Obj.(type) {
				case utils.AviRestObjMacro:
					PersistenceProfile = *rest_op.Obj.(utils.AviRestObjMacro).Data.(avimodels.ApplicationPersistenceProfile).Name
				case avimodels.ApplicationPersistenceProfile:
					PersistenceProfile = *rest_op.Obj.(avimodels.ApplicationPersistenceProfile).Name
				}
				aviObjCache.AviPopulateOnePersistenceProfileCache(c, PersistenceProfile)
			case "VirtualService":
				aviObjCache.AviObjOneVSCachePopulate(c, utils.CloudName, aviObjKey.Name, aviObjKey.Namespace)
				vsObjMeta, ok := rest.cache.VsCacheMeta.AviCacheGet(aviObjKey)
				if !ok {
					// Object deleted
					utils.AviLog.Warnf("key: %s, msg: VS object already deleted during retry", key)
				} else {
					vsCopy, done := vsObjMeta.(*avicache.AviVsCache).GetVSCopy()
					if done {
						rest.cache.VsCacheMeta.AviCacheAdd(aviObjKey, vsCopy)
						rest.StatusUpdateForVS(rest_op.Method, vsCopy, key)
					}
				}
			case "VSDataScriptSet":
				var VSDataScriptSet string
				switch rest_op.Obj.(type) {
				case utils.AviRestObjMacro:
					VSDataScriptSet = *rest_op.Obj.(utils.AviRestObjMacro).Data.(avimodels.VSDataScriptSet).Name
				case avimodels.VSDataScriptSet:
					VSDataScriptSet = *rest_op.Obj.(avimodels.VSDataScriptSet).Name
				}
				aviObjCache.AviPopulateOneVsDSCache(c, utils.CloudName, VSDataScriptSet)
			}
		} else if statuscode == 408 {
			// This status code refers to a problem with the controller timeouts. We need to re-init the session object.
			utils.AviLog.Infof("key: %s, msg: Controller request timed out, will re-init session by retrying", key)
			processNextObj = false
		} else if statuscode == 400 && strings.Contains(*aviError.Message, lib.NoFreeIPError) {
			utils.AviLog.Infof("key: %s, msg:  msg: Got no free IP error, would be added to slow retry queue", key)
			fastRetry = false
			processNextObj = false
		} else if statuscode == 403 && strings.Contains(*aviError.Message, lib.ConfigDisallowedDuringUpgradeError) {
			utils.AviLog.Infof("key: %s, msg: Controller upgrade in progress, would be added to slow retry queue", key)
			fastRetry = false
			processNextObj = false
		} else {
			// We don't want to handle any other error code like 400 etc.
			utils.AviLog.Infof("key: %s, msg: Detected error code %d that we don't support, not going to retry", key, statuscode)
			retry = false
		}
	}

	return retry, fastRetry, processNextObj
}

func ExtractStatusCode(word string) string {
	r, _ := regexp.Compile("HTTP code: .*.;")
	result := r.FindAllString(word, -1)
	if len(result) == 1 {
		return result[0][len(result[0])-4 : len(result[0])-1]
	}
	return ""
}

func (rest *RestOperations) PoolDelete(pools_to_delete []avicache.NamespaceName, namespace string, rest_ops []*utils.RestOp, childvs_cache_obj *avicache.AviVsCache, key string) []*utils.RestOp {
	utils.AviLog.Debugf("key: %s, msg: about to delete the pools %s", key, utils.Stringify(pools_to_delete))
	var appPersProfilesToDelete []avicache.NamespaceName
	poolsBeingDeletedSet := make(map[avicache.NamespaceName]struct{})
	for _, del_pool := range pools_to_delete {
		// fetch the pool uuid from cache
		pool_key := avicache.NamespaceName{Namespace: namespace, Name: del_pool.Name}
		poolsBeingDeletedSet[pool_key] = struct{}{}
		pool_cache, ok := rest.cache.PoolCache.AviCacheGet(pool_key)
		if ok {
			pool_cache_obj, _ := pool_cache.(*avicache.AviPoolCache)
			restOp := rest.AviPoolDel(pool_cache_obj.Uuid, namespace, key)
			restOp.ObjName = del_pool.Name
			rest_ops = append(rest_ops, restOp)

			pkiProfile := pool_cache_obj.PkiProfileCollection
			if pkiProfile.Name != "" {
				rest_ops = rest.PkiProfileDelete([]avicache.NamespaceName{pkiProfile}, namespace, rest_ops, key)
			}
			persistProfile := pool_cache_obj.PersistenceProfile
			if persistProfile.Name != "" {
				if !utils.HasElem(appPersProfilesToDelete, persistProfile) {
					appPersProfilesToDelete = append(appPersProfilesToDelete, persistProfile)
				}
			}
		}
	}
	if len(appPersProfilesToDelete) > 0 {
		var profilesToActuallyDelete []avicache.NamespaceName
		for _, profileKey := range appPersProfilesToDelete {
			if !rest.isPersistenceProfileInUse(profileKey, poolsBeingDeletedSet, childvs_cache_obj, key) {
				profilesToActuallyDelete = append(profilesToActuallyDelete, profileKey)
			}
		}
		rest_ops = rest.ApplicationPersistenceProfileDelete(profilesToActuallyDelete, namespace, rest_ops, key)
	}

	return rest_ops
}

func (rest *RestOperations) VSVipDelete(vsvip_to_delete []avicache.NamespaceName, namespace string, rest_ops []*utils.RestOp, key string) []*utils.RestOp {
	utils.AviLog.Infof("key: %s, msg: about to delete the vsvips %s", key, utils.Stringify(vsvip_to_delete))
	for _, del_vsvip := range vsvip_to_delete {
		// fetch trhe pool uuid from cache
		vsvip_key := avicache.NamespaceName{Namespace: namespace, Name: del_vsvip.Name}
		vsvip_cache, ok := rest.cache.VSVIPCache.AviCacheGet(vsvip_key)
		if ok {
			vsvip_cache_obj, _ := vsvip_cache.(*avicache.AviVSVIPCache)
			var restOp *utils.RestOp
			if lib.IsShardVS(del_vsvip.Name) && !utils.IsWCP() {
				vsvip_avi, err := rest.AviVsVipGet(key, vsvip_cache_obj.Uuid, del_vsvip.Name, vsvip_cache_obj.Tenant)
				if err != nil {
					utils.AviLog.Errorf("key: %s, msg: failed to get VS VIP %s", key, del_vsvip.Name)
					return rest_ops
				}
				// Retain the DNS info corresponding to the default FQDN.
				for i := 0; i < len(vsvip_avi.DNSInfo); i++ {
					if !strings.Contains(*vsvip_avi.DNSInfo[i].Fqdn, del_vsvip.Name) {
						vsvip_avi.DNSInfo = append(vsvip_avi.DNSInfo[:i], vsvip_avi.DNSInfo[i+1:]...)
						i--
					}
				}
				restOp = rest.AviVsVipPut(vsvip_cache_obj.Uuid, vsvip_avi, namespace, key)
			} else {
				restOp = rest.AviVsVipDel(vsvip_cache_obj.Uuid, namespace, key)
			}
			restOp.ObjName = del_vsvip.Name
			rest_ops = append(rest_ops, restOp)
		}
	}
	return rest_ops
}

func (rest *RestOperations) PoolGroupDelete(pgs_to_delete []avicache.NamespaceName, namespace string, rest_ops []*utils.RestOp, key string) []*utils.RestOp {
	utils.AviLog.Debugf("key: %s, msg: about to delete the PGs %s", key, pgs_to_delete)
	for _, del_pg := range pgs_to_delete {
		// fetch trhe pool uuid from cache
		pg_key := avicache.NamespaceName{Namespace: namespace, Name: del_pg.Name}
		pg_cache, ok := rest.cache.PgCache.AviCacheGet(pg_key)
		if ok {
			pg_cache_obj, _ := pg_cache.(*avicache.AviPGCache)
			restOp := rest.AviPGDel(pg_cache_obj.Uuid, namespace, key)
			restOp.ObjName = del_pg.Name
			rest_ops = append(rest_ops, restOp)
		}
	}
	return rest_ops
}

func (rest *RestOperations) DSDelete(ds_to_delete []avicache.NamespaceName, namespace string, rest_ops []*utils.RestOp, key string) []*utils.RestOp {
	utils.AviLog.Infof("key: %s, msg: about to delete the DS %s", key, ds_to_delete)
	for _, del_ds := range ds_to_delete {
		// fetch trhe pool uuid from cache
		ds_key := avicache.NamespaceName{Namespace: namespace, Name: del_ds.Name}
		ds_cache, ok := rest.cache.DSCache.AviCacheGet(ds_key)
		if ok {
			ds_cache_obj, _ := ds_cache.(*avicache.AviDSCache)
			restOp := rest.AviDSDel(ds_cache_obj.Uuid, namespace, key)
			restOp.ObjName = del_ds.Name
			rest_ops = append(rest_ops, restOp)
		} else {
			utils.AviLog.Debugf("key: %s, msg: ds not found in cache during delete %s", key, ds_to_delete)
		}
	}
	return rest_ops
}

func (rest *RestOperations) GetPersistenceProfilesToDelete(vs_cache_obj *avicache.AviVsCache, app_pers_profiles_in_model map[string]*nodes.AviApplicationPersistenceProfileNode) []avicache.NamespaceName {
	var app_pers_profiles_to_delete []avicache.NamespaceName
	if vs_cache_obj != nil {
		// Get all app persistence profiles from the cache for this VS
		for _, poolKey := range vs_cache_obj.PoolKeyCollection {
			if poolCache, ok := rest.cache.PoolCache.AviCacheGet(poolKey); ok {
				if poolCacheObj, found := poolCache.(*avicache.AviPoolCache); found {
					if poolCacheObj.PersistenceProfile.Name != "" {
						// Add to list if not present
						if !utils.HasElem(app_pers_profiles_to_delete, poolCacheObj.PersistenceProfile) {
							app_pers_profiles_to_delete = append(app_pers_profiles_to_delete, poolCacheObj.PersistenceProfile)
						}
					}
				}
			}
		}

		// remove profiles that are still in use from the delete list
		for _, app_pers_profile_node := range app_pers_profiles_in_model {
			app_pers_profiles_to_delete = avicache.RemoveNamespaceName(app_pers_profiles_to_delete,
				avicache.NamespaceName{Name: app_pers_profile_node.Name, Namespace: app_pers_profile_node.Tenant})
		}
	}
	return app_pers_profiles_to_delete
}

func (rest *RestOperations) isPersistenceProfileInUse(profileKey avicache.NamespaceName, poolsBeingDeletedSet map[avicache.NamespaceName]struct{}, childCacheObject *avicache.AviVsCache, key string) bool {
	var allPoolKeys []avicache.NamespaceName
	if childCacheObject == nil {
		namespace, name := utils.ExtractNamespaceObjectName(key)
		vsKey := avicache.NamespaceName{Namespace: namespace, Name: name}
		vs_cache_obj := rest.getVsCacheObj(vsKey, key)
		if vs_cache_obj != nil {
			allPoolKeys = vs_cache_obj.PoolKeyCollection
		}
	} else {
		allPoolKeys = childCacheObject.PoolKeyCollection
	}
	for _, poolKey := range allPoolKeys {
		if _, isBeingDeleted := poolsBeingDeletedSet[poolKey]; isBeingDeleted {
			continue
		}
		if poolCache, ok := rest.cache.PoolCache.AviCacheGet(poolKey); ok {
			if poolCacheObj, found := poolCache.(*avicache.AviPoolCache); found {
				if poolCacheObj.PersistenceProfile.Name == profileKey.Name && poolCacheObj.PersistenceProfile.Namespace == profileKey.Namespace {
					utils.AviLog.Infof("ApplicationPersistenceProfile %s is still in use by pool %s", profileKey.Name, poolKey.Name)
					return true
				}
			}
		}
	}
	return false
}

func (rest *RestOperations) PoolCU(pool_nodes []*nodes.AviPoolNode, vs_cache_obj *avicache.AviVsCache, namespace string, rest_ops []*utils.RestOp, key string) ([]avicache.NamespaceName, []*utils.RestOp) {
	var cache_pool_nodes []avicache.NamespaceName
	var pool_pkiprofile_delete []avicache.NamespaceName
	var app_pers_profiles_to_delete []avicache.NamespaceName
	if vs_cache_obj != nil {
		cache_pool_nodes = make([]avicache.NamespaceName, len(vs_cache_obj.PoolKeyCollection))
		copy(cache_pool_nodes, vs_cache_obj.PoolKeyCollection)
		utils.AviLog.Debugf("key: %s, msg: the cached pools are: %v", key, utils.Stringify(cache_pool_nodes))
		// Collect all unique app persistence profiles from the model
		app_pers_profiles_in_model := make(map[string]*nodes.AviApplicationPersistenceProfileNode)
		for _, pool := range pool_nodes {
			if pool.ApplicationPersistenceProfile != nil {
				app_pers_profiles_in_model[pool.ApplicationPersistenceProfile.Name] = pool.ApplicationPersistenceProfile
			}
		}
		// Process unique app persistence profiles for CU
		for _, app_pers_profile_node := range app_pers_profiles_in_model {
			_, rest_ops = rest.ApplicationPersistenceProfileCU(app_pers_profile_node, app_pers_profile_node.Tenant, rest_ops, key)
		}
		for _, pool := range pool_nodes {
			// check in the pool cache to see if this pool exists in AVI
			pool_key := avicache.NamespaceName{Namespace: namespace, Name: pool.Name}
			found := utils.HasElem(cache_pool_nodes, pool_key)
			utils.AviLog.Debugf("key: %s, msg: processing pool key: %v", key, pool_key)
			if found {
				cache_pool_nodes = avicache.RemoveNamespaceName(cache_pool_nodes, pool_key)
				utils.AviLog.Debugf("key: %s, key: the cache pool nodes are: %v", key, cache_pool_nodes)
				pool_cache, ok := rest.cache.PoolCache.AviCacheGet(pool_key)
				if ok {
					pool_cache_obj, _ := pool_cache.(*avicache.AviPoolCache)
					pool_pkiprofile_delete, rest_ops = rest.PkiProfileCU(pool.PkiProfile, pool_cache_obj, namespace, rest_ops, key)

					// Cache found. Let's compare the checksums
					utils.AviLog.Debugf("key: %s, msg: poolcache: %v", key, pool_cache_obj)
					if pool_cache_obj.CloudConfigCksum == strconv.Itoa(int(pool.GetCheckSum())) {
						utils.AviLog.Debugf("key: %s, msg: the checksums are same for pool %s, not doing anything", key, pool.Name)
					} else {
						utils.AviLog.Debugf("key: %s, msg: the checksums are different for pool %s, operation: PUT", key, pool.Name)
						// The checksums are different, so it should be a PUT call.
						restOp := rest.AviPoolBuild(pool, pool_cache_obj, key)
						if restOp != nil {
							rest_ops = append(rest_ops, restOp)
						}
					}
				}
			} else {
				utils.AviLog.Debugf("key: %s, msg: pool %s not found in cache, operation: POST", key, pool.Name)
				_, rest_ops = rest.PkiProfileCU(pool.PkiProfile, nil, namespace, rest_ops, key)
				// Not found - it should be a POST call.
				restOp := rest.AviPoolBuild(pool, nil, key)
				if restOp != nil {
					rest_ops = append(rest_ops, restOp)
				}
			}
			if len(pool_pkiprofile_delete) > 0 {
				rest_ops = rest.PkiProfileDelete(pool_pkiprofile_delete, namespace, rest_ops, key)
			}
		}
		app_pers_profiles_to_delete = rest.GetPersistenceProfilesToDelete(vs_cache_obj, app_pers_profiles_in_model)

	} else {
		// Everything is a POST call
		// Collect all unique app persistence profiles from the model
		app_pers_profiles_in_model := make(map[string]*nodes.AviApplicationPersistenceProfileNode)
		for _, pool := range pool_nodes {
			if pool.ApplicationPersistenceProfile != nil {
				app_pers_profiles_in_model[pool.ApplicationPersistenceProfile.Name] = pool.ApplicationPersistenceProfile
			}
		}
		// Process unique app persistence profiles for CU
		for _, app_pers_profile_node := range app_pers_profiles_in_model {
			_, rest_ops = rest.ApplicationPersistenceProfileCU(app_pers_profile_node, app_pers_profile_node.Tenant, rest_ops, key)
		}
		for _, pool := range pool_nodes {
			_, rest_ops = rest.PkiProfileCU(pool.PkiProfile, nil, namespace, rest_ops, key)

			utils.AviLog.Debugf("key: %s, msg: pool cache does not exist %s, operation: POST", key, pool.Name)
			restOp := rest.AviPoolBuild(pool, nil, key)
			if restOp != nil {
				rest_ops = append(rest_ops, restOp)
			}
		}

	}
<<<<<<< HEAD
	utils.AviLog.Debugf("key: %s, msg: the POOLS rest_op is %s", key, utils.StringifyWithSanitization(rest_ops))
=======
	// Final cleanup for any profiles marked for deletion from the cache object but not processed in the loop
	rest_ops = rest.ApplicationPersistenceProfileDelete(app_pers_profiles_to_delete, namespace, rest_ops, key)

	utils.AviLog.Debugf("key: %s, msg: the POOLS rest_op is %s", key, utils.Stringify(rest_ops))
>>>>>>> e4fcf29d
	utils.AviLog.Debugf("key: %s, msg: the POOLs to be deleted are: %s", key, cache_pool_nodes)
	return cache_pool_nodes, rest_ops
}

func (rest *RestOperations) SNINodeDelete(del_sni avicache.NamespaceName, namespace string, rest_ops []*utils.RestOp, avimodel *nodes.AviObjectGraph, key string) bool {
	utils.AviLog.Infof("key: %s, msg: about to delete the SNI child %s", key, del_sni)
	sni_key := avicache.NamespaceName{Namespace: namespace, Name: del_sni.Name}
	sni_cache_obj := rest.getVsCacheObj(sni_key, key)
	if sni_cache_obj != nil {
		utils.AviLog.Debugf("key: %s, msg: SNI object before delete %s", key, utils.Stringify(sni_cache_obj))
		// Verify that this object has all the related objects, if not do a manual refresh before delete.
		if len(sni_cache_obj.HTTPKeyCollection) < 1 || len(sni_cache_obj.PGKeyCollection) < 1 || len(sni_cache_obj.PoolKeyCollection) < 1 {
			// Some relationships are missing, do a manual refresh of the VS cache.
			aviObjCache := avicache.SharedAviObjCache()
			shardSize := lib.GetshardSize()
			if shardSize == 0 {
				// Dedicated VS case
				shardSize = 8
			}
			if shardSize != 0 {
				bkt := utils.Bkt(key, shardSize)
				utils.AviLog.Warnf("key: %s, msg: corrupted sni cache found, retrying in bkt: %v", key, bkt)
				aviRestPoolClient := avicache.SharedAVIClients(del_sni.Namespace)
				if len(aviRestPoolClient.AviClient) > 0 {
					aviclient := aviRestPoolClient.AviClient[bkt]
					aviObjCache.AviObjOneVSCachePopulate(aviclient, utils.CloudName, del_sni.Name, del_sni.Namespace)
					vsObjMeta, ok := rest.cache.VsCacheMeta.AviCacheGet(sni_key)
					if !ok {
						// Object deleted
						utils.AviLog.Warnf("key: %s, msg: SNI object already deleted")
						return true
					}
					vsCopy, done := vsObjMeta.(*avicache.AviVsCache).GetVSCopy()
					if done {
						rest.cache.VsCacheMeta.AviCacheAdd(sni_key, vsCopy)
					}
				}
				// Retry
				sni_cache_obj = rest.getVsCacheObj(sni_key, key)
			}
		}
		return rest.deleteSniVs(sni_key, sni_cache_obj, avimodel, namespace, key)
	}
	return true

}

func (rest *RestOperations) SNINodeCU(sni_node *nodes.AviVsNode, vs_cache_obj *avicache.AviVsCache, namespace string, cache_sni_nodes []avicache.NamespaceName, rest_ops []*utils.RestOp, key string) ([]avicache.NamespaceName, []*utils.RestOp) {
	var sni_pools_to_delete []avicache.NamespaceName
	var sni_pgs_to_delete []avicache.NamespaceName
	var http_policies_to_delete []avicache.NamespaceName
	var sslkey_cert_delete []avicache.NamespaceName
	var string_groups_to_delete []avicache.NamespaceName
	if vs_cache_obj != nil {
		sni_key := avicache.NamespaceName{Namespace: namespace, Name: sni_node.Name}
		// Search the VS cache and obtain the UUID of this VS. Then see if this UUID is part of the SNIChildCollection or not.
		found := utils.HasElem(cache_sni_nodes, sni_key)
		utils.AviLog.Debugf("key: %s, msg: processing node key: %v", key, sni_key)
		if found && cache_sni_nodes != nil {
			cache_sni_nodes = avicache.RemoveNamespaceName(cache_sni_nodes, sni_key)
			utils.AviLog.Debugf("key: %s, msg: the cache sni nodes are: %v", key, cache_sni_nodes)
			sni_cache_obj := rest.getVsCacheObj(sni_key, key)
			if sni_cache_obj != nil {
				// CAcerts have to be created first, as they are referred by the keycerts
				sslkey_cert_delete, rest_ops = rest.CACertCU(sni_node.CACertRefs, sni_cache_obj.SSLKeyCertCollection, namespace, rest_ops, key)
				// SSLKeyCertCollection which did not match cacerts are present in the list sslkey_cert_delete,
				// which shuld be the new SSLKeyCertCollection
				sslkey_cert_delete, rest_ops = rest.SSLKeyCertCU(sni_node.SSLKeyCertRefs, sslkey_cert_delete, namespace, rest_ops, key)
				sni_pools_to_delete, rest_ops = rest.PoolCU(sni_node.PoolRefs, sni_cache_obj, namespace, rest_ops, key)
				sni_pgs_to_delete, rest_ops = rest.PoolGroupCU(sni_node.PoolGroupRefs, sni_cache_obj, namespace, rest_ops, key)
				string_groups_to_delete, rest_ops = rest.StringGroupVsCU(sni_node.StringGroupRefs, sni_cache_obj, namespace, rest_ops, key)
				http_policies_to_delete, rest_ops = rest.HTTPPolicyCU(sni_node.HttpPolicyRefs, sni_cache_obj, namespace, rest_ops, key)
				// The checksums are different, so it should be a PUT call.
				if sni_cache_obj.CloudConfigCksum != strconv.Itoa(int(sni_node.GetCheckSum())) {
					restOp := rest.AviVsBuild(sni_node, utils.RestPut, sni_cache_obj, key)
					if restOp != nil {
						rest_ops = append(rest_ops, restOp...)
					}
					utils.AviLog.Infof("key: %s, msg: the checksums are different for sni child %s, operation: PUT", key, sni_node.Name)

				}
			}
		} else {
			utils.AviLog.Debugf("key: %s, msg: sni child %s not found in cache, operation: POST", key, sni_node.Name)
			_, rest_ops = rest.CACertCU(sni_node.CACertRefs, []avicache.NamespaceName{}, namespace, rest_ops, key)
			_, rest_ops = rest.SSLKeyCertCU(sni_node.SSLKeyCertRefs, nil, namespace, rest_ops, key)
			_, rest_ops = rest.PoolCU(sni_node.PoolRefs, nil, namespace, rest_ops, key)
			_, rest_ops = rest.PoolGroupCU(sni_node.PoolGroupRefs, nil, namespace, rest_ops, key)
			_, rest_ops = rest.StringGroupVsCU(sni_node.StringGroupRefs, nil, namespace, rest_ops, key)
			_, rest_ops = rest.HTTPPolicyCU(sni_node.HttpPolicyRefs, nil, namespace, rest_ops, key)

			// Not found - it should be a POST call.
			restOp := rest.AviVsBuild(sni_node, utils.RestPost, nil, key)
			if restOp != nil {
				rest_ops = append(rest_ops, restOp...)
			}
		}
		rest_ops = rest.SSLKeyCertDelete(sslkey_cert_delete, namespace, rest_ops, key)
		rest_ops = rest.HTTPPolicyDelete(http_policies_to_delete, namespace, rest_ops, key)
		rest_ops = rest.StringGroupDelete(string_groups_to_delete, namespace, rest_ops, key)
		rest_ops = rest.PoolGroupDelete(sni_pgs_to_delete, namespace, rest_ops, key)
		rest_ops = rest.PoolDelete(sni_pools_to_delete, namespace, rest_ops, nil, key)
		utils.AviLog.Debugf("key: %s, msg: the SNI VSes to be deleted are: %s", key, cache_sni_nodes)
	} else {
		utils.AviLog.Debugf("key: %s, msg: sni child %s not found in cache and SNI parent also does not exist in cache", key, sni_node.Name)
		_, rest_ops = rest.CACertCU(sni_node.CACertRefs, []avicache.NamespaceName{}, namespace, rest_ops, key)
		_, rest_ops = rest.SSLKeyCertCU(sni_node.SSLKeyCertRefs, nil, namespace, rest_ops, key)
		_, rest_ops = rest.PoolCU(sni_node.PoolRefs, nil, namespace, rest_ops, key)
		_, rest_ops = rest.PoolGroupCU(sni_node.PoolGroupRefs, nil, namespace, rest_ops, key)
		_, rest_ops = rest.StringGroupVsCU(sni_node.StringGroupRefs, nil, namespace, rest_ops, key)
		_, rest_ops = rest.HTTPPolicyCU(sni_node.HttpPolicyRefs, nil, namespace, rest_ops, key)

		// Not found - it should be a POST call.
		restOp := rest.AviVsBuild(sni_node, utils.RestPost, nil, key)
		if restOp != nil {
			rest_ops = append(rest_ops, restOp...)
		}
	}
	return cache_sni_nodes, rest_ops
}

func (rest *RestOperations) PoolGroupCU(pg_nodes []*nodes.AviPoolGroupNode, vs_cache_obj *avicache.AviVsCache, namespace string, rest_ops []*utils.RestOp, key string) ([]avicache.NamespaceName, []*utils.RestOp) {
	var cache_pg_nodes []avicache.NamespaceName
	if vs_cache_obj != nil {
		cache_pg_nodes = make([]avicache.NamespaceName, len(vs_cache_obj.PGKeyCollection))
		copy(cache_pg_nodes, vs_cache_obj.PGKeyCollection)
		utils.AviLog.Debugf("key: %s, msg: cached poolgroups before CU :%v", key, cache_pg_nodes)
		// Default is POST

		for _, pg := range pg_nodes {
			pg_key := avicache.NamespaceName{Namespace: namespace, Name: pg.Name}
			found := utils.HasElem(cache_pg_nodes, pg_key)
			if found {
				cache_pg_nodes = avicache.RemoveNamespaceName(cache_pg_nodes, pg_key)
				pg_cache, ok := rest.cache.PgCache.AviCacheGet(pg_key)
				if ok {
					pg_cache_obj, _ := pg_cache.(*avicache.AviPGCache)
					// Cache found. Let's compare the checksums
					if pg_cache_obj.CloudConfigCksum == strconv.Itoa(int(pg.GetCheckSum())) {
						utils.AviLog.Debugf("key: %s, msg: the checksums are same for PG %s, not doing anything", key, pg_cache_obj.Name)
					} else {
						// The checksums are different, so it should be a PUT call.
						restOp := rest.AviPoolGroupBuild(pg, pg_cache_obj, key)
						if restOp != nil {
							rest_ops = append(rest_ops, restOp)
						}
					}
				}
			} else {
				// Not found - it should be a POST call.
				restOp := rest.AviPoolGroupBuild(pg, nil, key)
				if restOp != nil {
					rest_ops = append(rest_ops, restOp)
				}
			}

		}

	} else {
		// Everything is a POST call
		for _, pg := range pg_nodes {
			restOp := rest.AviPoolGroupBuild(pg, nil, key)
			if restOp != nil {
				rest_ops = append(rest_ops, restOp)
			}
		}

	}
	utils.AviLog.Debugf("key: %s, msg: the PGs rest_op is %s", key, utils.StringifyWithSanitization(rest_ops))
	utils.AviLog.Debugf("key: %s, msg: the PGs to be deleted are: %s", key, cache_pg_nodes)
	return cache_pg_nodes, rest_ops
}

func (rest *RestOperations) DatascriptCU(ds_nodes []*nodes.AviHTTPDataScriptNode, vs_cache_obj *avicache.AviVsCache, namespace string, rest_ops []*utils.RestOp, key string) ([]avicache.NamespaceName, []*utils.RestOp) {
	var cache_ds_nodes []avicache.NamespaceName

	if vs_cache_obj != nil {
		cache_ds_nodes = make([]avicache.NamespaceName, len(vs_cache_obj.DSKeyCollection))
		copy(cache_ds_nodes, vs_cache_obj.DSKeyCollection)

		// Default is POST

		for _, ds := range ds_nodes {
			// check in the ds cache to see if this ds exists in AVI
			ds_key := avicache.NamespaceName{Namespace: namespace, Name: ds.Name}
			found := utils.HasElem(cache_ds_nodes, ds_key)
			if found {
				cache_ds_nodes = avicache.RemoveNamespaceName(cache_ds_nodes, ds_key)
				ds_cache, ok := rest.cache.DSCache.AviCacheGet(ds_key)
				if !ok {
					// If the DS Is not found - let's do a POST call.
					restOp := rest.AviDSBuild(ds, nil, key)
					if restOp != nil {
						rest_ops = append(rest_ops, restOp)
					}
				} else {
					dsCacheObj := ds_cache.(*avicache.AviDSCache)
					if dsCacheObj.CloudConfigCksum != ds.GetCheckSum() {
						utils.AviLog.Debugf("key: %s, msg: datascript checksum changed, updating - %s", key, ds.Name)
						restOp := rest.AviDSBuild(ds, dsCacheObj, key)
						if restOp != nil {
							rest_ops = append(rest_ops, restOp)
						}
					}
				}
			} else {
				// If the DS Is not found - let's do a POST call.
				for _, ds := range ds_nodes {
					restOp := rest.AviDSBuild(ds, nil, key)
					if restOp != nil {
						rest_ops = append(rest_ops, restOp)
					}
				}
			}
		}

	} else {
		// Everything is a POST call
		for _, ds := range ds_nodes {
			restOp := rest.AviDSBuild(ds, nil, key)
			if restOp != nil {
				rest_ops = append(rest_ops, restOp)
			}
		}

	}
	utils.AviLog.Debugf("key: %s, msg: the DS rest_op is %s", key, utils.StringifyWithSanitization(rest_ops))
	utils.AviLog.Debugf("key: %s, msg: the DS to be deleted are: %s", key, cache_ds_nodes)
	return cache_ds_nodes, rest_ops
}

func (rest *RestOperations) VSVipCU(vsvip_nodes []*nodes.AviVSVIPNode, vs_cache_obj *avicache.AviVsCache, namespace string, rest_ops []*utils.RestOp, key string) ([]avicache.NamespaceName, []*utils.RestOp, error) {
	var cache_vsvip_nodes []avicache.NamespaceName
	if vs_cache_obj != nil {
		cache_vsvip_nodes = make([]avicache.NamespaceName, len(vs_cache_obj.VSVipKeyCollection))
		copy(cache_vsvip_nodes, vs_cache_obj.VSVipKeyCollection)
		// Default is POST

		for _, vsvip := range vsvip_nodes {
			vsvip_key := avicache.NamespaceName{Namespace: namespace, Name: vsvip.Name}
			found := utils.HasElem(cache_vsvip_nodes, vsvip_key)
			if found {
				cache_vsvip_nodes = avicache.RemoveNamespaceName(cache_vsvip_nodes, vsvip_key)
				vsvip_cache, ok := rest.cache.VSVIPCache.AviCacheGet(vsvip_key)
				if ok {
					vsvip_cache_obj, _ := vsvip_cache.(*avicache.AviVSVIPCache)
					sort.Strings(vsvip_cache_obj.FQDNs)
					// Cache found. Let's compare the checksums
					utils.AviLog.Debugf("key: %s, msg: the model FQDNs: %s, cache_FQDNs: %s", key, vsvip.FQDNs, vsvip_cache_obj.FQDNs)

					if vsvip_cache_obj.CloudConfigCksum == strconv.Itoa(int(vsvip.GetCheckSum())) {
						utils.AviLog.Debugf("key: %s, msg: the checksums are same for VSVIP %s, not doing anything", key, vsvip_cache_obj.Name)
					} else {
						// The checksums are different, so it should be a PUT call.
						restOp, err := rest.AviVsVipBuild(vsvip, vs_cache_obj, vsvip_cache_obj, key)
						if err == nil && restOp != nil {
							rest_ops = append(rest_ops, restOp)
						} else {
							return cache_vsvip_nodes, rest_ops, err
						}
					}
				}
			} else {
				// Not found - it should be a POST call.
				restOp, err := rest.AviVsVipBuild(vsvip, vs_cache_obj, nil, key)
				if err == nil && restOp != nil {
					rest_ops = append(rest_ops, restOp)
				} else {
					return cache_vsvip_nodes, rest_ops, err
				}
			}

		}

	} else {
		// Everything is a POST call
		for _, vsvip := range vsvip_nodes {
			restOp, err := rest.AviVsVipBuild(vsvip, vs_cache_obj, nil, key)
			if err == nil && restOp != nil {
				rest_ops = append(rest_ops, restOp)
			} else {
				return cache_vsvip_nodes, rest_ops, err
			}
		}

	}
	utils.AviLog.Debugf("key: %s, msg: the vsvip rest_op is %s", key, utils.StringifyWithSanitization(rest_ops))
	utils.AviLog.Debugf("key: %s, msg: the vsvip to be deleted are: %s", key, cache_vsvip_nodes)
	return cache_vsvip_nodes, rest_ops, nil
}

func (rest *RestOperations) HTTPPolicyCU(http_nodes []*nodes.AviHttpPolicySetNode, vs_cache_obj *avicache.AviVsCache, namespace string, rest_ops []*utils.RestOp, key string) ([]avicache.NamespaceName, []*utils.RestOp) {
	var cache_http_nodes []avicache.NamespaceName
	// Default is POST
	if vs_cache_obj != nil {
		cache_http_nodes = make([]avicache.NamespaceName, len(vs_cache_obj.HTTPKeyCollection))
		copy(cache_http_nodes, vs_cache_obj.HTTPKeyCollection)
		for _, http := range http_nodes {
			http_key := avicache.NamespaceName{Namespace: namespace, Name: http.Name}
			found := utils.HasElem(cache_http_nodes, http_key)
			if found {
				http_cache, ok := rest.cache.HTTPPolicyCache.AviCacheGet(http_key)
				if ok {
					cache_http_nodes = avicache.RemoveNamespaceName(cache_http_nodes, http_key)
					http_cache_obj, _ := http_cache.(*avicache.AviHTTPPolicyCache)
					// Cache found. Let's compare the checksums
					if http_cache_obj.CloudConfigCksum == strconv.Itoa(int(http.GetCheckSum())) {
						utils.AviLog.Debugf("The checksums are same for HTTP cache obj %s, not doing anything", http_cache_obj.Name)
					} else {
						// The checksums are different, so it should be a PUT call.
						restOp := rest.AviHttpPSBuild(http, http_cache_obj, key)
						if restOp != nil {
							rest_ops = append(rest_ops, restOp)
						}
					}
				}
			} else {
				// Not found - it should be a POST call.
				restOp := rest.AviHttpPSBuild(http, nil, key)
				if restOp != nil {
					rest_ops = append(rest_ops, restOp)
				}
			}

		}
	} else {
		// Everything is a POST call
		for _, http := range http_nodes {
			restOp := rest.AviHttpPSBuild(http, nil, key)
			if restOp != nil {
				rest_ops = append(rest_ops, restOp)
			}
		}

	}
	utils.AviLog.Debugf("key: %s, The HTTP Policies rest_op is %s", key, utils.StringifyWithSanitization(rest_ops))
	utils.AviLog.Debugf("key: %s, msg: the http policies to be deleted are: %s", key, cache_http_nodes)
	return cache_http_nodes, rest_ops
}

func (rest *RestOperations) L4PolicyCU(l4_nodes []*nodes.AviL4PolicyNode, vs_cache_obj *avicache.AviVsCache, namespace string, rest_ops []*utils.RestOp, key string) ([]avicache.NamespaceName, []*utils.RestOp) {
	var cache_l4_nodes []avicache.NamespaceName
	// Default is POST
	if vs_cache_obj != nil {
		cache_l4_nodes = make([]avicache.NamespaceName, len(vs_cache_obj.L4PolicyCollection))
		copy(cache_l4_nodes, vs_cache_obj.L4PolicyCollection)
		for _, l4 := range l4_nodes {
			l4_key := avicache.NamespaceName{Namespace: namespace, Name: l4.Name}
			found := utils.HasElem(cache_l4_nodes, l4_key)
			if found {
				l4_cache, ok := rest.cache.L4PolicyCache.AviCacheGet(l4_key)
				if ok {
					cache_l4_nodes = avicache.RemoveNamespaceName(cache_l4_nodes, l4_key)
					l4_cache_obj, _ := l4_cache.(*avicache.AviL4PolicyCache)
					// Cache found. Let's compare the checksums
					if l4_cache_obj.CloudConfigCksum == l4.GetCheckSum() {
						utils.AviLog.Debugf("The checksums are same for l4 cache obj %s, not doing anything", l4_cache_obj.Name)
					} else {
						// The checksums are different, so it should be a PUT call.
						restOp := rest.AviL4PSBuild(l4, l4_cache_obj, key)
						if restOp != nil {
							rest_ops = append(rest_ops, restOp)
						}
					}
				}
			} else {
				// Not found - it should be a POST call.
				restOp := rest.AviL4PSBuild(l4, nil, key)
				if restOp != nil {
					rest_ops = append(rest_ops, restOp)
				}
			}

		}
	} else {
		// Everything is a POST call
		for _, l4 := range l4_nodes {
			restOp := rest.AviL4PSBuild(l4, nil, key)
			if restOp != nil {
				rest_ops = append(rest_ops, restOp)
			}
		}

	}
	utils.AviLog.Debugf("The l4 Policies rest_op is %s", utils.StringifyWithSanitization(rest_ops))
	utils.AviLog.Debugf("key: %s, msg: the l4 policies to be deleted are: %s", key, cache_l4_nodes)
	return cache_l4_nodes, rest_ops
}

func (rest *RestOperations) HTTPPolicyDelete(https_to_delete []avicache.NamespaceName, namespace string, rest_ops []*utils.RestOp, key string) []*utils.RestOp {
	for _, del_http := range https_to_delete {
		// fetch trhe http policyset uuid from cache
		http_key := avicache.NamespaceName{Namespace: namespace, Name: del_http.Name}
		http_cache, ok := rest.cache.HTTPPolicyCache.AviCacheGet(http_key)
		if ok {
			http_cache_obj, _ := http_cache.(*avicache.AviHTTPPolicyCache)
			restOp := rest.AviHttpPolicyDel(http_cache_obj.Uuid, namespace, key)
			restOp.ObjName = del_http.Name
			rest_ops = append(rest_ops, restOp)
		}
	}
	return rest_ops
}

func (rest *RestOperations) CACertCU(caCertNodes []*nodes.AviTLSKeyCertNode, certKeys []avicache.NamespaceName, namespace string, rest_ops []*utils.RestOp, key string) ([]avicache.NamespaceName, []*utils.RestOp) {
	return rest.KeyCertCU(caCertNodes, certKeys, namespace, rest_ops, key)
}

func (rest *RestOperations) SSLKeyCertCU(sslkeyNodes []*nodes.AviTLSKeyCertNode, certKeys []avicache.NamespaceName, namespace string, rest_ops []*utils.RestOp, key string) ([]avicache.NamespaceName, []*utils.RestOp) {
	return rest.KeyCertCU(sslkeyNodes, certKeys, namespace, rest_ops, key)
}

func (rest *RestOperations) L4PolicyDelete(l4_to_delete []avicache.NamespaceName, namespace string, rest_ops []*utils.RestOp, key string) []*utils.RestOp {
	utils.AviLog.Infof("key: %s, msg: about to delete l4 policies %s", key, utils.Stringify(l4_to_delete))
	for _, del_l4 := range l4_to_delete {
		// fetch trhe http policyset uuid from cache
		l4_key := avicache.NamespaceName{Namespace: namespace, Name: del_l4.Name}
		l4_cache, ok := rest.cache.L4PolicyCache.AviCacheGet(l4_key)
		if ok {
			l4_cache_obj, _ := l4_cache.(*avicache.AviL4PolicyCache)
			restOp := rest.AviL4PolicyDel(l4_cache_obj.Uuid, namespace, key)
			restOp.ObjName = del_l4.Name
			rest_ops = append(rest_ops, restOp)
		}
	}
	return rest_ops
}

func (rest *RestOperations) KeyCertCU(sslkey_nodes []*nodes.AviTLSKeyCertNode, certKeys []avicache.NamespaceName, namespace string, rest_ops []*utils.RestOp, key string) ([]avicache.NamespaceName, []*utils.RestOp) {
	// Default is POST
	var cache_ssl_nodes []avicache.NamespaceName
	if len(certKeys) != 0 {
		cache_ssl_nodes = make([]avicache.NamespaceName, len(certKeys))
		copy(cache_ssl_nodes, certKeys)
		for _, ssl := range sslkey_nodes {
			ssl_key := avicache.NamespaceName{Namespace: namespace, Name: ssl.Name}
			found := utils.HasElem(cache_ssl_nodes, ssl_key)
			if found {
				ssl_cache, ok := rest.cache.SSLKeyCache.AviCacheGet(ssl_key)
				if ok {
					cache_ssl_nodes = avicache.RemoveNamespaceName(cache_ssl_nodes, ssl_key)
					ssl_cache_obj, _ := ssl_cache.(*avicache.AviSSLCache)
					if ssl_cache_obj.CloudConfigCksum == ssl.GetCheckSum() {
						utils.AviLog.Debugf("The checksums are same for SSL cache obj %s, not doing anything", ssl_cache_obj.Name)
					} else {
						// The checksums are different, so it should be a PUT call.
						restOp := rest.AviSSLBuild(ssl, ssl_cache_obj)
						if restOp != nil {
							rest_ops = append(rest_ops, restOp)
						}
					}
				}
			} else {
				// Not found - it should be a POST call.
				restOp := rest.AviSSLBuild(ssl, nil)
				if restOp != nil {
					rest_ops = append(rest_ops, restOp)
				}
			}

		}
	} else {
		// Everything is a POST call
		for _, ssl := range sslkey_nodes {
			restOp := rest.AviSSLBuild(ssl, nil)
			if restOp != nil {
				rest_ops = append(rest_ops, restOp)
			}
		}

	}
	return cache_ssl_nodes, rest_ops
}

func (rest *RestOperations) SSLKeyCertDelete(ssl_to_delete []avicache.NamespaceName, namespace string, rest_ops []*utils.RestOp, key string) []*utils.RestOp {
	utils.AviLog.Debugf("key: %s, msg: about to delete ssl keycert %s", key, utils.Stringify(ssl_to_delete))
	var noCARefRestOps []*utils.RestOp
	defaultRouteCertName := lib.GetTLSKeyCertNodeName("", "", lib.GetDefaultSecretForRoutes())
	defaultRouteAltCertName := lib.GetTLSKeyCertNodeName("", "", lib.GetDefaultSecretForRoutes()+"-alt")
	for _, del_ssl := range ssl_to_delete {
		// Skip SSL cert deletion if it maps to the Default Router Cert
		if del_ssl.Name == defaultRouteCertName || del_ssl.Name == defaultRouteAltCertName {
			if !strings.HasSuffix(key, lib.DummyVSForStaleData) {
				continue
			}
		}
		ssl_key := avicache.NamespaceName{Namespace: namespace, Name: del_ssl.Name}
		ssl_cache, ok := rest.cache.SSLKeyCache.AviCacheGet(ssl_key)
		if ok {
			// if deleteConfig is false and istio is enabled, do not delete istio sslkeycert
			if ssl_key.Name == lib.GetIstioWorkloadCertificateName() &&
				lib.IsIstioEnabled() && !lib.GetDeleteConfigMap() {
				continue
			}
			ssl_cache_obj, _ := ssl_cache.(*avicache.AviSSLCache)
			restOp := rest.AviSSLKeyCertDel(ssl_cache_obj.Uuid, namespace)
			restOp.ObjName = del_ssl.Name
			//Objects with a CA ref should be deleted first
			if !ssl_cache_obj.HasCARef {
				noCARefRestOps = append(noCARefRestOps, restOp)
			} else {
				rest_ops = append(rest_ops, restOp)
			}
		}
	}
	rest_ops = append(rest_ops, noCARefRestOps...)
	return rest_ops
}

// ApplicationPersistenceProfileCU handles Create/Update for ApplicationPersistenceProfile
func (rest *RestOperations) ApplicationPersistenceProfileCU(appPersProfileNode *nodes.AviApplicationPersistenceProfileNode, poolTenant string, restOps []*utils.RestOp, key string) ([]avicache.NamespaceName, []*utils.RestOp) {
	if appPersProfileNode == nil {
		return nil, restOps
	}

	appPersProfileKey := avicache.NamespaceName{Namespace: poolTenant, Name: appPersProfileNode.Name}
	appPersCache, found := rest.cache.AppPersProfileCache.AviCacheGet(appPersProfileKey)

	var appPersCacheObj *avicache.AviPersistenceProfileCache
	if found {
		appPersCacheObj, _ = appPersCache.(*avicache.AviPersistenceProfileCache)
	}

	if appPersCacheObj != nil && appPersCacheObj.CloudConfigCksum == appPersProfileNode.GetCheckSum() {
		utils.AviLog.Debugf("key: %s, msg: checksums are same for PersistenceProfile %s, not doing anything", key, appPersProfileNode.Name)
	} else {
		utils.AviLog.Debugf("key: %s, msg: checksums are different for PersistenceProfile %s, operation: %s", key, appPersProfileNode.Name, utils.RestPost) // Default to POST, build will adjust to PUT if cache_obj is passed
		restOp := rest.AviPersistenceProfileBuild(appPersProfileNode, appPersCacheObj)
		if restOp != nil {
			restOps = append(restOps, restOp)
		}
	}
	return nil, restOps
}

func (rest *RestOperations) ApplicationPersistenceProfileDelete(appPersProfileDelete []avicache.NamespaceName, namespace string, rest_ops []*utils.RestOp, key string) []*utils.RestOp {
	utils.AviLog.Debugf("key: %s, msg: about to delete ApplicationPersistenceProfiles %s", key, utils.Stringify(appPersProfileDelete))
	for _, delAppPersProfile := range appPersProfileDelete {
		appPersProfileKey := avicache.NamespaceName{Namespace: namespace, Name: delAppPersProfile.Name}
		appPersCache, ok := rest.cache.AppPersProfileCache.AviCacheGet(appPersProfileKey)
		if ok {
			appPersCacheObj, _ := appPersCache.(*avicache.AviPersistenceProfileCache)
			restOp := rest.AviPersistenceProfileDel(appPersCacheObj.Uuid, namespace)
			restOp.ObjName = delAppPersProfile.Name
			rest_ops = append(rest_ops, restOp)
		}
	}
	return rest_ops
}
func (rest *RestOperations) PkiProfileCU(pki_node *nodes.AviPkiProfileNode, pool_cache_obj *avicache.AviPoolCache, namespace string, rest_ops []*utils.RestOp, key string) ([]avicache.NamespaceName, []*utils.RestOp) {
	// Default is POST
	var cache_pki_nodes []avicache.NamespaceName
	if pool_cache_obj != nil {
		cache_pki_nodes = make([]avicache.NamespaceName, 1)
		copy(cache_pki_nodes, []avicache.NamespaceName{pool_cache_obj.PkiProfileCollection})

		if pki_node != nil {
			pki_key := avicache.NamespaceName{Namespace: namespace, Name: pki_node.Name}
			found := utils.HasElem(cache_pki_nodes, pki_key)
			if found {
				pki_cache, ok := rest.cache.PKIProfileCache.AviCacheGet(pki_key)
				if ok {
					cache_pki_nodes = avicache.RemoveNamespaceName(cache_pki_nodes, pki_key)
					pki_cache_obj, _ := pki_cache.(*avicache.AviPkiProfileCache)
					if pki_cache_obj.CloudConfigCksum == pki_node.GetCheckSum() {
						utils.AviLog.Debugf("The checksums are same for Pki cache obj %s, not doing anything", pki_cache_obj.Name)
					} else {
						// The checksums are different, so it should be a PUT call.
						restOp := rest.AviPkiProfileBuild(pki_node, pki_cache_obj)
						if restOp != nil {
							rest_ops = append(rest_ops, restOp)
						}
					}
				}
			} else {
				restOp := rest.AviPkiProfileBuild(pki_node, nil)
				if restOp != nil {
					rest_ops = append(rest_ops, restOp)
				}
			}
		}
	} else {
		if pki_node != nil {
			// Everything is a POST call
			restOp := rest.AviPkiProfileBuild(pki_node, nil)
			if restOp != nil {
				rest_ops = append(rest_ops, restOp)
			}
		}

	}

	return cache_pki_nodes, rest_ops
}

func (rest *RestOperations) PkiProfileDelete(pkiProfileDelete []avicache.NamespaceName, namespace string, rest_ops []*utils.RestOp, key string) []*utils.RestOp {
	utils.AviLog.Debugf("key: %s, msg: about to delete pki profile %s", key, utils.Stringify(pkiProfileDelete))
	for _, delPki := range pkiProfileDelete {
		pkiProfile := avicache.NamespaceName{Namespace: namespace, Name: delPki.Name}
		pkiCache, ok := rest.cache.PKIProfileCache.AviCacheGet(pkiProfile)
		if ok {
			// if deleteConfig is false and istio is enabled, do not delete istio pkiprofile
			if pkiProfile.Name == lib.GetIstioPKIProfileName() &&
				lib.IsIstioEnabled() && !lib.GetDeleteConfigMap() {

				continue
			}
			pkiCacheObj, _ := pkiCache.(*avicache.AviPkiProfileCache)
			restOp := rest.AviPkiProfileDel(pkiCacheObj.Uuid, namespace)
			restOp.ObjName = delPki.Name
			rest_ops = append(rest_ops, restOp)

		}
	}
	return rest_ops
}

func (rest *RestOperations) stringGroupCU(key, stringGroupName string, avimodel *nodes.AviObjectGraph) {
	var cache_sg_node avicache.NamespaceName
	var rest_ops []*utils.RestOp
	sg_node := avimodel.GetAviStringGroupNodeByName(stringGroupName)
	if sg_node != nil {
		// Default is POST
		// check in the sg cache to see if this exists in AVI
		sg_key := avicache.NamespaceName{Namespace: lib.GetTenant(), Name: *sg_node.Name}
		found := utils.HasElem(cache_sg_node, sg_key)
		if found {
			sg_cache, ok := rest.cache.StringGroupCache.AviCacheGet(sg_key)
			if !ok {
				// If the StringGroup Is not found - let's do a POST call.
				restOp := rest.AviStringGroupBuild(sg_node, nil, key)
				if restOp != nil {
					rest_ops = append(rest_ops, restOp)
				}
			} else {
				sgCacheObj := sg_cache.(*avicache.AviStringGroupCache)
				if sgCacheObj.CloudConfigCksum != sg_node.GetCheckSum() {
					utils.AviLog.Debugf("key: %s, msg: stringgroup checksum changed, updating - %s", key, sg_node.Name)
					restOp := rest.AviStringGroupBuild(sg_node, sgCacheObj, key)
					if restOp != nil {
						rest_ops = append(rest_ops, restOp)
					}
				}
			}
		} else {
			// If the stringgroup Is not found - let's do a POST call.
			restOp := rest.AviStringGroupBuild(sg_node, nil, key)
			if restOp != nil {
				rest_ops = append(rest_ops, restOp)
			}
		}
		utils.AviLog.Debugf("key: %s, msg: the StringGroup rest_op is %s", key, utils.StringifyWithSanitization(rest_ops))
		utils.AviLog.Debugf("key: %s, msg: Executing rest for stringgroup %s", key, stringGroupName)
		utils.AviLog.Debugf("key: %s, msg: restops %v", key, rest_ops)
		success, _ := rest.ExecuteRestAndPopulateCache(rest_ops, sg_key, avimodel, key, false)
		if success {
			utils.AviLog.Debugf("key: %s, msg: the StringGroup added successfully: %s", key, cache_sg_node)
		}
	}
}

func (rest *RestOperations) StringGroupVsCU(stringGroupNodes []*nodes.AviStringGroupNode, vs_cache_obj *avicache.AviVsCache, namespace string, rest_ops []*utils.RestOp, key string) ([]avicache.NamespaceName, []*utils.RestOp) {
	var cache_string_group_nodes []avicache.NamespaceName
	// Default is POST
	if vs_cache_obj != nil {
		cache_string_group_nodes = make([]avicache.NamespaceName, len(vs_cache_obj.StringGroupKeyCollection))
		copy(cache_string_group_nodes, vs_cache_obj.StringGroupKeyCollection)
		for _, stringGroup := range stringGroupNodes {
			stringGroupKey := avicache.NamespaceName{Namespace: namespace, Name: *stringGroup.Name}
			found := utils.HasElem(cache_string_group_nodes, stringGroupKey)
			if found {
				stringGroupCache, ok := rest.cache.StringGroupCache.AviCacheGet(stringGroupKey)
				if ok {
					cache_string_group_nodes = avicache.RemoveNamespaceName(cache_string_group_nodes, stringGroupKey)
					stringGroupCacheObj, _ := stringGroupCache.(*avicache.AviStringGroupCache)
					// Cache found. Let's compare the checksums
					if stringGroupCacheObj.CloudConfigCksum == stringGroup.GetCheckSum() {
						utils.AviLog.Debugf("The checksums are same for string group cache obj %s, not doing anything", stringGroupCacheObj.Name)
					} else {
						// The checksums are different, so it should be a PUT call.
						restOp := rest.AviStringGroupBuild(stringGroup, stringGroupCacheObj, key)
						if restOp != nil {
							rest_ops = append(rest_ops, restOp)
						}
					}
				}
			} else {
				// Not found - it should be a POST call.
				restOp := rest.AviStringGroupBuild(stringGroup, nil, key)
				if restOp != nil {
					rest_ops = append(rest_ops, restOp)
				}
			}

		}
	} else {
		// Everything is a POST call
		for _, stringGroup := range stringGroupNodes {
			restOp := rest.AviStringGroupBuild(stringGroup, nil, key)
			if restOp != nil {
				rest_ops = append(rest_ops, restOp)
			}
		}

	}
	utils.AviLog.Debugf("key: %s, The StringGroup rest_op is %s", key, utils.StringifyWithSanitization(rest_ops))
	utils.AviLog.Debugf("key: %s, msg: the string groups to be deleted are: %s", key, cache_string_group_nodes)
	return cache_string_group_nodes, rest_ops
}

func (rest *RestOperations) StringGroupDelete(sg_to_delete []avicache.NamespaceName, namespace string, rest_ops []*utils.RestOp, key string) []*utils.RestOp {
	utils.AviLog.Infof("key: %s, msg: about to delete the StringGroup %s", key, sg_to_delete)
	for _, del_sg := range sg_to_delete {
		// fetch trhe stringgroup uuid from cache
		sg_key := avicache.NamespaceName{Namespace: namespace, Name: del_sg.Name}
		sg_cache, ok := rest.cache.StringGroupCache.AviCacheGet(sg_key)
		if ok {
			sg_cache_obj, _ := sg_cache.(*avicache.AviStringGroupCache)
			restOp := rest.AviStringGroupDel(sg_cache_obj.Uuid, namespace, key)
			restOp.ObjName = del_sg.Name
			rest_ops = append(rest_ops, restOp)
		} else {
			utils.AviLog.Debugf("key: %s, msg: stringgroup not found in cache during delete %s", key, sg_to_delete)
		}
	}
	return rest_ops
}<|MERGE_RESOLUTION|>--- conflicted
+++ resolved
@@ -1467,14 +1467,11 @@
 		}
 
 	}
-<<<<<<< HEAD
-	utils.AviLog.Debugf("key: %s, msg: the POOLS rest_op is %s", key, utils.StringifyWithSanitization(rest_ops))
-=======
+
 	// Final cleanup for any profiles marked for deletion from the cache object but not processed in the loop
 	rest_ops = rest.ApplicationPersistenceProfileDelete(app_pers_profiles_to_delete, namespace, rest_ops, key)
 
-	utils.AviLog.Debugf("key: %s, msg: the POOLS rest_op is %s", key, utils.Stringify(rest_ops))
->>>>>>> e4fcf29d
+	utils.AviLog.Debugf("key: %s, msg: the POOLS rest_op is %s", key, utils.StringifyWithSanitization(rest_ops))
 	utils.AviLog.Debugf("key: %s, msg: the POOLs to be deleted are: %s", key, cache_pool_nodes)
 	return cache_pool_nodes, rest_ops
 }
