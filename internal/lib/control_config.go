--- conflicted
+++ resolved
@@ -152,13 +152,11 @@
 	// which AKO is communicating with
 	controllerVersion string
 
-<<<<<<< HEAD
 	// defaultLBController is set to true/false as per defaultLBController value in values.yaml
 	defaultLBController bool
-=======
+  
 	//Controller VRF Context is stored
 	controllerVRFContext string
->>>>>>> 64986bb4
 }
 
 var akoControlConfigInstance *akoControlConfig
@@ -324,17 +322,15 @@
 	c.controllerVersion = v
 }
 
-<<<<<<< HEAD
 func (c *akoControlConfig) IsAviDefaultLBController() bool {
 	return c.defaultLBController
-=======
+
 func (c *akoControlConfig) ControllerVRFContext() string {
 	return c.controllerVRFContext
 }
 
 func (c *akoControlConfig) SetControllerVRFContext(v string) {
 	c.controllerVRFContext = v
->>>>>>> 64986bb4
 }
 
 func initControllerVersion() string {
