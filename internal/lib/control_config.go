--- conflicted
+++ resolved
@@ -95,16 +95,13 @@
 	// httpRuleEnabled is set to true if the cluster has
 	// HTTPRule CRD installed.
 	httpRuleEnabled bool
-  
+
 	// licenseType holds the default license tier which would be used by new Clouds. Enum options - ENTERPRISE_16, ENTERPRISE, ENTERPRISE_18, BASIC, ESSENTIALS.
 	licenseType string
 
 	// primaryaAKO is set to true/false if as per primaryaAKO value
 	//in values.yaml
 	primaryaAKO bool
-
-	// licenseType holds the default license tier which would be used by new Clouds. Enum options - ENTERPRISE_16, ENTERPRISE, ENTERPRISE_18, BASIC, ESSENTIALS.
-	licenseType string
 }
 
 var akoControlConfigInstance *akoControlConfig
@@ -262,31 +259,21 @@
 	}
 }
 
-<<<<<<< HEAD
 func GetLicenseTypeFromURI(client *clients.AviClient) (models.SystemConfiguration, error) {
 	uri := "/api/systemconfiguration"
 	response := models.SystemConfiguration{}
 	//client := AviCache.SharedAVIClients()
 	err := AviGet(client, uri, &response)
 
-=======
-func (c *akoControlConfig) SetLicenseType() {
-	response, err := utils.LicenseTypeFromURI()
->>>>>>> 7248a4d1
 	if err != nil {
 		utils.AviLog.Warnf("Unable to fetch system configuration, error %s", err.Error())
 	}
 
-<<<<<<< HEAD
 	return response, err
-=======
-	c.licenseType = *response.DefaultLicenseTier
->>>>>>> 7248a4d1
 }
 
 func (c *akoControlConfig) GetLicenseType() string {
 	return c.licenseType
-<<<<<<< HEAD
 }
 
 func (c *akoControlConfig) SetLicenseType(client *clients.AviClient) {
@@ -297,6 +284,4 @@
 	}
 
 	c.licenseType = *response.DefaultLicenseTier
-=======
->>>>>>> 7248a4d1
 }