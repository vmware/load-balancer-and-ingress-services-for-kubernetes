/*
 * Copyright 2020-2021 VMware, Inc.
 * All Rights Reserved.
* Licensed under the Apache License, Version 2.0 (the "License");
* you may not use this file except in compliance with the License.
* You may obtain a copy of the License at
*   http://www.apache.org/licenses/LICENSE-2.0
* Unless required by applicable law or agreed to in writing, software
* distributed under the License is distributed on an "AS IS" BASIS,
* WITHOUT WARRANTIES OR CONDITIONS OF ANY KIND, either express or implied.
* See the License for the specific language governing permissions and
* limitations under the License.
*/

package lib

import (
	"context"

	v1 "k8s.io/api/core/v1"
	metav1 "k8s.io/apimachinery/pkg/apis/meta/v1"
	"k8s.io/client-go/kubernetes"

	istiocrd "istio.io/client-go/pkg/clientset/versioned"
	istioInformer "istio.io/client-go/pkg/informers/externalversions/networking/v1alpha3"
	svcapi "sigs.k8s.io/service-apis/pkg/client/clientset/versioned"
	svcInformer "sigs.k8s.io/service-apis/pkg/client/informers/externalversions/apis/v1alpha1"

	akocrd "github.com/vmware/load-balancer-and-ingress-services-for-kubernetes/pkg/client/v1alpha1/clientset/versioned"
	akoinformer "github.com/vmware/load-balancer-and-ingress-services-for-kubernetes/pkg/client/v1alpha1/informers/externalversions/ako/v1alpha1"
	"github.com/vmware/load-balancer-and-ingress-services-for-kubernetes/pkg/utils"
	advl4crd "github.com/vmware/load-balancer-and-ingress-services-for-kubernetes/third_party/service-apis/client/clientset/versioned"
	advl4informer "github.com/vmware/load-balancer-and-ingress-services-for-kubernetes/third_party/service-apis/client/informers/externalversions/apis/v1alpha1pre1"
)

type AdvL4Informers struct {
	GatewayInformer      advl4informer.GatewayInformer
	GatewayClassInformer advl4informer.GatewayClassInformer
}

type ServicesAPIInformers struct {
	GatewayInformer      svcInformer.GatewayInformer
	GatewayClassInformer svcInformer.GatewayClassInformer
}

type AKOCrdInformers struct {
	HostRuleInformer        akoinformer.HostRuleInformer
	HTTPRuleInformer        akoinformer.HTTPRuleInformer
	AviInfraSettingInformer akoinformer.AviInfraSettingInformer
}

type IstioCRDInformers struct {
	VirtualServiceInformer  istioInformer.VirtualServiceInformer
	DestinationRuleInformer istioInformer.DestinationRuleInformer
	GatewayInformer         istioInformer.GatewayInformer
}

// akoControlConfig struct is intended to store all AKO related global
// variables, that are set as part of AKO bootup. This is a store of client-sets,
// informers, config parameters, and internally computed static configurations.
// TODO (shchauhan): Add other global parameters, which are currently present as independent
// global variables as part of lib.go
type akoControlConfig struct {
	// client-set and informer for v1alpha1pre1 services API.
	advL4Clientset    advl4crd.Interface
	akoAdvL4Informers *AdvL4Informers

	// client-set and informer for v1alpha1 services API.
	svcAPICS        svcapi.Interface
	svcAPIInformers *ServicesAPIInformers

	// client-set and informer for v1alpha1 AKO CRDs.
	crdClientset akocrd.Interface
	crdInformers *AKOCrdInformers

	// client-set and informer for v1alpha3 istio CRDs.
	istioClientset istiocrd.Interface
	istioInformers *IstioCRDInformers

	// akoEventRecorder is used to store record.akoEventRecorder
	// that allows AKO to broadcast kubernetes Events.
	akoEventRecorder *utils.EventRecorder

	// akoPodObjectMeta holds AKO Pod ObjectMeta information
	akoPodObjectMeta *metav1.ObjectMeta

	// aviInfraSettingEnabled is set to true if the cluster has
	// AviInfraSetting CRD installed.
	aviInfraSettingEnabled bool
	// hostRuleEnabled is set to true if the cluster has
	// HostRule CRD installed.
	hostRuleEnabled bool
	// httpRuleEnabled is set to true if the cluster has
	// HTTPRule CRD installed.
	httpRuleEnabled bool
<<<<<<< HEAD

	// licenseType holds the default license tier which would be used by new Clouds. Enum options - ENTERPRISE_16, ENTERPRISE, ENTERPRISE_18, BASIC, ESSENTIALS.
	licenseType string
=======
	// primaryaAKO is set to true/false if as per primaryaAKO value
	//in values.yaml
	primaryaAKO bool
>>>>>>> 3a6d72bb
}

var akoControlConfigInstance *akoControlConfig

func AKOControlConfig() *akoControlConfig {
	if akoControlConfigInstance == nil {
		akoControlConfigInstance = &akoControlConfig{}
	}
	return akoControlConfigInstance
}

func (c *akoControlConfig) SetAKOInstanceFlag(flag bool) {
	c.primaryaAKO = flag
}
func (c *akoControlConfig) GetAKOInstanceFlag() bool {
	return c.primaryaAKO
}

func (c *akoControlConfig) SetAdvL4Clientset(cs advl4crd.Interface) {
	c.advL4Clientset = cs
}

func (c *akoControlConfig) AdvL4Clientset() advl4crd.Interface {
	return c.advL4Clientset
}

func (c *akoControlConfig) SetAdvL4Informers(i *AdvL4Informers) {
	c.akoAdvL4Informers = i
}

func (c *akoControlConfig) AdvL4Informers() *AdvL4Informers {
	return c.akoAdvL4Informers
}

func (c *akoControlConfig) SetServicesAPIClientset(cs svcapi.Interface) {
	c.svcAPICS = cs
}

func (c *akoControlConfig) ServicesAPIClientset() svcapi.Interface {
	return c.svcAPICS
}

func (c *akoControlConfig) SetSvcAPIsInformers(i *ServicesAPIInformers) {
	c.svcAPIInformers = i
}

func (c *akoControlConfig) SvcAPIInformers() *ServicesAPIInformers {
	return c.svcAPIInformers
}

func (c *akoControlConfig) SetCRDClientset(cs akocrd.Interface) {
	c.crdClientset = cs
	c.SetCRDEnabledParams(cs)
}

func (c *akoControlConfig) CRDClientset() akocrd.Interface {
	return c.crdClientset
}

func (c *akoControlConfig) SetCRDEnabledParams(cs akocrd.Interface) {
	timeout := int64(120)
	_, aviInfraError := cs.AkoV1alpha1().AviInfraSettings().List(context.TODO(), metav1.ListOptions{TimeoutSeconds: &timeout})
	if aviInfraError != nil {
		utils.AviLog.Infof("ako.vmware.com/v1alpha1/AviInfraSetting not found/enabled on cluster: %v", aviInfraError)
		c.aviInfraSettingEnabled = false
	} else {
		utils.AviLog.Infof("ako.vmware.com/v1alpha1/AviInfraSetting enabled on cluster")
		c.aviInfraSettingEnabled = true
	}

	_, hostRulesError := cs.AkoV1alpha1().HostRules(metav1.NamespaceAll).List(context.TODO(), metav1.ListOptions{TimeoutSeconds: &timeout})
	if hostRulesError != nil {
		utils.AviLog.Infof("ako.vmware.com/v1alpha1/HostRule not found/enabled on cluster: %v", hostRulesError)
		c.hostRuleEnabled = false
	} else {
		utils.AviLog.Infof("ako.vmware.com/v1alpha1/HostRule enabled on cluster")
		c.hostRuleEnabled = true
	}

	_, httpRulesError := cs.AkoV1alpha1().HTTPRules(metav1.NamespaceAll).List(context.TODO(), metav1.ListOptions{TimeoutSeconds: &timeout})
	if httpRulesError != nil {
		utils.AviLog.Infof("ako.vmware.com/v1alpha1/HTTPRule not found/enabled on cluster: %v", httpRulesError)
		c.httpRuleEnabled = false
	} else {
		utils.AviLog.Infof("ako.vmware.com/v1alpha1/HTTPRule enabled on cluster")
		c.httpRuleEnabled = true
	}
}

func (c *akoControlConfig) AviInfraSettingEnabled() bool {
	return c.aviInfraSettingEnabled
}

func (c *akoControlConfig) HostRuleEnabled() bool {
	return c.hostRuleEnabled
}

func (c *akoControlConfig) HttpRuleEnabled() bool {
	return c.httpRuleEnabled
}

func (c *akoControlConfig) SetIstioClientset(cs istiocrd.Interface) {
	c.istioClientset = cs
}

func (c *akoControlConfig) IstioClientset() istiocrd.Interface {
	return c.istioClientset
}

func (c *akoControlConfig) SetCRDInformers(i *AKOCrdInformers) {
	c.crdInformers = i
}

func (c *akoControlConfig) CRDInformers() *AKOCrdInformers {
	return c.crdInformers
}

func (c *akoControlConfig) SetIstioCRDInformers(i *IstioCRDInformers) {
	c.istioInformers = i
}

func (c *akoControlConfig) IstioCRDInformers() *IstioCRDInformers {
	return c.istioInformers
}

func (c *akoControlConfig) SetEventRecorder(id string, client kubernetes.Interface, fake bool) {
	c.akoEventRecorder = utils.NewEventRecorder(id, client, fake)
}

func (c *akoControlConfig) EventsSetEnabled(enable string) {
	if enable == "true" {
		utils.AviLog.Infof("Enabling event broadcasting via AKO.")
		c.akoEventRecorder.Enabled = true
	} else {
		utils.AviLog.Infof("Disabling event broadcasting via AKO.")
		c.akoEventRecorder.Enabled = false
	}
}

func (c *akoControlConfig) EventRecorder() *utils.EventRecorder {
	return c.akoEventRecorder
}

func (c *akoControlConfig) SaveAKOPodObjectMeta(pod *v1.Pod) {
	c.akoPodObjectMeta = &pod.ObjectMeta
}

func (c *akoControlConfig) PodEventf(eventType, reason, message string, formatArgs ...string) {
	if c.akoPodObjectMeta != nil {
		if len(formatArgs) > 0 {
			c.EventRecorder().Eventf(&v1.Pod{ObjectMeta: *c.akoPodObjectMeta}, eventType, reason, message, formatArgs)
		} else {
			c.EventRecorder().Event(&v1.Pod{ObjectMeta: *c.akoPodObjectMeta}, eventType, reason, message)
		}
	}
}

func (c *akoControlConfig) SetLicenseType() {
	response, err := utils.LicenseTypeFromURI()
	if err != nil {
		utils.AviLog.Warnf("Unable to fetch system configuration, error %s", err.Error())
	}

	c.licenseType = *response.DefaultLicenseTier
}

func (c *akoControlConfig) GetLicenseType() string {
	return c.licenseType
}<|MERGE_RESOLUTION|>--- conflicted
+++ resolved
@@ -93,15 +93,13 @@
 	// httpRuleEnabled is set to true if the cluster has
 	// HTTPRule CRD installed.
 	httpRuleEnabled bool
-<<<<<<< HEAD
-
+  
 	// licenseType holds the default license tier which would be used by new Clouds. Enum options - ENTERPRISE_16, ENTERPRISE, ENTERPRISE_18, BASIC, ESSENTIALS.
 	licenseType string
-=======
+
 	// primaryaAKO is set to true/false if as per primaryaAKO value
 	//in values.yaml
 	primaryaAKO bool
->>>>>>> 3a6d72bb
 }
 
 var akoControlConfigInstance *akoControlConfig
