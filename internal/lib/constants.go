--- conflicted
+++ resolved
@@ -91,11 +91,8 @@
 	HostRule                                   = "HostRule"
 	HTTPRule                                   = "HTTPRule"
 	AviInfraSetting                            = "AviInfraSetting"
-<<<<<<< HEAD
 	SSORule                                    = "SSORule"
-=======
 	L4Rule                                     = "L4Rule"
->>>>>>> cfab9d5d
 	IstioVirtualService                        = "IstioVirtualService"
 	IstioDestinationRule                       = "DestinationRule"
 	IstioGateway                               = "IstioGateway"
