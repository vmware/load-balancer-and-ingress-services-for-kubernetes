--- conflicted
+++ resolved
@@ -207,28 +207,89 @@
 	utils.AviLog.Infof("key: %s, msg: Successfully updated the aviinfrasetting %s status %+v", key, infraSetting.Name, utils.Stringify(updateStatus))
 }
 
-<<<<<<< HEAD
+// UpdateL4RuleStatus updates the L4Rule status
+func UpdateL4RuleStatus(key string, l4Rule *akov1alpha2.L4Rule, updateStatus UpdateCRDStatusOptions, retryNum ...int) {
+	retry := 0
+	if len(retryNum) > 0 {
+		retry = retryNum[0]
+		if retry >= 3 {
+			utils.AviLog.Errorf("key: %s, msg: UpdateL4RuleStatus retried 3 times, aborting", key)
+			return
+		}
+	}
+
+	patchPayload, _ := json.Marshal(map[string]interface{}{
+		"status": akov1alpha2.L4RuleStatus(updateStatus),
+	})
+
+	_, err := lib.AKOControlConfig().V1alpha2CRDClientset().AkoV1alpha2().L4Rules(l4Rule.Namespace).Patch(context.TODO(), l4Rule.Name, types.MergePatchType, patchPayload, metav1.PatchOptions{}, "status")
+	if err != nil {
+		utils.AviLog.Errorf("key: %s, msg: %d there was an error in updating the L4Rule status: %+v", key, retry, err)
+		updatedL4RuleObj, err := lib.AKOControlConfig().V1alpha2CRDClientset().AkoV1alpha2().L4Rules(l4Rule.Namespace).Get(context.TODO(), l4Rule.Name, metav1.GetOptions{})
+		if err != nil {
+			utils.AviLog.Warnf("key: %s, msg: L4Rule not found %v", key, err)
+			if strings.Contains(err.Error(), utils.K8S_ETIMEDOUT) {
+				UpdateL4RuleStatus(key, updatedL4RuleObj, updateStatus, retry+1)
+			}
+			return
+		}
+		UpdateL4RuleStatus(key, updatedL4RuleObj, updateStatus, retry+1)
+	}
+
+	utils.AviLog.Infof("key: %s, msg: Successfully updated the L4Rule %s status %+v", key, l4Rule.Name, utils.Stringify(updateStatus))
+}
+
+// L4RuleEventBroadcast is responsible from broadcasting L4Rule specific events when the VS Cache is Added/Updated/Deleted.
+func L4RuleEventBroadcast(vsName string, vsCacheMetadataOld, vsMetadataNew lib.CRDMetadata) {
+	if vsCacheMetadataOld.Value != vsMetadataNew.Value {
+		oldLRNamespaceName := strings.Split(vsCacheMetadataOld.Value, "/")
+		newLRNamespaceName := strings.Split(vsMetadataNew.Value, "/")
+
+		if len(oldLRNamespaceName) != 2 || len(newLRNamespaceName) != 2 {
+			return
+		}
+
+		oldL4Rule, _ := lib.AKOControlConfig().CRDInformers().L4RuleInformer.Lister().L4Rules(oldLRNamespaceName[0]).Get(oldLRNamespaceName[1])
+		newL4Rule, _ := lib.AKOControlConfig().CRDInformers().L4RuleInformer.Lister().L4Rules(newLRNamespaceName[0]).Get(newLRNamespaceName[1])
+		if oldL4Rule == nil || newL4Rule == nil {
+			return
+		}
+
+		lib.AKOControlConfig().EventRecorder().Eventf(oldL4Rule, corev1.EventTypeNormal, lib.Attached, "Configuration removed from VirtualService %s", vsName)
+		lib.AKOControlConfig().EventRecorder().Eventf(newL4Rule, corev1.EventTypeNormal, lib.Attached, "Configuration applied to VirtualService %s", vsName)
+	}
+
+	lrNamespaceName := strings.Split(vsMetadataNew.Value, "/")
+	if len(lrNamespaceName) != 2 {
+		return
+	}
+
+	l4Rule, _ := lib.AKOControlConfig().CRDInformers().L4RuleInformer.Lister().L4Rules(lrNamespaceName[0]).Get(lrNamespaceName[1])
+	if l4Rule == nil {
+		return
+	}
+
+	if (vsCacheMetadataOld.Status == lib.CRDInactive || vsCacheMetadataOld.Status == "") && vsMetadataNew.Status == lib.CRDActive {
+		// CRD was added, INACTIVE -> ACTIVE transitions
+		lib.AKOControlConfig().EventRecorder().Eventf(l4Rule, corev1.EventTypeNormal, lib.Attached, "Configuration applied to VirtualService %s", vsName)
+	} else if vsCacheMetadataOld.Status == lib.CRDActive && (vsMetadataNew.Status == "" || vsMetadataNew.Status == lib.CRDInactive) {
+		// CRD was removed, ACTIVE -> INACTIVE transitions
+		lib.AKOControlConfig().EventRecorder().Eventf(l4Rule, corev1.EventTypeNormal, lib.Attached, "Configuration removed from VirtualService %s", vsName)
+	}
+}
+
 // UpdateSSORuleStatus SSORule status updates
 func UpdateSSORuleStatus(key string, sr *akov1alpha2.SSORule, updateStatus UpdateCRDStatusOptions, retryNum ...int) {
-=======
-// UpdateL4RuleStatus updates the L4Rule status
-func UpdateL4RuleStatus(key string, l4Rule *akov1alpha2.L4Rule, updateStatus UpdateCRDStatusOptions, retryNum ...int) {
->>>>>>> cfab9d5d
-	retry := 0
-	if len(retryNum) > 0 {
-		retry = retryNum[0]
-		if retry >= 3 {
-<<<<<<< HEAD
+	retry := 0
+	if len(retryNum) > 0 {
+		retry = retryNum[0]
+		if retry >= 3 {
 			utils.AviLog.Errorf("key: %s, msg: UpdateSSORuleStatus retried 3 times, aborting", key)
-=======
-			utils.AviLog.Errorf("key: %s, msg: UpdateL4RuleStatus retried 3 times, aborting", key)
->>>>>>> cfab9d5d
-			return
-		}
-	}
-
-	patchPayload, _ := json.Marshal(map[string]interface{}{
-<<<<<<< HEAD
+			return
+		}
+	}
+
+	patchPayload, _ := json.Marshal(map[string]interface{}{
 		"status": akov1alpha2.SSORuleStatus(updateStatus),
 	})
 
@@ -275,70 +336,14 @@
 	}
 	ssoRule, _ := lib.AKOControlConfig().CRDInformers().SSORuleInformer.Lister().SSORules(srNamespaceName[0]).Get(srNamespaceName[1])
 	if ssoRule == nil {
-=======
-		"status": akov1alpha2.L4RuleStatus(updateStatus),
-	})
-
-	_, err := lib.AKOControlConfig().V1alpha2CRDClientset().AkoV1alpha2().L4Rules(l4Rule.Namespace).Patch(context.TODO(), l4Rule.Name, types.MergePatchType, patchPayload, metav1.PatchOptions{}, "status")
-	if err != nil {
-		utils.AviLog.Errorf("key: %s, msg: %d there was an error in updating the L4Rule status: %+v", key, retry, err)
-		updatedL4RuleObj, err := lib.AKOControlConfig().V1alpha2CRDClientset().AkoV1alpha2().L4Rules(l4Rule.Namespace).Get(context.TODO(), l4Rule.Name, metav1.GetOptions{})
-		if err != nil {
-			utils.AviLog.Warnf("key: %s, msg: L4Rule not found %v", key, err)
-			if strings.Contains(err.Error(), utils.K8S_ETIMEDOUT) {
-				UpdateL4RuleStatus(key, updatedL4RuleObj, updateStatus, retry+1)
-			}
-			return
-		}
-		UpdateL4RuleStatus(key, updatedL4RuleObj, updateStatus, retry+1)
-	}
-
-	utils.AviLog.Infof("key: %s, msg: Successfully updated the L4Rule %s status %+v", key, l4Rule.Name, utils.Stringify(updateStatus))
-}
-
-// L4RuleEventBroadcast is responsible from broadcasting L4Rule specific events when the VS Cache is Added/Updated/Deleted.
-func L4RuleEventBroadcast(vsName string, vsCacheMetadataOld, vsMetadataNew lib.CRDMetadata) {
-	if vsCacheMetadataOld.Value != vsMetadataNew.Value {
-		oldLRNamespaceName := strings.Split(vsCacheMetadataOld.Value, "/")
-		newLRNamespaceName := strings.Split(vsMetadataNew.Value, "/")
-
-		if len(oldLRNamespaceName) != 2 || len(newLRNamespaceName) != 2 {
-			return
-		}
-
-		oldL4Rule, _ := lib.AKOControlConfig().CRDInformers().L4RuleInformer.Lister().L4Rules(oldLRNamespaceName[0]).Get(oldLRNamespaceName[1])
-		newL4Rule, _ := lib.AKOControlConfig().CRDInformers().L4RuleInformer.Lister().L4Rules(newLRNamespaceName[0]).Get(newLRNamespaceName[1])
-		if oldL4Rule == nil || newL4Rule == nil {
-			return
-		}
-
-		lib.AKOControlConfig().EventRecorder().Eventf(oldL4Rule, corev1.EventTypeNormal, lib.Attached, "Configuration removed from VirtualService %s", vsName)
-		lib.AKOControlConfig().EventRecorder().Eventf(newL4Rule, corev1.EventTypeNormal, lib.Attached, "Configuration applied to VirtualService %s", vsName)
-	}
-
-	lrNamespaceName := strings.Split(vsMetadataNew.Value, "/")
-	if len(lrNamespaceName) != 2 {
-		return
-	}
-
-	l4Rule, _ := lib.AKOControlConfig().CRDInformers().L4RuleInformer.Lister().L4Rules(lrNamespaceName[0]).Get(lrNamespaceName[1])
-	if l4Rule == nil {
->>>>>>> cfab9d5d
 		return
 	}
 
 	if (vsCacheMetadataOld.Status == lib.CRDInactive || vsCacheMetadataOld.Status == "") && vsMetadataNew.Status == lib.CRDActive {
 		// CRD was added, INACTIVE -> ACTIVE transitions
-<<<<<<< HEAD
 		lib.AKOControlConfig().EventRecorder().Eventf(ssoRule, corev1.EventTypeNormal, lib.Attached, "Configuration applied to VirtualService %s", vsName)
 	} else if vsCacheMetadataOld.Status == lib.CRDActive && (vsMetadataNew.Status == "" || vsMetadataNew.Status == lib.CRDInactive) {
 		// CRD was removed, ACTIVE -> INACTIVE transitions
 		lib.AKOControlConfig().EventRecorder().Eventf(ssoRule, corev1.EventTypeNormal, lib.Attached, "Configuration removed from VirtualService %s", vsName)
-=======
-		lib.AKOControlConfig().EventRecorder().Eventf(l4Rule, corev1.EventTypeNormal, lib.Attached, "Configuration applied to VirtualService %s", vsName)
-	} else if vsCacheMetadataOld.Status == lib.CRDActive && (vsMetadataNew.Status == "" || vsMetadataNew.Status == lib.CRDInactive) {
-		// CRD was removed, ACTIVE -> INACTIVE transitions
-		lib.AKOControlConfig().EventRecorder().Eventf(l4Rule, corev1.EventTypeNormal, lib.Attached, "Configuration removed from VirtualService %s", vsName)
->>>>>>> cfab9d5d
 	}
 }