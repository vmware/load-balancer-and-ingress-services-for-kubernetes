/*
 * Copyright 2019-2020 VMware, Inc.
 * All Rights Reserved.
* Licensed under the Apache License, Version 2.0 (the "License");
* you may not use this file except in compliance with the License.
* You may obtain a copy of the License at
*   http://www.apache.org/licenses/LICENSE-2.0
* Unless required by applicable law or agreed to in writing, software
* distributed under the License is distributed on an "AS IS" BASIS,
* WITHOUT WARRANTIES OR CONDITIONS OF ANY KIND, either express or implied.
* See the License for the specific language governing permissions and
* limitations under the License.
*/

package nodes

import (
	"context"
	"encoding/json"
	"fmt"
	"sort"
	"strconv"
	"strings"

	"github.com/vmware/load-balancer-and-ingress-services-for-kubernetes/internal/lib"
	"github.com/vmware/load-balancer-and-ingress-services-for-kubernetes/internal/objects"
	akov1alpha1 "github.com/vmware/load-balancer-and-ingress-services-for-kubernetes/pkg/apis/ako/v1alpha1"
	"github.com/vmware/load-balancer-and-ingress-services-for-kubernetes/pkg/utils"

	avimodels "github.com/vmware/alb-sdk/go/models"
	networkingv1 "k8s.io/api/networking/v1"
	metav1 "k8s.io/apimachinery/pkg/apis/meta/v1"
	"k8s.io/apimachinery/pkg/util/sets"
)

// AviVsEvhSniModel : High Level interfaces that should be implemented by
// AviEvhVsNode and  AviVsNode
type AviVsEvhSniModel interface {
	GetName() string
	SetName(string)

	IsSharedVS() bool
	IsDedicatedVS() bool

	GetPortProtocols() []AviPortHostProtocol
	SetPortProtocols([]AviPortHostProtocol)

	GetPoolRefs() []*AviPoolNode
	SetPoolRefs([]*AviPoolNode)

	GetPoolGroupRefs() []*AviPoolGroupNode
	SetPoolGroupRefs([]*AviPoolGroupNode)

	GetSSLKeyCertRefs() []*AviTLSKeyCertNode
	SetSSLKeyCertRefs([]*AviTLSKeyCertNode)

	GetHttpPolicyRefs() []*AviHttpPolicySetNode
	SetHttpPolicyRefs([]*AviHttpPolicySetNode)

	GetServiceMetadata() lib.ServiceMetadataObj
	SetServiceMetadata(lib.ServiceMetadataObj)

	GetSSLKeyCertAviRef() []string
	SetSSLKeyCertAviRef([]string)

	GetWafPolicyRef() *string
	SetWafPolicyRef(*string)

	GetHttpPolicySetRefs() []string
	SetHttpPolicySetRefs([]string)

	GetAppProfileRef() *string
	SetAppProfileRef(*string)

<<<<<<< HEAD
	GetAnalyticsProfileRef() *string
	SetAnalyticsProfileRef(*string)
=======
	GetICAPProfileRefs() []string
	SetICAPProfileRefs([]string)

	GetAnalyticsProfileRef() string
	SetAnalyticsProfileRef(string)
>>>>>>> 8af39b92

	GetErrorPageProfileRef() string
	SetErrorPageProfileRef(string)

	GetSSLProfileRef() *string
	SetSSLProfileRef(*string)

	GetVsDatascriptRefs() []string
	SetVsDatascriptRefs([]string)

	GetEnabled() *bool
	SetEnabled(*bool)

	GetAnalyticsPolicy() *avimodels.AnalyticsPolicy
	SetAnalyticsPolicy(*avimodels.AnalyticsPolicy)

	GetVSVIPLoadBalancerIP() string
	SetVSVIPLoadBalancerIP(string)

	GetVHDomainNames() []string
	SetVHDomainNames([]string)

	GetGeneratedFields() *AviVsNodeGeneratedFields
	GetCommonFields() *AviVsNodeCommonFields
}

type AviEvhVsNode struct {
	EVHParent     bool
	VHParentName  string
	VHDomainNames []string
	EvhNodes      []*AviEvhVsNode
	EvhHostName   string
	AviMarkers    utils.AviObjectMarkers
	// props from avi vs node
	Name                string
	Tenant              string
	ServiceEngineGroup  string
	ApplicationProfile  string
	NetworkProfile      string
	EnableRhi           *bool
	Enabled             *bool
	PortProto           []AviPortHostProtocol // for listeners
	DefaultPool         string
	CloudConfigCksum    uint32
	DefaultPoolGroup    string
	HTTPChecksum        uint32
	PoolGroupRefs       []*AviPoolGroupNode
	PoolRefs            []*AviPoolNode
	HTTPDSrefs          []*AviHTTPDataScriptNode
	SharedVS            bool
	CACertRefs          []*AviTLSKeyCertNode
	SSLKeyCertRefs      []*AviTLSKeyCertNode
	HttpPolicyRefs      []*AviHttpPolicySetNode
	VSVIPRefs           []*AviVSVIPNode
	TLSType             string
	ServiceMetadata     lib.ServiceMetadataObj
	VrfContext          string
<<<<<<< HEAD
=======
	WafPolicyRef        string
	AppProfileRef       string
	ICAPProfileRefs     []string
	AnalyticsProfileRef string
>>>>>>> 8af39b92
	ErrorPageProfileRef string
	HttpPolicySetRefs   []string
	SSLKeyCertAviRef    []string
	Paths               []string
	IngressNames        []string
	Dedicated           bool

	AviVsNodeCommonFields

	AviVsNodeGeneratedFields
}

// Implementing AviVsEvhSniModel

func (v *AviEvhVsNode) GetName() string {
	return v.Name
}

func (v *AviEvhVsNode) SetName(name string) {
	v.Name = name
}

func (v *AviEvhVsNode) IsSharedVS() bool {
	return v.SharedVS
}

func (v *AviEvhVsNode) IsDedicatedVS() bool {
	return v.Dedicated
}

func (v *AviEvhVsNode) GetPortProtocols() []AviPortHostProtocol {
	return v.PortProto
}

func (v *AviEvhVsNode) SetPortProtocols(portProto []AviPortHostProtocol) {
	v.PortProto = portProto
}

func (v *AviEvhVsNode) GetPoolRefs() []*AviPoolNode {
	return v.PoolRefs
}

func (v *AviEvhVsNode) SetPoolRefs(poolRefs []*AviPoolNode) {
	v.PoolRefs = poolRefs
}

func (v *AviEvhVsNode) GetPoolGroupRefs() []*AviPoolGroupNode {
	return v.PoolGroupRefs
}

func (v *AviEvhVsNode) SetPoolGroupRefs(poolGroupRefs []*AviPoolGroupNode) {
	v.PoolGroupRefs = poolGroupRefs
}

func (v *AviEvhVsNode) GetSSLKeyCertRefs() []*AviTLSKeyCertNode {
	return v.SSLKeyCertRefs
}

func (v *AviEvhVsNode) SetSSLKeyCertRefs(sslKeyCertRefs []*AviTLSKeyCertNode) {
	v.SSLKeyCertRefs = sslKeyCertRefs
}

func (v *AviEvhVsNode) GetHttpPolicyRefs() []*AviHttpPolicySetNode {
	return v.HttpPolicyRefs
}

func (v *AviEvhVsNode) SetHttpPolicyRefs(httpPolicyRefs []*AviHttpPolicySetNode) {
	v.HttpPolicyRefs = httpPolicyRefs
}

func (v *AviEvhVsNode) GetServiceMetadata() lib.ServiceMetadataObj {
	return v.ServiceMetadata
}

func (v *AviEvhVsNode) SetServiceMetadata(serviceMetadata lib.ServiceMetadataObj) {
	v.ServiceMetadata = serviceMetadata
}

func (v *AviEvhVsNode) GetSSLKeyCertAviRef() []string {
	return v.SSLKeyCertAviRef
}

func (v *AviEvhVsNode) SetSSLKeyCertAviRef(sslKeyCertAviRef []string) {
	v.SSLKeyCertAviRef = sslKeyCertAviRef
}

func (v *AviEvhVsNode) GetWafPolicyRef() *string {
	return v.WafPolicyRef
}

func (v *AviEvhVsNode) SetWafPolicyRef(wafPolicyRef *string) {
	v.WafPolicyRef = wafPolicyRef
}

func (v *AviEvhVsNode) GetHttpPolicySetRefs() []string {
	return v.HttpPolicySetRefs
}

func (v *AviEvhVsNode) SetHttpPolicySetRefs(httpPolicySetRefs []string) {
	v.HttpPolicySetRefs = httpPolicySetRefs
}

func (v *AviEvhVsNode) GetAppProfileRef() *string {
	return v.ApplicationProfileRef
}

func (v *AviEvhVsNode) SetAppProfileRef(applicationProfileRef *string) {
	v.ApplicationProfileRef = applicationProfileRef
}

<<<<<<< HEAD
func (v *AviEvhVsNode) GetAnalyticsProfileRef() *string {
=======
func (v *AviEvhVsNode) GetICAPProfileRefs() []string {
	return v.ICAPProfileRefs
}

func (v *AviEvhVsNode) SetICAPProfileRefs(ICAPProfileRef []string) {
	v.ICAPProfileRefs = ICAPProfileRef
}

func (v *AviEvhVsNode) GetAnalyticsProfileRef() string {
>>>>>>> 8af39b92
	return v.AnalyticsProfileRef
}

func (v *AviEvhVsNode) SetAnalyticsProfileRef(analyticsProfileRef *string) {
	v.AnalyticsProfileRef = analyticsProfileRef
}

func (v *AviEvhVsNode) GetErrorPageProfileRef() string {
	return v.ErrorPageProfileRef
}

func (v *AviEvhVsNode) SetErrorPageProfileRef(errorPageProfileRef string) {
	v.ErrorPageProfileRef = errorPageProfileRef
}

func (v *AviEvhVsNode) GetSSLProfileRef() *string {
	return v.SslProfileRef
}

func (v *AviEvhVsNode) SetSSLProfileRef(SSLProfileRef *string) {
	v.SslProfileRef = SSLProfileRef
}

func (v *AviEvhVsNode) GetVsDatascriptRefs() []string {
	return v.VsDatascriptRefs
}

func (v *AviEvhVsNode) SetVsDatascriptRefs(VsDatascriptRefs []string) {
	v.VsDatascriptRefs = VsDatascriptRefs
}

func (v *AviEvhVsNode) GetEnabled() *bool {
	return v.Enabled
}

func (v *AviEvhVsNode) SetEnabled(Enabled *bool) {
	v.Enabled = Enabled
}

func (v *AviEvhVsNode) GetAnalyticsPolicy() *avimodels.AnalyticsPolicy {
	return v.AnalyticsPolicy
}

func (v *AviEvhVsNode) SetAnalyticsPolicy(policy *avimodels.AnalyticsPolicy) {
	v.AnalyticsPolicy = policy
}

func (v *AviEvhVsNode) GetVSVIPLoadBalancerIP() string {
	if len(v.VSVIPRefs) > 0 {
		return v.VSVIPRefs[0].IPAddress
	}
	return ""
}

func (v *AviEvhVsNode) SetVSVIPLoadBalancerIP(ip string) {
	if len(v.VSVIPRefs) > 0 {
		v.VSVIPRefs[0].IPAddress = ip
	}
}

func (v *AviEvhVsNode) GetVHDomainNames() []string {
	return v.VHDomainNames
}

func (v *AviEvhVsNode) SetVHDomainNames(domainNames []string) {
	v.VHDomainNames = domainNames
}

func (v *AviEvhVsNode) GetGeneratedFields() *AviVsNodeGeneratedFields {
	return &v.AviVsNodeGeneratedFields
}

func (v *AviEvhVsNode) GetCommonFields() *AviVsNodeCommonFields {
	return &v.AviVsNodeCommonFields
}

func (o *AviObjectGraph) GetAviEvhVS() []*AviEvhVsNode {
	var aviVs []*AviEvhVsNode
	for _, model := range o.modelNodes {
		vs, ok := model.(*AviEvhVsNode)
		if ok {
			aviVs = append(aviVs, vs)
		}
	}
	return aviVs
}

func (v *AviEvhVsNode) GetCheckSum() uint32 {
	// Calculate checksum and return
	v.CalculateCheckSum()
	return v.CloudConfigCksum
}

func (v *AviEvhVsNode) GetEvhNodeForName(EVHNodeName string) *AviEvhVsNode {
	for _, evhNode := range v.EvhNodes {
		if evhNode.Name == EVHNodeName {
			return evhNode
		}
	}
	return nil
}

func (o *AviEvhVsNode) CheckCACertNodeNameNChecksum(cacertNodeName string, checksum uint32) bool {
	for _, caCert := range o.CACertRefs {
		if caCert.Name == cacertNodeName {
			//Check if their checksums are same
			if caCert.GetCheckSum() == checksum {
				return false
			}
		}
	}
	return true
}

func (o *AviEvhVsNode) CheckSSLCertNodeNameNChecksum(sslNodeName string, checksum uint32) bool {
	for _, sslCert := range o.SSLKeyCertRefs {
		if sslCert.Name == sslNodeName {
			//Check if their checksums are same
			if sslCert.GetCheckSum() == checksum {
				return false
			}
		}
	}
	return true
}

func (o *AviEvhVsNode) CheckPGNameNChecksum(pgNodeName string, checksum uint32) bool {
	for _, pg := range o.PoolGroupRefs {
		if pg.Name == pgNodeName {
			//Check if their checksums are same
			if pg.GetCheckSum() == checksum {
				return false
			} else {
				return true
			}
		}
	}
	return true
}

func (o *AviEvhVsNode) CheckPoolNChecksum(poolNodeName string, checksum uint32) bool {
	for _, pool := range o.PoolRefs {
		if pool.Name == poolNodeName {
			//Check if their checksums are same
			if pool.GetCheckSum() == checksum {
				return false
			}
		}
	}
	return true
}

func (o *AviEvhVsNode) GetPGForVSByName(pgName string) *AviPoolGroupNode {
	for _, pgNode := range o.PoolGroupRefs {
		if pgNode.Name == pgName {
			return pgNode
		}
	}
	return nil
}

func (o *AviEvhVsNode) ReplaceEvhPoolInEVHNode(newPoolNode *AviPoolNode, key string) {
	for i, pool := range o.PoolRefs {
		if pool.Name == newPoolNode.Name {
			o.PoolRefs = append(o.PoolRefs[:i], o.PoolRefs[i+1:]...)
			o.PoolRefs = append(o.PoolRefs, newPoolNode)
			utils.AviLog.Infof("key: %s, msg: replaced evh pool in model: %s Pool name: %s", key, o.Name, pool.Name)
			return
		}
	}
	// If we have reached here it means we haven't found a match. Just append the pool.
	o.PoolRefs = append(o.PoolRefs, newPoolNode)
}

func (o *AviEvhVsNode) ReplaceEvhPGInEVHNode(newPGNode *AviPoolGroupNode, key string) {
	for i, pg := range o.PoolGroupRefs {
		if pg.Name == newPGNode.Name {
			o.PoolGroupRefs = append(o.PoolGroupRefs[:i], o.PoolGroupRefs[i+1:]...)
			o.PoolGroupRefs = append(o.PoolGroupRefs, newPGNode)
			utils.AviLog.Infof("key: %s, msg: replaced evh pg in model: %s Pool name: %s", key, o.Name, pg.Name)
			return
		}
	}
	// If we have reached here it means we haven't found a match. Just append.
	o.PoolGroupRefs = append(o.PoolGroupRefs, newPGNode)
}

func (o *AviEvhVsNode) DeleteCACertRefInEVHNode(cacertNodeName, key string) {
	for i, cacert := range o.CACertRefs {
		if cacert.Name == cacertNodeName {
			o.CACertRefs = append(o.CACertRefs[:i], o.CACertRefs[i+1:]...)
			utils.AviLog.Debugf("key: %s, msg: deleted cacert for evh in model: %s Pool name: %s", key, o.Name, cacert.Name)
			return
		}
	}
}

func (o *AviEvhVsNode) ReplaceCACertRefInEVHNode(cacertNode *AviTLSKeyCertNode, key string) {
	for i, cacert := range o.CACertRefs {
		if cacert.Name == cacertNode.Name {
			o.CACertRefs = append(o.CACertRefs[:i], o.CACertRefs[i+1:]...)
			o.CACertRefs = append(o.CACertRefs, cacertNode)
			utils.AviLog.Infof("key: %s, msg: replaced cacert for evh in model: %s Pool name: %s", key, o.Name, cacert.Name)
			return
		}
	}
	// If we have reached here it means we haven't found a match. Just append.
	o.CACertRefs = append(o.CACertRefs, cacertNode)
}

func (o *AviEvhVsNode) ReplaceEvhSSLRefInEVHNode(newSslNode *AviTLSKeyCertNode, key string) {
	for i, ssl := range o.SSLKeyCertRefs {
		if ssl.Name == newSslNode.Name {
			o.SSLKeyCertRefs = append(o.SSLKeyCertRefs[:i], o.SSLKeyCertRefs[i+1:]...)
			o.SSLKeyCertRefs = append(o.SSLKeyCertRefs, newSslNode)
			utils.AviLog.Infof("key: %s, msg: replaced evh ssl in model: %s Pool name: %s", key, o.Name, ssl.Name)
			return
		}
	}
	// If we have reached here it means we haven't found a match. Just append.
	o.SSLKeyCertRefs = append(o.SSLKeyCertRefs, newSslNode)
}

func (o *AviEvhVsNode) DeleteSSLRefInEVHNode(sslKeyCertName, key string) {
	for i, sslKeyCertRefs := range o.SSLKeyCertRefs {
		if sslKeyCertRefs.Name == sslKeyCertName {
			o.SSLKeyCertRefs = append(o.SSLKeyCertRefs[:i], o.SSLKeyCertRefs[i+1:]...)
			utils.AviLog.Debugf("key: %s, msg: replaced SSLKeyCertRefs for evh in model: %s sslKeyCertRefs name: %s", key, o.Name, sslKeyCertRefs.Name)
			return
		}
	}
}

func (vsNode *AviEvhVsNode) AddSSLPort(key string) {
	for _, port := range vsNode.PortProto {
		if port.Port == lib.SSLPort {
			return
		}
	}
	httpsPort := AviPortHostProtocol{Port: 443, Protocol: utils.HTTP, EnableSSL: true}
	vsNode.PortProto = append(vsNode.PortProto, httpsPort)
}

// TODO: Next PR Opt: make part of Avivsevhsni model interface
func (vsNode *AviEvhVsNode) DeleteSSLPort(key string) {
	for i, port := range vsNode.PortProto {
		if port.Port == lib.SSLPort {
			vsNode.PortProto = append(vsNode.PortProto[:i], vsNode.PortProto[i+1:]...)
		}
	}
}

// TODO: Next PR opt: make part of Avivs model interface
func (vsNode *AviEvhVsNode) DeletSSLRefInDedicatedNode(key string) {
	vsNode.SSLKeyCertRefs = []*AviTLSKeyCertNode{}
	vsNode.SslProfileRef = nil
	vsNode.CACertRefs = []*AviTLSKeyCertNode{}
}

func (vsNode *AviEvhVsNode) DeleteSecureAppProfile(key string) {
	if vsNode.ApplicationProfile == utils.DEFAULT_L7_SECURE_APP_PROFILE {
		vsNode.ApplicationProfile = utils.DEFAULT_L7_APP_PROFILE
	}
}
func (v *AviEvhVsNode) GetNodeType() string {
	return "VirtualServiceNode"
}

func (o *AviEvhVsNode) AddFQDNAliasesToHTTPPolicy(hosts []string, key string) {

	// Find the hppMap and redirectPorts that matches the host
	for _, policy := range o.HttpPolicyRefs {
		for j := range policy.HppMap {
			policy.HppMap[j].Host = make([]string, len(hosts))
			copy(policy.HppMap[j].Host, hosts)
		}
		for j := range policy.RedirectPorts {
			policy.RedirectPorts[j].Hosts = make([]string, len(hosts))
			copy(policy.RedirectPorts[j].Hosts, hosts)
		}
		policy.AviMarkers.Host = make([]string, len(hosts))
		copy(policy.AviMarkers.Host, hosts)
	}

	utils.AviLog.Debugf("key: %s, msg: Added hosts %v to HTTP policy for VS %s", key, hosts, o.Name)
}

func (o *AviEvhVsNode) RemoveFQDNAliasesFromHTTPPolicy(hosts []string, key string) {

	for _, host := range hosts {
		// Find the hppMap and redirectPorts that matches the host and remove the hosts
		for _, policy := range o.HttpPolicyRefs {
			for j := range policy.HppMap {
				policy.HppMap[j].Host = utils.Remove(policy.HppMap[j].Host, host)
			}
			for j := range policy.RedirectPorts {
				policy.RedirectPorts[j].Hosts = utils.Remove(policy.RedirectPorts[j].Hosts, host)
			}
			policy.AviMarkers.Host = utils.Remove(policy.AviMarkers.Host, host)
		}
	}

	utils.AviLog.Debugf("key: %s, msg: Removed hosts %v from HTTP policy for VS %s", key, hosts, o.Name)
}

func (o *AviEvhVsNode) AddFQDNsToModel(hosts []string, gsFqdn, key string) {
	if len(o.VSVIPRefs) == 0 {
		return
	}
	for _, host := range hosts {
		if host != gsFqdn &&
			!utils.HasElem(o.VSVIPRefs[0].FQDNs, host) {
			o.VSVIPRefs[0].FQDNs = append(o.VSVIPRefs[0].FQDNs, host)
		}
	}
	utils.AviLog.Debugf("key: %s, msg: Added hosts %v to model for VS %s", key, hosts, o.Name)
}

func (o *AviEvhVsNode) RemoveFQDNsFromModel(hosts []string, key string) {
	if len(o.VSVIPRefs) == 0 {
		return
	}
	for i := 0; i < len(o.VSVIPRefs[0].FQDNs); i++ {
		for _, host := range hosts {
			if host == o.VSVIPRefs[0].FQDNs[i] {
				o.VSVIPRefs[0].FQDNs = append(o.VSVIPRefs[0].FQDNs[:i], o.VSVIPRefs[0].FQDNs[i+1:]...)
				i--
				break
			}
		}
	}
	utils.AviLog.Debugf("key: %s, msg: Removed hosts %v from VS %s", key, hosts, o.Name)
}

func (v *AviEvhVsNode) CalculateCheckSum() {
	portproto := v.PortProto
	sort.Slice(portproto, func(i, j int) bool {
		return portproto[i].Name < portproto[j].Name
	})

	var checksumStringSlice []string

	for _, ds := range v.HTTPDSrefs {
		checksumStringSlice = append(checksumStringSlice, "HTTPDS"+ds.Name)
	}

	for _, httppol := range v.HttpPolicyRefs {
		checksumStringSlice = append(checksumStringSlice, "HttpPolicy"+httppol.Name)
	}

	for _, cacert := range v.CACertRefs {
		checksumStringSlice = append(checksumStringSlice, "CACert"+cacert.Name)
	}

	for _, sslkeycert := range v.SSLKeyCertRefs {
		checksumStringSlice = append(checksumStringSlice, "SSLKeyCert"+sslkeycert.Name)
	}

	for _, vsvipref := range v.VSVIPRefs {
		checksumStringSlice = append(checksumStringSlice, "VSVIP"+vsvipref.Name)
	}
	for _, vhdomain := range v.VHDomainNames {
		checksumStringSlice = append(checksumStringSlice, "VHDomain"+vhdomain)
	}

	for _, evhnode := range v.EvhNodes {
		checksumStringSlice = append(checksumStringSlice, "EVHNode"+evhnode.Name)
		for _, evhcert := range evhnode.SSLKeyCertAviRef {
			checksumStringSlice = append(checksumStringSlice, "EVHNodeSSL"+evhcert)

		}
	}

	// Note: Changing the order of strings being appended, while computing vsRefs and checksum,
	// will change the eventual checksum Hash.

	// keep the order of these policies
	policies := v.HttpPolicySetRefs
	scripts := v.VsDatascriptRefs
	icaprefs := v.ICAPProfileRefs

	var vsRefs string

	if v.WafPolicyRef != nil {
		vsRefs += *v.WafPolicyRef
	}

	if v.ApplicationProfileRef != nil {
		vsRefs += *v.ApplicationProfileRef
	}

	if v.AnalyticsProfileRef != nil {
		vsRefs += *v.AnalyticsProfileRef
	}

	vsRefs += v.ErrorPageProfileRef

	if v.SslProfileRef != nil {
		vsRefs += *v.SslProfileRef
	}

	if len(scripts) > 0 {
		vsRefs += utils.Stringify(scripts)
	}

	if len(policies) > 0 {
		vsRefs += utils.Stringify(policies)
	}

	if len(icaprefs) > 0 {
		vsRefs += utils.Stringify(icaprefs)
	}

	sort.Strings(checksumStringSlice)
	checksum := utils.Hash(strings.Join(checksumStringSlice, delim) +
		v.ApplicationProfile +
		v.ServiceEngineGroup +
		v.NetworkProfile +
		utils.Stringify(portproto) +
		v.EvhHostName)

	if vsRefs != "" {
		checksum += utils.Hash(vsRefs)
	}

	if v.Enabled != nil {
		checksum += utils.Hash(utils.Stringify(v.Enabled))
	}

	checksum += lib.GetMarkersChecksum(v.AviMarkers)

	if v.EnableRhi != nil {
		checksum += utils.Hash(utils.Stringify(*v.EnableRhi))
	}

	if v.AnalyticsPolicy != nil {
		checksum += lib.GetAnalyticsPolicyChecksum(v.AnalyticsPolicy)
	}

	checksum += v.AviVsNodeGeneratedFields.CalculateCheckSumOfGeneratedCode()

	v.CloudConfigCksum = checksum
}

func (v *AviEvhVsNode) CopyNode() AviModelNode {
	newNode := AviEvhVsNode{}
	bytes, err := json.Marshal(v)
	if err != nil {
		utils.AviLog.Warnf("Unable to marshal AviEvhVsNode: %s", err)
	}
	err = json.Unmarshal(bytes, &newNode)
	if err != nil {
		utils.AviLog.Warnf("Unable to unmarshal AviEvhVsNode: %s", err)
	}
	return &newNode
}

func (o *AviEvhVsNode) CheckHttpPolNameNChecksumForEvh(httpNodeName, hppMapName string, checksum uint32) bool {
	for i, http := range o.HttpPolicyRefs {
		if http.Name == httpNodeName {
			for _, hppMap := range o.HttpPolicyRefs[i].HppMap {
				if hppMap.Name == hppMapName {
					if http.GetCheckSum() == checksum {
						return false
					} else {
						return true
					}
				}
			}
		}
	}
	return true
}

func (o *AviEvhVsNode) ReplaceHTTPRefInNodeForEvh(httpPGPath AviHostPathPortPoolPG, httpPolName, key string) {
	for i, http := range o.HttpPolicyRefs {
		if http.Name == httpPolName {
			for j, hppMap := range o.HttpPolicyRefs[i].HppMap {
				if hppMap.Name == httpPGPath.Name {
					o.HttpPolicyRefs[i].HppMap = append(o.HttpPolicyRefs[i].HppMap[:j], o.HttpPolicyRefs[i].HppMap[j+1:]...)
					o.HttpPolicyRefs[i].HppMap = append(o.HttpPolicyRefs[i].HppMap, httpPGPath)

					utils.AviLog.Infof("key: %s, msg: replaced Evh httpmap in model: %s Pool name: %s", key, o.Name, hppMap.Name)
					return
				}
			}
			// If we have reached here it means we haven't found a match. Just append.
			o.HttpPolicyRefs[i].HppMap = append(o.HttpPolicyRefs[i].HppMap, httpPGPath)
		}
	}
}

// Insecure ingress graph functions below

func (o *AviObjectGraph) ConstructAviL7SharedVsNodeForEvh(vsName, key string, routeIgrObj RouteIngressModel, dedicated, secure bool) {
	o.Lock.Lock()
	defer o.Lock.Unlock()

	// This is a shared VS - always created in the admin namespace for now.
	// Default case
	avi_vs_meta := &AviEvhVsNode{
		Name:               vsName,
		Tenant:             lib.GetTenant(),
		ServiceEngineGroup: lib.GetSEGName(),
		PortProto: []AviPortHostProtocol{
			{Port: 80, Protocol: utils.HTTP},
		},
		ApplicationProfile: utils.DEFAULT_L7_APP_PROFILE,
		NetworkProfile:     utils.DEFAULT_TCP_NW_PROFILE,
	}

	var vrfcontext string
	if !dedicated || secure {
		httpsPort := AviPortHostProtocol{Port: 443, Protocol: utils.HTTP, EnableSSL: true}
		avi_vs_meta.PortProto = append(avi_vs_meta.PortProto, httpsPort)
	}
	if !dedicated {
		avi_vs_meta.SharedVS = true
		avi_vs_meta.EVHParent = true
	} else {
		avi_vs_meta.Dedicated = true
		if secure {
			avi_vs_meta.ApplicationProfile = utils.DEFAULT_L7_SECURE_APP_PROFILE
		}
	}

	t1lr := objects.SharedWCPLister().GetT1LrForNamespace(routeIgrObj.GetNamespace())
	if t1lr == "" {
		vrfcontext = lib.GetVrf()
		avi_vs_meta.VrfContext = vrfcontext
	}
	o.AddModelNode(avi_vs_meta)

	subDomains := GetDefaultSubDomain()
	fqdns, fqdn := lib.GetFqdns(vsName, key, subDomains)
	configuredSharedVSFqdn := fqdn

	vsVipNode := &AviVSVIPNode{
		Name:        lib.GetVsVipName(vsName),
		Tenant:      lib.GetTenant(),
		FQDNs:       fqdns,
		VrfContext:  vrfcontext,
		VipNetworks: lib.GetVipNetworkList(),
	}

	if t1lr != "" {
		vsVipNode.T1Lr = t1lr
	}

	if avi_vs_meta.EnableRhi != nil && *avi_vs_meta.EnableRhi {
		vsVipNode.BGPPeerLabels = lib.GetGlobalBgpPeerLabels()
	}

	if infraSetting := routeIgrObj.GetAviInfraSetting(); infraSetting != nil {
		buildWithInfraSettingForEvh(key, avi_vs_meta, vsVipNode, infraSetting)
	}

	avi_vs_meta.VSVIPRefs = append(avi_vs_meta.VSVIPRefs, vsVipNode)

	if avi_vs_meta.SharedVS && configuredSharedVSFqdn != "" {
		BuildL7HostRule(configuredSharedVSFqdn, key, avi_vs_meta)
	}
}

func (o *AviObjectGraph) BuildPolicyPGPoolsForEVH(vsNode []*AviEvhVsNode, childNode *AviEvhVsNode, namespace, ingName, key string, infraSetting *akov1alpha1.AviInfraSetting, hosts []string, paths []IngressHostPathSvc, tlsSettings *TlsSettings, modelType string) {
	localPGList := make(map[string]*AviPoolGroupNode)
	var httppolname string
	var policyNode *AviHttpPolicySetNode
	pathSet := sets.NewString(childNode.Paths...)

	var infraSettingName string
	if infraSetting != nil {
		infraSettingName = infraSetting.Name
	}
	ingressNameSet := sets.NewString(childNode.IngressNames...)
	ingressNameSet.Insert(ingName)
	// Update the VSVIP with the host information.
	if !utils.HasElem(vsNode[0].VSVIPRefs[0].FQDNs, hosts[0]) {
		vsNode[0].VSVIPRefs[0].FQDNs = append(vsNode[0].VSVIPRefs[0].FQDNs, hosts[0])
	}

	childNode.VHDomainNames = hosts
	httppolname = lib.GetSniHttpPolName(namespace, hosts[0], infraSettingName)

	for i, http := range childNode.HttpPolicyRefs {
		if http.Name == httppolname {
			policyNode = childNode.HttpPolicyRefs[i]
		}
	}
	if policyNode == nil {
		policyNode = &AviHttpPolicySetNode{Name: httppolname, Tenant: lib.GetTenant()}
		childNode.HttpPolicyRefs = append(childNode.HttpPolicyRefs, policyNode)
	}

	var allFqdns []string
	allFqdns = append(allFqdns, hosts...)
	for _, path := range paths {
		httpPGPath := AviHostPathPortPoolPG{Host: allFqdns}

		if path.PathType == networkingv1.PathTypeExact {
			httpPGPath.MatchCriteria = "EQUALS"
		} else {
			// PathTypePrefix and PathTypeImplementationSpecific
			// default behaviour for AKO set be Prefix match on the path
			httpPGPath.MatchCriteria = "BEGINS_WITH"
		}

		if path.Path != "" {
			httpPGPath.Path = append(httpPGPath.Path, path.Path)
		}

		pgName := lib.GetEvhPGName(ingName, namespace, hosts[0], path.Path, infraSettingName, vsNode[0].Dedicated)
		var pgNode *AviPoolGroupNode
		// There can be multiple services for the same path in case of alternate backend.
		// In that case, make sure we are creating only one PG per path
		pgNode, pgfound := localPGList[pgName]
		if !pgfound {
			pgNode = &AviPoolGroupNode{Name: pgName, Tenant: lib.GetTenant()}
			localPGList[pgName] = pgNode
			httpPGPath.PoolGroup = pgNode.Name
			httpPGPath.Host = allFqdns
		}
		pgNode.AviMarkers = lib.PopulatePGNodeMarkers(namespace, hosts[0], infraSettingName, []string{ingName}, []string{path.Path})
		poolName := lib.GetEvhPoolName(ingName, namespace, hosts[0], path.Path, infraSettingName, path.ServiceName, vsNode[0].Dedicated)
		hostslice := []string{hosts[0]}
		poolNode := &AviPoolNode{
			Name:       poolName,
			PortName:   path.PortName,
			Tenant:     lib.GetTenant(),
			VrfContext: lib.GetVrf(),
			Port:       path.Port,
			TargetPort: path.TargetPort,
			ServiceMetadata: lib.ServiceMetadataObj{
				IngressName: ingName,
				Namespace:   namespace,
				HostNames:   hostslice,
				PoolRatio:   path.weight,
			},
		}

		poolNode.NetworkPlacementSettings, _ = lib.GetNodeNetworkMap()
		t1lr := objects.SharedWCPLister().GetT1LrForNamespace(namespace)
		if t1lr != "" {
			poolNode.T1Lr = t1lr
			// Unset the poolnode's vrfcontext.
			poolNode.VrfContext = ""
		}

		poolNode.AviMarkers = lib.PopulatePoolNodeMarkers(namespace, hosts[0],
			infraSettingName, path.ServiceName, []string{ingName}, []string{path.Path})
		if tlsSettings != nil && tlsSettings.reencrypt {
			o.BuildPoolSecurity(poolNode, *tlsSettings, key, poolNode.AviMarkers)
		}

		serviceType := lib.GetServiceType()
		if serviceType == lib.NodePortLocal {
			if servers := PopulateServersForNPL(poolNode, namespace, path.ServiceName, true, key); servers != nil {
				poolNode.Servers = servers
			}
		} else if modelType == lib.MultiClusterIngress {
			if serviceType == lib.NodePort {
				poolNode.ServiceMetadata.IsMCIIngress = true
				// incase of multi-cluster ingress, the servers are created using service import CRD
				if servers := PopulateServersForMultiClusterIngress(poolNode, namespace, path.clusterContext, path.svcNamespace, path.ServiceName, key); servers != nil {
					poolNode.Servers = servers
				}
			} else {
				utils.AviLog.Errorf("key: %s, msg: Multi-cluster ingress is only supported for serviceType NodePort, not adding the servers", key)
			}
		} else if serviceType == lib.NodePort {
			if servers := PopulateServersForNodePort(poolNode, namespace, path.ServiceName, true, key); servers != nil {
				poolNode.Servers = servers
			}
		} else {
			if servers := PopulateServers(poolNode, namespace, path.ServiceName, true, key); servers != nil {
				poolNode.Servers = servers
			}
		}

		buildPoolWithInfraSetting(key, poolNode, infraSetting)
		if lib.IsIstioEnabled() {
			poolNode.UpdatePoolNodeForIstio()
		}

		pool_ref := fmt.Sprintf("/api/pool?name=%s", poolNode.Name)
		ratio := path.weight
		pgNode.Members = append(pgNode.Members, &avimodels.PoolGroupMember{PoolRef: &pool_ref, Ratio: &ratio})

		if childNode.CheckPGNameNChecksum(pgNode.Name, pgNode.GetCheckSum()) {
			childNode.ReplaceEvhPGInEVHNode(pgNode, key)
		}
		if childNode.CheckPoolNChecksum(poolNode.Name, poolNode.GetCheckSum()) {
			// Replace the poolNode.
			childNode.ReplaceEvhPoolInEVHNode(poolNode, key)
		}

		if !pgfound {
			pathSet.Insert(path.Path)
			hppMapName := lib.GetSniHppMapName(ingName, namespace, hosts[0], path.Path, infraSettingName, vsNode[0].Dedicated)
			httpPGPath.Name = hppMapName
			httpPGPath.IngName = ingName
			httpPGPath.CalculateCheckSum()
			policyNode.AviMarkers = lib.PopulateHTTPPolicysetNodeMarkers(namespace, hosts[0], infraSettingName, ingressNameSet.List(), pathSet.List())
			if childNode.CheckHttpPolNameNChecksumForEvh(httppolname, hppMapName, httpPGPath.Checksum) {
				childNode.ReplaceHTTPRefInNodeForEvh(httpPGPath, httppolname, key)
			}
		}
	}
	childNode.Paths = pathSet.List()
	childNode.IngressNames = ingressNameSet.List()
	for _, path := range paths {
		BuildPoolHTTPRule(hosts[0], path.Path, ingName, namespace, infraSettingName, key, childNode, true, vsNode[0].Dedicated)
	}

	utils.AviLog.Infof("key: %s, msg: added pools and poolgroups. childNodeChecksum for childNode :%s is :%v", key, childNode.Name, childNode.GetCheckSum())

}

func ProcessInsecureHostsForEVH(routeIgrObj RouteIngressModel, key string, parsedIng IngressConfig, modelList *[]string, Storedhosts map[string]*objects.RouteIngrhost, hostsMap map[string]*objects.RouteIngrhost) {
	utils.AviLog.Debugf("key: %s, msg: Storedhosts before  processing insecurehosts: %s", key, utils.Stringify(Storedhosts))
	for host, pathsvcmap := range parsedIng.IngressHostMap {
		// Remove this entry from storedHosts. First check if the host exists in the stored map or not.
		hostData, found := Storedhosts[host]
		if found && hostData.InsecurePolicy != lib.PolicyNone {
			// Verify the paths and take out the paths that are not need.
			pathSvcDiff := routeIgrObj.GetDiffPathSvc(hostData.PathSvc, pathsvcmap.ingressHPSvc, true)
			utils.AviLog.Debugf("key: %s, msg: pathSvcDiff %s", key, utils.Stringify(pathSvcDiff))
			if len(pathSvcDiff) == 0 {
				// Marking the entry as None to handle delete stale config
				utils.AviLog.Debugf("key: %s, msg: Marking the entry as None to handle delete stale config %s", key, utils.Stringify(pathSvcDiff))
				Storedhosts[host].InsecurePolicy = lib.PolicyNone
				Storedhosts[host].SecurePolicy = lib.PolicyNone
			} else {
				hostData.PathSvc = pathSvcDiff
			}
		}
		if _, ok := hostsMap[host]; !ok {
			hostsMap[host] = &objects.RouteIngrhost{
				SecurePolicy: lib.PolicyNone,
			}
		}
		hostsMap[host].InsecurePolicy = lib.PolicyAllow
		hostsMap[host].PathSvc = getPathSvc(pathsvcmap.ingressHPSvc)

		_, shardVsName := DeriveShardVSForEvh(host, key, routeIgrObj)
		modelName := lib.GetModelName(lib.GetTenant(), shardVsName.Name)
		found, aviModel := objects.SharedAviGraphLister().Get(modelName)
		if !found || aviModel == nil {
			utils.AviLog.Infof("key: %s, msg: model not found, generating new model with name: %s", key, modelName)
			aviModel = NewAviObjectGraph()
			aviModel.(*AviObjectGraph).ConstructAviL7SharedVsNodeForEvh(shardVsName.Name, key, routeIgrObj, shardVsName.Dedicated, false)
		}
		vsNode := aviModel.(*AviObjectGraph).GetAviEvhVS()
		infraSetting := routeIgrObj.GetAviInfraSetting()
		if len(vsNode) > 0 && found {
			// if vsNode already exists, check for updates via AviInfraSetting
			if infraSetting != nil {
				buildWithInfraSettingForEvh(key, vsNode[0], vsNode[0].VSVIPRefs[0], infraSetting)
			}
		}

		// Create one evh child per host and associate http policies for each path.
		modelGraph := aviModel.(*AviObjectGraph)
		modelGraph.BuildModelGraphForInsecureEVH(routeIgrObj, host, infraSetting, key, pathsvcmap)

		changedModel := saveAviModel(modelName, modelGraph, key)
		if !utils.HasElem(modelList, modelName) && changedModel {
			*modelList = append(*modelList, modelName)
		}
	}

	utils.AviLog.Debugf("key: %s, msg: Storedhosts after processing insecurehosts: %s", key, utils.Stringify(Storedhosts))
}

func (o *AviObjectGraph) BuildModelGraphForInsecureEVH(routeIgrObj RouteIngressModel, host string, infraSetting *akov1alpha1.AviInfraSetting, key string, pathsvcmap HostMetadata) {
	o.Lock.Lock()
	defer o.Lock.Unlock()
	var evhNode *AviEvhVsNode
	vsNode := o.GetAviEvhVS()
	ingName := routeIgrObj.GetName()
	namespace := routeIgrObj.GetNamespace()
	isDedicated := vsNode[0].Dedicated
	var infraSettingName string
	if infraSetting != nil {
		infraSettingName = infraSetting.Name
	}

	hostSlice := []string{host}
	// Populate the hostmap with empty secret for insecure ingress
	PopulateIngHostMap(namespace, host, ingName, "", pathsvcmap)
	_, ingressHostMap := SharedHostNameLister().Get(host)

	if lib.VIPPerNamespace() {
		SharedHostNameLister().SaveNamespace(host, routeIgrObj.GetNamespace())
	}
	if !isDedicated {
		evhNodeName := lib.GetEvhNodeName(host, infraSettingName)
		evhNode = vsNode[0].GetEvhNodeForName(evhNodeName)
		if evhNode == nil {
			evhNode = &AviEvhVsNode{
				Name:         evhNodeName,
				VHParentName: vsNode[0].Name,
				Tenant:       lib.GetTenant(),
				EVHParent:    false,
				EvhHostName:  host,
				ServiceMetadata: lib.ServiceMetadataObj{
					NamespaceIngressName: ingressHostMap.GetIngressesForHostName(host),
					Namespace:            namespace,
					HostNames:            hostSlice,
				},
			}
		} else {
			// The evh node exists, just update the svc metadata
			evhNode.ServiceMetadata.NamespaceIngressName = ingressHostMap.GetIngressesForHostName(host)
			evhNode.ServiceMetadata.Namespace = namespace
			evhNode.ServiceMetadata.HostNames = hostSlice
		}
		evhNode.ServiceEngineGroup = lib.GetSEGName()
		evhNode.VrfContext = lib.GetVrf()
		evhNode.ApplicationProfile = utils.DEFAULT_L7_APP_PROFILE
		evhNode.AviMarkers = lib.PopulateVSNodeMarkers(namespace, host, infraSettingName)
	} else {
		vsNode[0].ServiceMetadata.NamespaceIngressName = ingressHostMap.GetIngressesForHostName(host)
		vsNode[0].ServiceMetadata.Namespace = namespace
		vsNode[0].ServiceMetadata.HostNames = hostSlice
		vsNode[0].AviMarkers = lib.PopulateVSNodeMarkers(namespace, host, infraSettingName)
	}

	hosts := []string{host}
	found, gsFqdnCache := objects.SharedCRDLister().GetLocalFqdnToGSFQDNMapping(host)
	if pathsvcmap.gslbHostHeader != "" {
		if !utils.HasElem(hosts, pathsvcmap.gslbHostHeader) {
			hosts = append(hosts, pathsvcmap.gslbHostHeader)
		}
		if vsNode[0].Dedicated {
			RemoveFqdnFromEVHVIP(vsNode[0], []string{gsFqdnCache}, key)
		}
		//Dedicated VS: add gslb fqdn as part of vsvip fqdn
		if isDedicated && !utils.HasElem(vsNode[0].VSVIPRefs[0].FQDNs, pathsvcmap.gslbHostHeader) {
			vsNode[0].VSVIPRefs[0].FQDNs = append(vsNode[0].VSVIPRefs[0].FQDNs, pathsvcmap.gslbHostHeader)
		}
		objects.SharedCRDLister().UpdateLocalFQDNToGSFqdnMapping(host, pathsvcmap.gslbHostHeader)
	} else {
		if found {
			objects.SharedCRDLister().DeleteLocalFqdnToGsFqdnMap(host)
			if vsNode[0].Dedicated {
				RemoveFqdnFromEVHVIP(vsNode[0], []string{gsFqdnCache}, key)
			}
		}
	}

	if isDedicated {
		evhNode = vsNode[0]
		evhNode.DeletSSLRefInDedicatedNode(key)
		evhNode.DeleteSSLPort(key)
		evhNode.DeleteSecureAppProfile(key)
	} else {
		vsNode[0].DeleteSSLRefInEVHNode(lib.GetTLSKeyCertNodeName(infraSettingName, host, ""), key)
	}
	// Remove the redirect for secure to insecure transition
	RemoveRedirectHTTPPolicyInModelForEvh(evhNode, hosts, key)
	// build poolgroup and pool
	o.BuildPolicyPGPoolsForEVH(vsNode, evhNode, namespace, ingName, key, infraSetting, hosts, pathsvcmap.ingressHPSvc, nil, routeIgrObj.GetType())
	if !isDedicated {
		foundEvhModel := FindAndReplaceEvhInModel(evhNode, vsNode, key)
		if !foundEvhModel {
			vsNode[0].EvhNodes = append(vsNode[0].EvhNodes, evhNode)
		}
	}
	// build host rule for insecure ingress in evh
	BuildL7HostRule(host, key, evhNode)
	// build SSORule for insecure ingress in evh
	BuildL7SSORule(host, key, evhNode)
	if !isDedicated {
		manipulateEvhNodeForSSL(key, vsNode[0], evhNode)
	}

	// Remove the deleted aliases from the FQDN list
	var hostsToRemove []string
	_, oldFQDNAliases := objects.SharedCRDLister().GetFQDNToAliasesMapping(host)
	for _, host := range oldFQDNAliases {
		if !utils.HasElem(evhNode.VHDomainNames, host) {
			hostsToRemove = append(hostsToRemove, host)
		}
	}
	vsNode[0].RemoveFQDNsFromModel(hostsToRemove, key)
	evhNode.RemoveFQDNAliasesFromHTTPPolicy(hostsToRemove, key)

	// Add FQDN aliases in the hostrule CRD to parent and child VSes
	vsNode[0].AddFQDNsToModel(evhNode.VHDomainNames, pathsvcmap.gslbHostHeader, key)
	evhNode.AddFQDNAliasesToHTTPPolicy(evhNode.VHDomainNames, key)
	evhNode.AviMarkers.Host = evhNode.VHDomainNames
	objects.SharedCRDLister().UpdateFQDNToAliasesMappings(host, evhNode.VHDomainNames)
}

// secure ingress graph functions

// BuildCACertNode : Build a new node to store CA cert, this would be referred by the corresponding keycert
func (o *AviObjectGraph) BuildCACertNodeForEvh(tlsNode *AviEvhVsNode, cacert, infraSettingName, host, key string) string {
	cacertNode := &AviTLSKeyCertNode{Name: lib.GetCACertNodeName(infraSettingName, host), Tenant: lib.GetTenant()}
	cacertNode.Type = lib.CertTypeCA
	cacertNode.Cert = []byte(cacert)
	cacertNode.AviMarkers = lib.PopulateTLSKeyCertNode(host, infraSettingName)
	if tlsNode.CheckCACertNodeNameNChecksum(cacertNode.Name, cacertNode.GetCheckSum()) {
		if len(tlsNode.CACertRefs) == 1 {
			tlsNode.CACertRefs[0] = cacertNode
			utils.AviLog.Warnf("key: %s, msg: duplicate cacerts detected for %s, overwriting", key, cacertNode.Name)
		} else {
			tlsNode.ReplaceCACertRefInEVHNode(cacertNode, key)
		}
	}
	return cacertNode.Name
}

func (o *AviObjectGraph) BuildTlsCertNodeForEvh(svcLister *objects.SvcLister, tlsNode *AviEvhVsNode, namespace string, tlsData TlsSettings, key, infraSettingName, host string) bool {
	mClient := utils.GetInformers().ClientSet
	secretName := tlsData.SecretName
	secretNS := tlsData.SecretNS
	if secretNS == "" {
		secretNS = namespace
	}

	if lib.IsSecretK8sSecretRef(secretName) {
		secretName = strings.Split(secretName, "/")[2]
	}
	var altCertNode *AviTLSKeyCertNode
	var certNode *AviTLSKeyCertNode

	//for default cert, use existing node if it exists
	foundTLSKeyCertNode := false
	if tlsData.SecretName == lib.GetDefaultSecretForRoutes() {
		for _, ssl := range tlsNode.SSLKeyCertRefs {
			if ssl.Name == lib.GetTLSKeyCertNodeName(infraSettingName, host, tlsData.SecretName) {
				certNode = ssl
				foundTLSKeyCertNode = true
				break
			}
		}
		if foundTLSKeyCertNode {
			keyCertRefsSet := sets.NewString(certNode.AviMarkers.Host...)
			keyCertRefsSet.Insert(host)
			certNode.AviMarkers.Host = keyCertRefsSet.List()
		}
	}
	if !foundTLSKeyCertNode {
		certNode = &AviTLSKeyCertNode{
			Name:   lib.GetTLSKeyCertNodeName(infraSettingName, host, tlsData.SecretName),
			Tenant: lib.GetTenant(),
			Type:   lib.CertTypeVS,
		}
		certNode.AviMarkers = lib.PopulateTLSKeyCertNode(host, infraSettingName)
	}

	// Openshift Routes do not refer to a secret, instead key/cert values are mentioned in the route.
	// Routes can refer to secrets only in case of using default secret in ako NS or using hostrule secret.
	if strings.HasPrefix(secretName, lib.RouteSecretsPrefix) {
		if tlsData.cert != "" && tlsData.key != "" {
			certNode.Cert = []byte(tlsData.cert)
			certNode.Key = []byte(tlsData.key)
			if tlsData.cacert != "" {
				certNode.CACert = o.BuildCACertNodeForEvh(tlsNode, tlsData.cacert, infraSettingName, host, key)
			} else {
				tlsNode.DeleteCACertRefInEVHNode(lib.GetCACertNodeName(infraSettingName, host), key)
			}
		} else {
			ok, _ := svcLister.IngressMappings(namespace).GetSecretToIng(secretName)
			if ok {
				svcLister.IngressMappings(namespace).DeleteSecretToIngMapping(secretName)
			}
			utils.AviLog.Infof("key: %s, msg: no cert/key specified for TLS route")
			//To Do: use a Default secret if required
			return false
		}
	} else {
		secretObj, err := mClient.CoreV1().Secrets(secretNS).Get(context.TODO(), secretName, metav1.GetOptions{})
		if err != nil || secretObj == nil {
			// This secret has been deleted.
			ok, ingNames := svcLister.IngressMappings(namespace).GetSecretToIng(secretName)
			if ok {
				// Delete the secret key in the cache if it has no references
				if len(ingNames) == 0 {
					svcLister.IngressMappings(namespace).DeleteSecretToIngMapping(secretName)
				}
			}
			utils.AviLog.Warnf("key: %s, msg: secret: %s has been deleted, err: %s", key, secretName, err)
			return false
		}
		keycertMap := secretObj.Data
		cert, ok := keycertMap[utils.K8S_TLS_SECRET_CERT]
		if ok {
			certNode.Cert = cert
		} else {
			utils.AviLog.Infof("key: %s, msg: certificate not found for secret: %s", key, secretObj.Name)
			return false
		}
		tlsKey, keyfound := keycertMap[utils.K8S_TLS_SECRET_KEY]
		if keyfound {
			certNode.Key = tlsKey
		} else {
			utils.AviLog.Infof("key: %s, msg: key not found for secret: %s", key, secretObj.Name)
			return false
		}
		altCert, ok := keycertMap[utils.K8S_TLS_SECRET_ALT_CERT]
		if ok {
			altKey, ok := keycertMap[utils.K8S_TLS_SECRET_ALT_KEY]
			if ok {
				foundTLSKeyCertNode := false
				for _, ssl := range tlsNode.SSLKeyCertRefs {
					if ssl.Name == lib.GetTLSKeyCertNodeName(infraSettingName, host, tlsData.SecretName+"-alt") {
						altCertNode = ssl
						altCertNode.AviMarkers = certNode.AviMarkers
						foundTLSKeyCertNode = true
						break
					}
				}
				if !foundTLSKeyCertNode {
					altCertNode = &AviTLSKeyCertNode{
						Name:       lib.GetTLSKeyCertNodeName(infraSettingName, host, tlsData.SecretName+"-alt"),
						Tenant:     lib.GetTenant(),
						Type:       lib.CertTypeVS,
						AviMarkers: certNode.AviMarkers,
						Cert:       altCert,
						Key:        altKey,
					}
				}
			}
		}
		utils.AviLog.Infof("key: %s, msg: Added the secret object to tlsnode: %s", key, secretObj.Name)
	}
	// If this SSLCertRef is already present don't add it.
	if tlsNode.CheckSSLCertNodeNameNChecksum(lib.GetTLSKeyCertNodeName(infraSettingName, host, tlsData.SecretName), certNode.GetCheckSum()) {
		tlsNode.ReplaceEvhSSLRefInEVHNode(certNode, key)

	}
	if altCertNode != nil && tlsNode.CheckSSLCertNodeNameNChecksum(lib.GetTLSKeyCertNodeName(infraSettingName, host, tlsData.SecretName+"-alt"), altCertNode.GetCheckSum()) {
		tlsNode.ReplaceEvhSSLRefInEVHNode(altCertNode, key)

	}

	return true
}

func ProcessSecureHostsForEVH(routeIgrObj RouteIngressModel, key string, parsedIng IngressConfig, modelList *[]string, Storedhosts map[string]*objects.RouteIngrhost,
	hostsMap map[string]*objects.RouteIngrhost, fullsync bool, sharedQueue *utils.WorkerQueue) {
	utils.AviLog.Debugf("key: %s, msg: Storedhosts before processing securehosts: %v", key, utils.Stringify(Storedhosts))

	for _, tlssetting := range parsedIng.TlsCollection {
		locEvhHostMap := evhNodeHostName(routeIgrObj, tlssetting, routeIgrObj.GetName(), routeIgrObj.GetNamespace(), key, fullsync, sharedQueue, modelList)
		for host, newPathSvc := range locEvhHostMap {
			// Remove this entry from storedHosts. First check if the host exists in the stored map or not.
			hostData, found := Storedhosts[host]
			if found && hostData.InsecurePolicy == lib.PolicyAllow {
				// this is transitioning from insecure to secure host
				Storedhosts[host].InsecurePolicy = lib.PolicyNone
			}
			if found && hostData.SecurePolicy == lib.PolicyEdgeTerm {
				// Verify the paths and take out the paths that are not need.
				pathSvcDiff := routeIgrObj.GetDiffPathSvc(hostData.PathSvc, newPathSvc, true)

				if len(pathSvcDiff) == 0 {
					Storedhosts[host].SecurePolicy = lib.PolicyNone
					Storedhosts[host].InsecurePolicy = lib.PolicyNone
				} else {
					hostData.PathSvc = pathSvcDiff
				}
			}
			if _, ok := hostsMap[host]; !ok {
				hostsMap[host] = &objects.RouteIngrhost{
					InsecurePolicy: lib.PolicyNone,
				}
			}
			hostsMap[host].SecurePolicy = lib.PolicyEdgeTerm
			if tlssetting.redirect {
				hostsMap[host].InsecurePolicy = lib.PolicyRedirect
			}
			hostsMap[host].PathSvc = getPathSvc(newPathSvc)
		}
	}
	utils.AviLog.Debugf("key: %s, msg: Storedhosts after processing securehosts: %s", key, utils.Stringify(Storedhosts))
}

func evhNodeHostName(routeIgrObj RouteIngressModel, tlssetting TlsSettings, ingName, namespace, key string, fullsync bool, sharedQueue *utils.WorkerQueue, modelList *[]string) map[string][]IngressHostPathSvc {
	hostPathSvcMap := make(map[string][]IngressHostPathSvc)
	infraSetting := routeIgrObj.GetAviInfraSetting()

	for host, paths := range tlssetting.Hosts {
		var hosts []string
		hostPathSvcMap[host] = paths.ingressHPSvc

		PopulateIngHostMap(namespace, host, ingName, tlssetting.SecretName, paths)
		_, ingressHostMap := SharedHostNameLister().Get(host)

		if lib.VIPPerNamespace() {
			SharedHostNameLister().SaveNamespace(host, routeIgrObj.GetNamespace())
		}
		hosts = append(hosts, host)
		_, shardVsName := DeriveShardVSForEvh(host, key, routeIgrObj)
		// For each host, create a EVH node with the secret giving us the key and cert.
		// construct a EVH child VS node per tls setting which corresponds to one secret
		model_name := lib.GetModelName(lib.GetTenant(), shardVsName.Name)
		found, aviModel := objects.SharedAviGraphLister().Get(model_name)
		if !found || aviModel == nil {
			utils.AviLog.Infof("key: %s, msg: model not found, generating new model with name: %s", key, model_name)
			aviModel = NewAviObjectGraph()
			aviModel.(*AviObjectGraph).ConstructAviL7SharedVsNodeForEvh(shardVsName.Name, key, routeIgrObj, shardVsName.Dedicated, true)
		}

		vsNode := aviModel.(*AviObjectGraph).GetAviEvhVS()
		if len(vsNode) < 1 {
			return nil
		}

		if found {
			// if vsNode already exists, check for updates via AviInfraSetting
			if infraSetting != nil {
				buildWithInfraSettingForEvh(key, vsNode[0], vsNode[0].VSVIPRefs[0], infraSetting)
			}
		}

		modelGraph := aviModel.(*AviObjectGraph)
		modelGraph.BuildModelGraphForSecureEVH(routeIgrObj, ingressHostMap, hosts, tlssetting, ingName, namespace, infraSetting, host, key, paths)
		// Only add this node to the list of models if the checksum has changed.
		utils.AviLog.Debugf("key: %s, Saving Model: %v", key, utils.Stringify(vsNode))
		modelChanged := saveAviModel(model_name, modelGraph, key)
		if !utils.HasElem(*modelList, model_name) && modelChanged {
			*modelList = append(*modelList, model_name)
		}

	}

	return hostPathSvcMap
}

func (o *AviObjectGraph) BuildModelGraphForSecureEVH(routeIgrObj RouteIngressModel, ingressHostMap SecureHostNameMapProp, hosts []string, tlssetting TlsSettings, ingName, namespace string, infraSetting *akov1alpha1.AviInfraSetting, host, key string, paths HostMetadata) {
	o.Lock.Lock()
	defer o.Lock.Unlock()
	var evhNode *AviEvhVsNode
	vsNode := o.GetAviEvhVS()
	isDedicated := vsNode[0].Dedicated
	certsBuilt := false
	evhSecretName := tlssetting.SecretName
	if lib.IsSecretAviCertRef(evhSecretName) {
		certsBuilt = true
	}

	var infraSettingName string
	if infraSetting != nil {
		infraSettingName = infraSetting.Name
	}
	if !isDedicated {
		childVSName := lib.GetEvhNodeName(host, infraSettingName)
		evhNode = vsNode[0].GetEvhNodeForName(childVSName)
		if evhNode == nil {
			evhNode = &AviEvhVsNode{
				Name:         childVSName,
				VHParentName: vsNode[0].Name,
				Tenant:       lib.GetTenant(),
				EVHParent:    false,
				EvhHostName:  host,
				ServiceMetadata: lib.ServiceMetadataObj{
					NamespaceIngressName: ingressHostMap.GetIngressesForHostName(host),
					Namespace:            namespace,
					HostNames:            hosts,
				},
			}
		} else {
			// The evh node exists, just update the svc metadata
			evhNode.ServiceMetadata.NamespaceIngressName = ingressHostMap.GetIngressesForHostName(host)
			evhNode.ServiceMetadata.Namespace = namespace
			evhNode.ServiceMetadata.HostNames = hosts
		}
		evhNode.ApplicationProfile = utils.DEFAULT_L7_APP_PROFILE
		evhNode.ServiceEngineGroup = lib.GetSEGName()
		evhNode.VrfContext = lib.GetVrf()
		evhNode.AviMarkers = lib.PopulateVSNodeMarkers(namespace, host, infraSettingName)
	} else {
		vsNode[0].ServiceMetadata.NamespaceIngressName = ingressHostMap.GetIngressesForHostName(host)
		vsNode[0].ServiceMetadata.Namespace = namespace
		vsNode[0].ServiceMetadata.HostNames = hosts
		vsNode[0].AddSSLPort(key)
		vsNode[0].ApplicationProfile = utils.DEFAULT_L7_SECURE_APP_PROFILE
		vsNode[0].AviMarkers = lib.PopulateVSNodeMarkers(namespace, host, infraSettingName)
	}

	var hostsToRemove []string
	hostsToRemove = append(hostsToRemove, host)
	found, gsFqdnCache := objects.SharedCRDLister().GetLocalFqdnToGSFQDNMapping(host)
	if paths.gslbHostHeader == "" {
		// If the gslbHostHeader is empty but it is present in the in memory cache, then add it as a candidate for removal and  remove the in memory cache relationship
		if found {
			hostsToRemove = append(hostsToRemove, gsFqdnCache)
			objects.SharedCRDLister().DeleteLocalFqdnToGsFqdnMap(host)
			if vsNode[0].Dedicated {
				RemoveFqdnFromEVHVIP(vsNode[0], []string{gsFqdnCache}, key)
			}
		}
	} else {
		if paths.gslbHostHeader != gsFqdnCache {
			hostsToRemove = append(hostsToRemove, gsFqdnCache)
		}
		if vsNode[0].Dedicated {
			RemoveFqdnFromEVHVIP(vsNode[0], []string{gsFqdnCache}, key)
		}
		objects.SharedCRDLister().UpdateLocalFQDNToGSFqdnMapping(host, paths.gslbHostHeader)
	}

	if !certsBuilt {
		certsBuilt = o.BuildTlsCertNodeForEvh(routeIgrObj.GetSvcLister(), vsNode[0], namespace, tlssetting, key, infraSettingName, host)
	} else {
		//Delete sslcertref object if host crd sslcertref (sslcertAviRef) is present for given host
		secretName := tlssetting.SecretName
		if strings.HasPrefix(secretName, lib.RouteSecretsPrefix) {
			//Openshift: Remove CA cert if present
			vsNode[0].DeleteCACertRefInEVHNode(lib.GetCACertNodeName(infraSettingName, host), key)
		}
		vsNode[0].DeleteSSLRefInEVHNode(lib.GetTLSKeyCertNodeName(infraSettingName, host, tlssetting.SecretName), key)
		vsNode[0].DeleteSSLRefInEVHNode(lib.GetTLSKeyCertNodeName(infraSettingName, host, tlssetting.SecretName+"-alt"), key)
	}
	if isDedicated {
		evhNode = vsNode[0]
	}
	if certsBuilt {
		hosts := []string{host}
		if paths.gslbHostHeader != "" {
			if !utils.HasElem(hosts, paths.gslbHostHeader) {
				hosts = append(hosts, paths.gslbHostHeader)
			}
			if isDedicated && !utils.HasElem(vsNode[0].VSVIPRefs[0].FQDNs, paths.gslbHostHeader) {
				vsNode[0].VSVIPRefs[0].FQDNs = append(vsNode[0].VSVIPRefs[0].FQDNs, paths.gslbHostHeader)
			}
		}

		o.BuildPolicyPGPoolsForEVH(vsNode, evhNode, namespace, ingName, key, infraSetting, hosts, paths.ingressHPSvc, &tlssetting, routeIgrObj.GetType())
		if !isDedicated {
			foundEvhModel := FindAndReplaceEvhInModel(evhNode, vsNode, key)
			if !foundEvhModel {
				vsNode[0].EvhNodes = append(vsNode[0].EvhNodes, evhNode)
			}
		}
		//EVH VS node (For route): either will have redirect policy or None policy
		RemoveRedirectHTTPPolicyInModelForEvh(evhNode, hostsToRemove, key)

		if tlssetting.redirect {
			o.BuildPolicyRedirectForVSForEvh(evhNode, hosts, namespace, ingName, key, infraSettingName)
		} else if tlssetting.blockHTTPTraffic {
			//Add drop rule to block traffic on 80
			o.BuildHTTPSecurityPolicyForVSForEvh(evhNode, hosts, namespace, ingName, key, infraSettingName)
		}
		// Enable host rule
		BuildL7HostRule(host, key, evhNode)
		// build SSORule for insecure ingress in evh
		BuildL7SSORule(host, key, evhNode)
		// build SSORule for secure ingress in evh
		BuildL7SSORule(host, key, evhNode)
		if !isDedicated {
			manipulateEvhNodeForSSL(key, vsNode[0], evhNode)
		}

		// Remove the deleted aliases from the FQDN list
		var hostsToRemove []string
		_, oldFQDNAliases := objects.SharedCRDLister().GetFQDNToAliasesMapping(host)
		for _, host := range oldFQDNAliases {
			if !utils.HasElem(evhNode.VHDomainNames, host) {
				hostsToRemove = append(hostsToRemove, host)
			}
		}
		vsNode[0].RemoveFQDNsFromModel(hostsToRemove, key)
		evhNode.RemoveFQDNAliasesFromHTTPPolicy(hostsToRemove, key)

		// Add FQDN aliases in the hostrule CRD to parent and child VSes
		vsNode[0].AddFQDNsToModel(evhNode.VHDomainNames, paths.gslbHostHeader, key)
		evhNode.AddFQDNAliasesToHTTPPolicy(evhNode.VHDomainNames, key)
		evhNode.AviMarkers.Host = evhNode.VHDomainNames
		objects.SharedCRDLister().UpdateFQDNToAliasesMappings(host, evhNode.VHDomainNames)

	} else {
		hostMapOk, ingressHostMap := SharedHostNameLister().Get(host)
		if hostMapOk {
			// Replace the ingress map for this host.
			keyToRemove := namespace + "/" + ingName
			delete(ingressHostMap.HostNameMap, keyToRemove)
			SharedHostNameLister().Save(host, ingressHostMap)
		}
		// Since the cert couldn't be built, check if this EVH is affected by only in ingress if so remove the EVH node from the model
		if len(ingressHostMap.GetIngressesForHostName(host)) == 0 {
			hostsToRemove = append(hostsToRemove, evhNode.VHDomainNames...)
			if vsNode[0].Dedicated {
				DeleteDedicatedEvhVSNode(vsNode[0], key, hostsToRemove)
			} else {
				vsNode[0].DeleteSSLRefInEVHNode(lib.GetTLSKeyCertNodeName(infraSettingName, host, tlssetting.SecretName), key)
				vsNode[0].DeleteSSLRefInEVHNode(lib.GetTLSKeyCertNodeName(infraSettingName, host, tlssetting.SecretName+"-alt"), key)
				RemoveEvhInModel(evhNode.Name, vsNode, key)
				RemoveRedirectHTTPPolicyInModelForEvh(evhNode, hostsToRemove, key)
			}
			vsNode[0].RemoveFQDNsFromModel(hostsToRemove, key)
		}
	}
}

// Util functions

func FindAndReplaceEvhInModel(currentEvhNode *AviEvhVsNode, modelEvhNodes []*AviEvhVsNode, key string) bool {
	for i, modelEvhNode := range modelEvhNodes[0].EvhNodes {
		if currentEvhNode.Name == modelEvhNode.Name {
			// Check if the checksums are same
			if !(modelEvhNode.GetCheckSum() == currentEvhNode.GetCheckSum()) {
				// The checksums are not same. Replace this evh node
				modelEvhNodes[0].EvhNodes = append(modelEvhNodes[0].EvhNodes[:i], modelEvhNodes[0].EvhNodes[i+1:]...)
				modelEvhNodes[0].EvhNodes = append(modelEvhNodes[0].EvhNodes, currentEvhNode)
				utils.AviLog.Infof("key: %s, msg: replaced evh node in model: %s", key, currentEvhNode.Name)
			}
			return true
		}
	}
	return false
}

func RemoveEvhInModel(currentEvhNodeName string, modelEvhNodes []*AviEvhVsNode, key string) {
	if len(modelEvhNodes[0].EvhNodes) > 0 {
		for i, modelEvhNode := range modelEvhNodes[0].EvhNodes {
			if currentEvhNodeName == modelEvhNode.Name {
				modelEvhNodes[0].EvhNodes = append(modelEvhNodes[0].EvhNodes[:i], modelEvhNodes[0].EvhNodes[i+1:]...)
				utils.AviLog.Infof("key: %s, msg: deleted evh node in model: %s", key, currentEvhNodeName)
				return
			}
		}
	}
}

// As either HttpSecurityPolicy or HttpRedirect policy exists, using same function for both.
func FindAndReplaceRedirectHTTPPolicyInModelforEvh(vsNode *AviEvhVsNode, httpPolicy *AviHttpPolicySetNode, hostnames []string, key string) bool {
	var policyFound bool
	for _, hostname := range hostnames {
		for _, policy := range vsNode.HttpPolicyRefs {
			//For existing HttpPolicyset, AviMarkers will be empty.
			if policy.Name == httpPolicy.Name && policy.AviMarkers.Namespace != "" {
				//No action for httpsecurity policy as port and actions are currently constant.
				if policy.RedirectPorts != nil && !utils.HasElem(policy.RedirectPorts[0].Hosts, hostname) {
					policy.RedirectPorts[0].Hosts = append(policy.RedirectPorts[0].Hosts, hostname)
					utils.AviLog.Debugf("key: %s, msg: replaced host %s for policy %s in model", key, hostname, policy.Name)
				}
				policyFound = true
			}
		}
	}
	return policyFound
}

// As either HttpSecurity policy or http redirect policy exists, using same function for both.
func RemoveRedirectHTTPPolicyInModelForEvh(vsNode *AviEvhVsNode, hostnames []string, key string) {
	policyName := lib.GetL7HttpRedirPolicy(vsNode.Name)
	for _, hostname := range hostnames {
		for i, policy := range vsNode.HttpPolicyRefs {
			if policy.Name == policyName {
				if policy.RedirectPorts != nil {
					// one redirect policy per child EVH vs
					if utils.HasElem(policy.RedirectPorts[0].Hosts, hostname) {
						policy.RedirectPorts[0].Hosts = utils.Remove(policy.RedirectPorts[0].Hosts, hostname)
						utils.AviLog.Debugf("key: %s, msg: removed host %s from policy %s in model", key, hostname, policy.Name)
					}
					if len(policy.RedirectPorts[0].Hosts) == 0 {
						vsNode.HttpPolicyRefs = append(vsNode.HttpPolicyRefs[:i], vsNode.HttpPolicyRefs[i+1:]...)
						utils.AviLog.Infof("key: %s, msg: removed redirect policy %s in model", key, policy.Name)
					}
				} else if policy.SecurityRules != nil {
					//Remove security policy
					vsNode.HttpPolicyRefs = append(vsNode.HttpPolicyRefs[:i], vsNode.HttpPolicyRefs[i+1:]...)
					utils.AviLog.Infof("key: %s, msg: removed security policy %s in model", key, policy.Name)
				}
			}
		}
	}
}

// DeleteStaleData : delete pool, EVH VS and redirect policy which are present in the object store but no longer required.
func DeleteStaleDataForEvh(routeIgrObj RouteIngressModel, key string, modelList *[]string, Storedhosts map[string]*objects.RouteIngrhost, hostsMap map[string]*objects.RouteIngrhost) {
	utils.AviLog.Debugf("key: %s, msg: About to delete stale data EVH Stored hosts: %v, hosts map: %v", key, utils.Stringify(Storedhosts), utils.Stringify(hostsMap))
	var infraSettingName string
	if aviInfraSetting := routeIgrObj.GetAviInfraSetting(); aviInfraSetting != nil {
		infraSettingName = aviInfraSetting.Name
	}

	for host, hostData := range Storedhosts {
		utils.AviLog.Debugf("host to del: %s, data : %s", host, utils.Stringify(hostData))
		_, shardVsName := DeriveShardVSForEvh(host, key, routeIgrObj)
		if hostData.SecurePolicy == lib.PolicyPass {
			_, shardVsName.Name = DerivePassthroughVS(host, key, routeIgrObj)
		}
		modelName := lib.GetModelName(lib.GetTenant(), shardVsName.Name)
		found, aviModel := objects.SharedAviGraphLister().Get(modelName)
		if !found || aviModel == nil {
			utils.AviLog.Warnf("key: %s, msg: model not found during delete: %s", key, modelName)
			continue
		}
		// By default remove both redirect and fqdn. So if the host isn't transitioning, then we will remove both.
		removeFqdn := true
		removeRedir := true
		removeRouteIngData := true
		currentData, ok := hostsMap[host]
		utils.AviLog.Debugf("key: %s, hostsMap: %s", key, utils.Stringify(hostsMap))
		// if route is transitioning from/to passthrough route, then always remove fqdn
		if ok && hostData.SecurePolicy != lib.PolicyPass && currentData.SecurePolicy != lib.PolicyPass {
			if currentData.InsecurePolicy == lib.PolicyRedirect {
				removeRedir = false
			}
			utils.AviLog.Infof("key: %s, host: %s, currentData: %v", key, host, currentData)
			removeFqdn = false
			if routeIgrObj.GetType() == utils.OshiftRoute {
				diff := lib.GetDiffPath(hostData.PathSvc, currentData.PathSvc)
				if len(diff) == 0 {
					removeRouteIngData = false
				}
			}
		}
		// Delete the pool corresponding to this host
		isPassthroughVS := false
		if hostData.SecurePolicy == lib.PolicyEdgeTerm {
			aviModel.(*AviObjectGraph).DeletePoolForHostnameForEvh(shardVsName.Name, host, routeIgrObj, hostData.PathSvc, key, infraSettingName, removeFqdn, removeRedir, removeRouteIngData, true)
		} else if hostData.SecurePolicy == lib.PolicyPass {
			isPassthroughVS = true
			aviModel.(*AviObjectGraph).DeleteObjectsForPassthroughHost(shardVsName.Name, host, routeIgrObj, hostData.PathSvc, infraSettingName, key, true, true, true)
		}
		if hostData.InsecurePolicy != lib.PolicyNone {
			if isPassthroughVS {
				aviModel.(*AviObjectGraph).DeletePoolForHostname(shardVsName.Name, host, routeIgrObj, hostData.PathSvc, key, infraSettingName, true, true, false)
			} else {
				aviModel.(*AviObjectGraph).DeletePoolForHostnameForEvh(shardVsName.Name, host, routeIgrObj, hostData.PathSvc, key, infraSettingName, removeFqdn, removeRedir, removeRouteIngData, false)
			}
		}
		changedModel := saveAviModel(modelName, aviModel.(*AviObjectGraph), key)
		if !utils.HasElem(modelList, modelName) && changedModel {
			*modelList = append(*modelList, modelName)
		}
	}
}

func DeriveShardVSForEvh(hostname, key string, routeIgrObj RouteIngressModel) (lib.VSNameMetadata, lib.VSNameMetadata) {
	// Read the value of the num_shards from the environment variable.
	utils.AviLog.Debugf("key: %s, msg: hostname for sharding: %s", key, hostname)
	var newInfraPrefix, oldInfraPrefix string
	oldShardSize, newShardSize := lib.GetshardSize(), lib.GetshardSize()
	var oldVSNameMeta lib.VSNameMetadata
	var newVSNameMeta lib.VSNameMetadata
	// get stored infrasetting from ingress/route
	// figure out the current infrasetting via class/annotation
	var oldSettingName string
	var found bool
	if found, oldSettingName = objects.InfraSettingL7Lister().GetIngRouteToInfraSetting(routeIgrObj.GetNamespace() + "/" + routeIgrObj.GetName()); found {
		if found, shardSize := objects.InfraSettingL7Lister().GetInfraSettingToShardSize(oldSettingName); found && shardSize != "" {
			oldShardSize = lib.ShardSizeMap[shardSize]
		}
		oldInfraPrefix = oldSettingName
	} else {
		utils.AviLog.Debugf("AviInfraSetting %s not found in cache", oldSettingName)
	}

	newSetting := routeIgrObj.GetAviInfraSetting()
	if !routeIgrObj.Exists() {
		// get the old ones.
		newShardSize = oldShardSize
		newInfraPrefix = oldInfraPrefix
	} else if newSetting != nil {
		if newSetting.Spec.L7Settings != (akov1alpha1.AviInfraL7Settings{}) {
			newShardSize = lib.ShardSizeMap[newSetting.Spec.L7Settings.ShardSize]
		}
		newInfraPrefix = newSetting.Name
	}
	shardVsPrefix := lib.GetNamePrefix() + lib.GetAKOIDPrefix() + lib.ShardEVHVSPrefix
	oldVsName, newVsName := shardVsPrefix, shardVsPrefix
	if oldInfraPrefix != "" {
		oldVsName += oldInfraPrefix + "-"
	}
	if newInfraPrefix != "" {
		newVsName += newInfraPrefix + "-"
	}

	if lib.VIPPerNamespace() {
		oldVsName += "NS-" + routeIgrObj.GetNamespace()
		newVsName += "NS-" + routeIgrObj.GetNamespace()
	} else {
		if oldShardSize != 0 {
			oldVsName += strconv.Itoa(int(utils.Bkt(hostname, oldShardSize)))
		} else {
			//Dedicated VS
			oldVsName = GetDedicatedVSName(hostname, oldInfraPrefix)
			oldVSNameMeta.Dedicated = true
		}
		if newShardSize != 0 {
			newVsName += strconv.Itoa(int(utils.Bkt(hostname, newShardSize)))
		} else {
			//Dedicated VS
			newVsName = GetDedicatedVSName(hostname, newInfraPrefix)
			newVSNameMeta.Dedicated = true
		}
	}
	oldVSNameMeta.Name = oldVsName
	newVSNameMeta.Name = newVsName
	utils.AviLog.Infof("key: %s, msg: ShardVSNames: %s %s", key, oldVsName, newVsName)
	return oldVSNameMeta, newVSNameMeta
}
func GetDedicatedVSName(host, infrasettingName string) string {
	var name string
	//For Dedicated Vs Name: Not encoded Suffix -EVH for process by evh model during dequeue node operation
	if infrasettingName != "" {
		name = lib.Encode(lib.GetNamePrefix()+infrasettingName+"-"+host+lib.DedicatedSuffix, lib.EVHVS) + lib.EVHSuffix
		return name
	}
	name = lib.Encode(lib.GetNamePrefix()+host+lib.DedicatedSuffix, lib.EVHVS) + lib.EVHSuffix
	return name
}
func (o *AviObjectGraph) RemovePoolNodeRefsFromEvh(poolName string, evhNode *AviEvhVsNode) {

	for i, pool := range evhNode.PoolRefs {
		if pool.Name == poolName {
			utils.AviLog.Debugf("Removing pool ref: %s", poolName)
			evhNode.PoolRefs = append(evhNode.PoolRefs[:i], evhNode.PoolRefs[i+1:]...)
			break
		}
	}
	utils.AviLog.Debugf("After removing the pool ref nodes are: %s", utils.Stringify(evhNode.PoolRefs))

}
func RemoveFqdnFromEVHVIP(vsNode *AviEvhVsNode, hostsToRemove []string, key string) {
	if len(vsNode.VSVIPRefs) > 0 {
		for _, fqdn := range hostsToRemove {
			for i, vipFqdn := range vsNode.VSVIPRefs[0].FQDNs {
				if vipFqdn == fqdn {
					utils.AviLog.Debugf("key: %s, msg: Removed FQDN %s from vs node %s", key, fqdn, vsNode.Name)
					vsNode.VSVIPRefs[0].FQDNs = append(vsNode.VSVIPRefs[0].FQDNs[:i], vsNode.VSVIPRefs[0].FQDNs[i+1:]...)
				}
			}
		}
	}
}
func (o *AviObjectGraph) RemoveHTTPRefsFromEvh(httpPol, hppmapName string, evhNode *AviEvhVsNode) {

	for i, pol := range evhNode.HttpPolicyRefs {
		if pol.Name == httpPol {
			for j, hppmap := range evhNode.HttpPolicyRefs[i].HppMap {
				if hppmap.Name == hppmapName {
					evhNode.HttpPolicyRefs[i].HppMap = append(evhNode.HttpPolicyRefs[i].HppMap[:j], evhNode.HttpPolicyRefs[i].HppMap[j+1:]...)
					break
				}
			}
			if len(pol.HppMap) == 0 {
				utils.AviLog.Debugf("Removing http pol ref: %s", httpPol)
				evhNode.HttpPolicyRefs = append(evhNode.HttpPolicyRefs[:i], evhNode.HttpPolicyRefs[i+1:]...)
				break
			}
		}
	}
	utils.AviLog.Debugf("After removing the http policy nodes are: %s", utils.Stringify(evhNode.HttpPolicyRefs))

}

func (o *AviObjectGraph) RemovePGNodeRefsForEvh(pgName string, vsNode *AviEvhVsNode) {

	for i, pg := range vsNode.PoolGroupRefs {
		if pg.Name == pgName {
			utils.AviLog.Debugf("Removing pgRef: %s", pgName)
			vsNode.PoolGroupRefs = append(vsNode.PoolGroupRefs[:i], vsNode.PoolGroupRefs[i+1:]...)
			break
		}
	}
	utils.AviLog.Debugf("After removing the pg nodes are: %s", utils.Stringify(vsNode.PoolGroupRefs))

}
func (o *AviObjectGraph) manipulateEVHVsNode(vsNode *AviEvhVsNode, ingName, namespace, hostname string, pathSvc map[string][]string, infraSettingName, key string) {
	for path, services := range pathSvc {
		pgName := lib.GetEvhPGName(ingName, namespace, hostname, path, infraSettingName, vsNode.Dedicated)
		pgNode := vsNode.GetPGForVSByName(pgName)
		for _, svc := range services {
			evhPool := lib.GetEvhPoolName(ingName, namespace, hostname, path, infraSettingName, svc, vsNode.Dedicated)
			o.RemovePoolNodeRefsFromEvh(evhPool, vsNode)
			o.RemovePoolRefsFromPG(evhPool, pgNode)

			// Remove the EVH PG if it has no member
			if pgNode != nil {
				if len(pgNode.Members) == 0 {
					o.RemovePGNodeRefsForEvh(pgName, vsNode)
					httppolname := lib.GetSniHttpPolName(namespace, hostname, infraSettingName)
					hppmapname := lib.GetEvhPGName(ingName, namespace, hostname, path, infraSettingName, vsNode.Dedicated)
					o.RemoveHTTPRefsFromEvh(httppolname, hppmapname, vsNode)
				}
			}
		}
	}
}
func (o *AviObjectGraph) ManipulateEvhNode(currentEvhNodeName, ingName, namespace, hostname string, pathSvc map[string][]string, vsNode []*AviEvhVsNode, infraSettingName, key string) bool {
	if vsNode[0].Dedicated {
		o.manipulateEVHVsNode(vsNode[0], ingName, namespace, hostname, pathSvc, infraSettingName, key)
		if len(vsNode[0].PoolGroupRefs) == 0 {
			// Remove the evhhost mapping
			SharedHostNameLister().Delete(hostname)
			vsNode[0].DeletSSLRefInDedicatedNode(key)
			return false
		}
	} else {
		for _, modelEvhNode := range vsNode[0].EvhNodes {
			if currentEvhNodeName != modelEvhNode.Name {
				continue
			}
			o.manipulateEVHVsNode(modelEvhNode, ingName, namespace, hostname, pathSvc, infraSettingName, key)
			// After going through the paths, if the EVH node does not have any PGs - then delete it.
			if len(modelEvhNode.PoolGroupRefs) == 0 {
				RemoveEvhInModel(currentEvhNodeName, vsNode, key)
				// Remove the evhhost mapping
				SharedHostNameLister().Delete(hostname)
				return false
			}
		}
	}
	return true
}

func (o *AviObjectGraph) GetAviPoolNodesByIngressForEvh(tenant string, ingName string) []*AviPoolNode {
	var aviPool []*AviPoolNode
	for _, model := range o.modelNodes {
		if model.GetNodeType() == "VirtualServiceNode" {
			for _, pool := range model.(*AviEvhVsNode).PoolRefs {
				if pool.IngressName == ingName && tenant == pool.ServiceMetadata.Namespace {
					utils.AviLog.Debugf("Found Pool with name: %s Adding...", pool.IngressName)
					aviPool = append(aviPool, pool)
				}
			}
		}
	}
	return aviPool
}

func (o *AviObjectGraph) DeletePoolForHostnameForEvh(vsName, hostname string, routeIgrObj RouteIngressModel, pathSvc map[string][]string, key, infraSettingName string, removeFqdn, removeRedir, removeRouteIngData, secure bool) bool {
	o.Lock.Lock()
	defer o.Lock.Unlock()

	namespace := routeIgrObj.GetNamespace()
	ingName := routeIgrObj.GetName()
	vsNode := o.GetAviEvhVS()
	keepEvh := false
	hostMapOk, ingressHostMap := SharedHostNameLister().Get(hostname)
	if hostMapOk {
		// Replace the ingress map for this host.
		keyToRemove := namespace + "/" + ingName
		delete(ingressHostMap.HostNameMap, keyToRemove)
		SharedHostNameLister().Save(hostname, ingressHostMap)
	}

	evhNodeName := lib.GetEvhNodeName(hostname, infraSettingName)
	utils.AviLog.Infof("key: %s, msg: EVH node to delete: %s", key, evhNodeName)
	if removeRouteIngData {
		keepEvh = o.ManipulateEvhNode(evhNodeName, ingName, namespace, hostname, pathSvc, vsNode, infraSettingName, key)
	}
	if !keepEvh {
		// Delete the cert ref for the host
		vsNode[0].DeleteSSLRefInEVHNode(lib.GetTLSKeyCertNodeName(infraSettingName, hostname, ""), key)
	}
	_, FQDNAliases := objects.SharedCRDLister().GetFQDNToAliasesMapping(hostname)
	if removeFqdn && !keepEvh {
		var hosts []string
		found, gsFqdnCache := objects.SharedCRDLister().GetLocalFqdnToGSFQDNMapping(hostname)
		if found {
			hosts = append(hosts, gsFqdnCache)
		}
		hosts = append(hosts, hostname)
		hosts = append(hosts, FQDNAliases...)
		// Remove these hosts from the overall FQDN list
		vsNode[0].RemoveFQDNsFromModel(hosts, key)
	}
	if removeRedir && !keepEvh {
		var hostnames []string
		found, gsFqdnCache := objects.SharedCRDLister().GetLocalFqdnToGSFQDNMapping(hostname)
		if found {
			hostnames = append(hostnames, gsFqdnCache)
		}
		hostnames = append(hostnames, hostname)
		hostnames = append(hostnames, FQDNAliases...)
		RemoveRedirectHTTPPolicyInModelForEvh(vsNode[0], hostnames, key)
	}
	if vsNode[0].Dedicated && !keepEvh {
		return true
	}
	return false
}

func (o *AviObjectGraph) BuildPolicyRedirectForVSForEvh(vsNode *AviEvhVsNode, hostnames []string, namespace, ingName, key, infraSettingName string) {
	policyname := lib.GetL7HttpRedirPolicy(vsNode.Name)
	myHppMap := AviRedirectPort{
		Hosts:        hostnames,
		RedirectPort: 443,
		StatusCode:   lib.STATUS_REDIRECT,
		VsPort:       80,
	}

	redirectPolicy := &AviHttpPolicySetNode{
		Tenant:        lib.GetTenant(),
		Name:          policyname,
		RedirectPorts: []AviRedirectPort{myHppMap},
	}
	redirectPolicy.AviMarkers = lib.PopulateVSNodeMarkers(namespace, hostnames[0], infraSettingName)
	if policyFound := FindAndReplaceRedirectHTTPPolicyInModelforEvh(vsNode, redirectPolicy, hostnames, key); !policyFound {
		redirectPolicy.CalculateCheckSum()
		vsNode.HttpPolicyRefs = append(vsNode.HttpPolicyRefs, redirectPolicy)
	}

}

func (o *AviObjectGraph) BuildHTTPSecurityPolicyForVSForEvh(vsNode *AviEvhVsNode, hostnames []string, namespace, ingName, key, infrasettingName string) {
	policyname := lib.GetL7HttpRedirPolicy(vsNode.Name)
	// Close Connection.
	securityRule := AviHTTPSecurity{
		Action:        lib.CLOSE_CONNECTION,
		MatchCriteria: lib.IS_IN,
		Enable:        true,
		Port:          80,
	}

	securityPolicy := &AviHttpPolicySetNode{
		Tenant:        lib.GetTenant(),
		Name:          policyname,
		SecurityRules: []AviHTTPSecurity{securityRule},
	}
	securityPolicy.AviMarkers = lib.PopulateVSNodeMarkers(namespace, hostnames[0], infrasettingName)
	if policyFound := FindAndReplaceRedirectHTTPPolicyInModelforEvh(vsNode, securityPolicy, hostnames, key); !policyFound {
		securityPolicy.CalculateCheckSum()
		vsNode.HttpPolicyRefs = append(vsNode.HttpPolicyRefs, securityPolicy)
	}

}

// RouteIngrDeletePoolsByHostname : Based on DeletePoolsByHostname, delete pools and policies that are no longer required
func RouteIngrDeletePoolsByHostnameForEvh(routeIgrObj RouteIngressModel, namespace, objname, key string, fullsync bool, sharedQueue *utils.WorkerQueue) {
	ok, hostMap := routeIgrObj.GetSvcLister().IngressMappings(namespace).GetRouteIngToHost(objname)
	if !ok {
		utils.AviLog.Warnf("key: %s, msg: nothing to delete for route: %s", key, objname)
		return
	}

	var infraSettingName string
	if aviInfraSetting := routeIgrObj.GetAviInfraSetting(); aviInfraSetting != nil {
		infraSettingName = aviInfraSetting.Name
	}

	utils.AviLog.Debugf("key: %s, msg: hosts to delete are :%s", key, utils.Stringify(hostMap))
	for host, hostData := range hostMap {
		shardVsName, _ := DeriveShardVSForEvh(host, key, routeIgrObj)
		deleteVS := false
		if hostData.SecurePolicy == lib.PolicyPass {
			shardVsName.Name, _ = DerivePassthroughVS(host, key, routeIgrObj)
		}

		modelName := lib.GetModelName(lib.GetTenant(), shardVsName.Name)
		found, aviModel := objects.SharedAviGraphLister().Get(modelName)
		if !found || aviModel == nil {
			utils.AviLog.Warnf("key: %s, msg: model not found during delete: %s", key, modelName)
			continue
		}

		// Delete the pool corresponding to this host
		if hostData.SecurePolicy == lib.PolicyEdgeTerm {
			deleteVS = aviModel.(*AviObjectGraph).DeletePoolForHostnameForEvh(shardVsName.Name, host, routeIgrObj, hostData.PathSvc, key, infraSettingName, true, true, true, true)
		} else if hostData.SecurePolicy == lib.PolicyPass {
			aviModel.(*AviObjectGraph).DeleteObjectsForPassthroughHost(shardVsName.Name, host, routeIgrObj, hostData.PathSvc, infraSettingName, key, true, true, true)
		}
		if hostData.InsecurePolicy == lib.PolicyAllow {
			deleteVS = aviModel.(*AviObjectGraph).DeletePoolForHostnameForEvh(shardVsName.Name, host, routeIgrObj, hostData.PathSvc, key, infraSettingName, true, true, true, false)
		}
		if !deleteVS {
			ok := saveAviModel(modelName, aviModel.(*AviObjectGraph), key)
			if ok && len(aviModel.(*AviObjectGraph).GetOrderedNodes()) != 0 && !fullsync {
				PublishKeyToRestLayer(modelName, key, sharedQueue)
			}
		} else {
			utils.AviLog.Debugf("Setting up model name :[%v] to nil", modelName)
			objects.SharedAviGraphLister().Save(modelName, nil)
			PublishKeyToRestLayer(modelName, key, sharedQueue)
		}
	}
	// Now remove the secret relationship
	routeIgrObj.GetSvcLister().IngressMappings(namespace).RemoveIngressSecretMappings(objname)
	utils.AviLog.Infof("key: %s, removed ingress mapping for: %s", key, objname)

	// Remove the hosts mapping for this ingress
	routeIgrObj.GetSvcLister().IngressMappings(namespace).DeleteIngToHostMapping(objname)

	// remove hostpath mappings
	updateHostPathCache(namespace, objname, hostMap, nil)
}

func DeleteStaleDataForModelChangeForEvh(routeIgrObj RouteIngressModel, namespace, objname, key string, fullsync bool, sharedQueue *utils.WorkerQueue) {
	ok, hostMap := routeIgrObj.GetSvcLister().IngressMappings(namespace).GetRouteIngToHost(objname)
	if !ok {
		utils.AviLog.Warnf("key: %s, msg: nothing to delete for route: %s", key, objname)
		return
	}
	var shardVsName lib.VSNameMetadata
	var newShardVsName lib.VSNameMetadata
	utils.AviLog.Debugf("key: %s, msg: hosts to delete %s", key, utils.Stringify(hostMap))
	for host, hostData := range hostMap {

		if hostData.SecurePolicy == lib.PolicyPass {
			shardVsName.Name, newShardVsName.Name = DerivePassthroughVS(host, key, routeIgrObj)
		} else {
			shardVsName, newShardVsName = DeriveShardVSForEvh(host, key, routeIgrObj)
		}
		if shardVsName == newShardVsName {
			continue
		}

		_, infraSettingName := objects.InfraSettingL7Lister().GetIngRouteToInfraSetting(routeIgrObj.GetNamespace() + "/" + routeIgrObj.GetName())
		modelName := lib.GetModelName(lib.GetTenant(), shardVsName.Name)
		found, aviModel := objects.SharedAviGraphLister().Get(modelName)
		if !found || aviModel == nil {
			utils.AviLog.Warnf("key: %s, msg: model not found during delete: %s", key, modelName)
			continue
		}

		// Delete the pool corresponding to this host
		isPassthroughVS := false
		if hostData.SecurePolicy == lib.PolicyEdgeTerm {
			aviModel.(*AviObjectGraph).DeletePoolForHostnameForEvh(shardVsName.Name, host, routeIgrObj, hostData.PathSvc, key, infraSettingName, true, true, true, true)
		} else if hostData.SecurePolicy == lib.PolicyPass {
			isPassthroughVS = true
			aviModel.(*AviObjectGraph).DeleteObjectsForPassthroughHost(shardVsName.Name, host, routeIgrObj, hostData.PathSvc, infraSettingName, key, true, true, true)
		}
		if hostData.InsecurePolicy != lib.PolicyNone {
			if isPassthroughVS {
				aviModel.(*AviObjectGraph).DeletePoolForHostname(shardVsName.Name, host, routeIgrObj, hostData.PathSvc, key, infraSettingName, true, true, false)
			} else {
				aviModel.(*AviObjectGraph).DeletePoolForHostnameForEvh(shardVsName.Name, host, routeIgrObj, hostData.PathSvc, key, infraSettingName, true, true, true, false)
			}
		}

		ok := saveAviModel(modelName, aviModel.(*AviObjectGraph), key)
		if ok && len(aviModel.(*AviObjectGraph).GetOrderedNodes()) != 0 && !fullsync {
			PublishKeyToRestLayer(modelName, key, sharedQueue)
		}
	}
}

func buildWithInfraSettingForEvh(key string, vs *AviEvhVsNode, vsvip *AviVSVIPNode, infraSetting *akov1alpha1.AviInfraSetting) {
	if infraSetting != nil && infraSetting.Status.Status == lib.StatusAccepted {
		if infraSetting.Spec.SeGroup.Name != "" {
			// This assumes that the SeGroup has the appropriate labels configured
			vs.ServiceEngineGroup = infraSetting.Spec.SeGroup.Name
		} else {
			vs.ServiceEngineGroup = lib.GetSEGName()
		}

		if infraSetting.Spec.Network.EnableRhi != nil {
			vs.EnableRhi = infraSetting.Spec.Network.EnableRhi
		} else {
			enableRhi := lib.GetEnableRHI()
			vs.EnableRhi = &enableRhi
		}

		if vs.EnableRhi != nil && *vs.EnableRhi {
			if infraSetting.Spec.Network.BgpPeerLabels != nil {
				vsvip.BGPPeerLabels = infraSetting.Spec.Network.BgpPeerLabels
			} else {
				vsvip.BGPPeerLabels = lib.GetGlobalBgpPeerLabels()
			}
		} else {
			vsvip.BGPPeerLabels = nil
		}

		if infraSetting.Spec.Network.VipNetworks != nil && len(infraSetting.Spec.Network.VipNetworks) > 0 {
			vsvip.VipNetworks = infraSetting.Spec.Network.VipNetworks
		} else {
			vsvip.VipNetworks = lib.GetVipNetworkList()
		}
		if lib.IsPublicCloud() {
			vsvip.EnablePublicIP = infraSetting.Spec.Network.EnablePublicIP
		}
		utils.AviLog.Debugf("key: %s, msg: Applied AviInfraSetting configuration over VSNode %s", key, vs.Name)
	}
}
func DeleteDedicatedEvhVSNode(vsNode *AviEvhVsNode, key string, hostsToRemove []string) {
	vsNode.PoolGroupRefs = []*AviPoolGroupNode{}
	vsNode.PoolRefs = []*AviPoolNode{}
	vsNode.HttpPolicyRefs = []*AviHttpPolicySetNode{}
	vsNode.DeletSSLRefInDedicatedNode(key)
	RemoveFqdnFromEVHVIP(vsNode, hostsToRemove, key)
	utils.AviLog.Infof("key: %s, msg: Deleted Dedicated node vs: %s", key, vsNode.Name)
}
func manipulateEvhNodeForSSL(key string, vsNode *AviEvhVsNode, evhNode *AviEvhVsNode) {
	oldSSLProfile := vsNode.GetSSLProfileRef()
	newSSLProfile := evhNode.GetSSLProfileRef()
	if oldSSLProfile != nil &&
		*oldSSLProfile != "" &&
		*oldSSLProfile != *newSSLProfile {
		utils.AviLog.Warnf("key: %s msg: overwriting old ssl profile %s with new ssl profile %s", key, oldSSLProfile, newSSLProfile)
	}
	vsNode.SetSSLProfileRef(newSSLProfile)
	evhNode.SetSSLProfileRef(nil)
}<|MERGE_RESOLUTION|>--- conflicted
+++ resolved
@@ -72,16 +72,11 @@
 	GetAppProfileRef() *string
 	SetAppProfileRef(*string)
 
-<<<<<<< HEAD
+	GetICAPProfileRefs() []string
+	SetICAPProfileRefs([]string)
+
 	GetAnalyticsProfileRef() *string
 	SetAnalyticsProfileRef(*string)
-=======
-	GetICAPProfileRefs() []string
-	SetICAPProfileRefs([]string)
-
-	GetAnalyticsProfileRef() string
-	SetAnalyticsProfileRef(string)
->>>>>>> 8af39b92
 
 	GetErrorPageProfileRef() string
 	SetErrorPageProfileRef(string)
@@ -139,13 +134,7 @@
 	TLSType             string
 	ServiceMetadata     lib.ServiceMetadataObj
 	VrfContext          string
-<<<<<<< HEAD
-=======
-	WafPolicyRef        string
-	AppProfileRef       string
 	ICAPProfileRefs     []string
-	AnalyticsProfileRef string
->>>>>>> 8af39b92
 	ErrorPageProfileRef string
 	HttpPolicySetRefs   []string
 	SSLKeyCertAviRef    []string
@@ -256,9 +245,6 @@
 	v.ApplicationProfileRef = applicationProfileRef
 }
 
-<<<<<<< HEAD
-func (v *AviEvhVsNode) GetAnalyticsProfileRef() *string {
-=======
 func (v *AviEvhVsNode) GetICAPProfileRefs() []string {
 	return v.ICAPProfileRefs
 }
@@ -267,8 +253,7 @@
 	v.ICAPProfileRefs = ICAPProfileRef
 }
 
-func (v *AviEvhVsNode) GetAnalyticsProfileRef() string {
->>>>>>> 8af39b92
+func (v *AviEvhVsNode) GetAnalyticsProfileRef() *string {
 	return v.AnalyticsProfileRef
 }
 
