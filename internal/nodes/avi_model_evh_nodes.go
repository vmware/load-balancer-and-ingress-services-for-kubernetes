/*
 * Copyright 2019-2020 VMware, Inc.
 * All Rights Reserved.
* Licensed under the Apache License, Version 2.0 (the "License");
* you may not use this file except in compliance with the License.
* You may obtain a copy of the License at
*   http://www.apache.org/licenses/LICENSE-2.0
* Unless required by applicable law or agreed to in writing, software
* distributed under the License is distributed on an "AS IS" BASIS,
* WITHOUT WARRANTIES OR CONDITIONS OF ANY KIND, either express or implied.
* See the License for the specific language governing permissions and
* limitations under the License.
*/

package nodes

import (
	"context"
	"encoding/json"
	"fmt"
	"sort"
	"strconv"
	"strings"

	"github.com/vmware/load-balancer-and-ingress-services-for-kubernetes/internal/lib"
	"github.com/vmware/load-balancer-and-ingress-services-for-kubernetes/internal/objects"
	akov1alpha1 "github.com/vmware/load-balancer-and-ingress-services-for-kubernetes/pkg/apis/ako/v1alpha1"
	"github.com/vmware/load-balancer-and-ingress-services-for-kubernetes/pkg/utils"

	avimodels "github.com/vmware/alb-sdk/go/models"
	networkingv1 "k8s.io/api/networking/v1"
	metav1 "k8s.io/apimachinery/pkg/apis/meta/v1"
	"k8s.io/apimachinery/pkg/util/sets"
)

// AviVsEvhSniModel : High Level interfaces that should be implemented by
// AviEvhVsNode and  AviVsNode
type AviVsEvhSniModel interface {
	GetName() string
	SetName(string)

	IsSharedVS() bool
	IsDedicatedVS() bool

	GetPortProtocols() []AviPortHostProtocol
	SetPortProtocols([]AviPortHostProtocol)

	GetPoolRefs() []*AviPoolNode
	SetPoolRefs([]*AviPoolNode)

	GetPoolGroupRefs() []*AviPoolGroupNode
	SetPoolGroupRefs([]*AviPoolGroupNode)

	GetSSLKeyCertRefs() []*AviTLSKeyCertNode
	SetSSLKeyCertRefs([]*AviTLSKeyCertNode)

	GetHttpPolicyRefs() []*AviHttpPolicySetNode
	SetHttpPolicyRefs([]*AviHttpPolicySetNode)

	GetServiceMetadata() lib.ServiceMetadataObj
	SetServiceMetadata(lib.ServiceMetadataObj)

	GetSSLKeyCertAviRef() []string
	SetSSLKeyCertAviRef([]string)

	GetWafPolicyRef() *string
	SetWafPolicyRef(*string)

	GetHttpPolicySetRefs() []string
	SetHttpPolicySetRefs([]string)

	GetAppProfileRef() *string
	SetAppProfileRef(*string)

	GetICAPProfileRefs() []string
	SetICAPProfileRefs([]string)

	GetAnalyticsProfileRef() *string
	SetAnalyticsProfileRef(*string)

	GetErrorPageProfileRef() string
	SetErrorPageProfileRef(string)

	GetSSLProfileRef() *string
	SetSSLProfileRef(*string)

	GetVsDatascriptRefs() []string
	SetVsDatascriptRefs([]string)

	GetEnabled() *bool
	SetEnabled(*bool)

	GetAnalyticsPolicy() *avimodels.AnalyticsPolicy
	SetAnalyticsPolicy(*avimodels.AnalyticsPolicy)

	GetVSVIPLoadBalancerIP() string
	SetVSVIPLoadBalancerIP(string)

	GetVHDomainNames() []string
	SetVHDomainNames([]string)

	GetGeneratedFields() *AviVsNodeGeneratedFields
	GetCommonFields() *AviVsNodeCommonFields
}

type AviEvhVsNode struct {
	EVHParent     bool
	VHParentName  string
	VHDomainNames []string
	EvhNodes      []*AviEvhVsNode
	EvhHostName   string
	AviMarkers    utils.AviObjectMarkers
	// props from avi vs node
	Name                string
	Tenant              string
	ServiceEngineGroup  string
	ApplicationProfile  string
	NetworkProfile      string
	EnableRhi           *bool
	Enabled             *bool
	PortProto           []AviPortHostProtocol // for listeners
	DefaultPool         string
	CloudConfigCksum    uint32
	DefaultPoolGroup    string
	HTTPChecksum        uint32
	PoolGroupRefs       []*AviPoolGroupNode
	PoolRefs            []*AviPoolNode
	HTTPDSrefs          []*AviHTTPDataScriptNode
	SharedVS            bool
	CACertRefs          []*AviTLSKeyCertNode
	SSLKeyCertRefs      []*AviTLSKeyCertNode
	HttpPolicyRefs      []*AviHttpPolicySetNode
	VSVIPRefs           []*AviVSVIPNode
	TLSType             string
	ServiceMetadata     lib.ServiceMetadataObj
	VrfContext          string
	ICAPProfileRefs     []string
	ErrorPageProfileRef string
	HttpPolicySetRefs   []string
	SSLKeyCertAviRef    []string
	Paths               []string
	IngressNames        []string
	Dedicated           bool

	AviVsNodeCommonFields

	AviVsNodeGeneratedFields
}

// Implementing AviVsEvhSniModel

func (v *AviEvhVsNode) GetName() string {
	return v.Name
}

func (v *AviEvhVsNode) SetName(name string) {
	v.Name = name
}

func (v *AviEvhVsNode) IsSharedVS() bool {
	return v.SharedVS
}

func (v *AviEvhVsNode) IsDedicatedVS() bool {
	return v.Dedicated
}

func (v *AviEvhVsNode) GetPortProtocols() []AviPortHostProtocol {
	return v.PortProto
}

func (v *AviEvhVsNode) SetPortProtocols(portProto []AviPortHostProtocol) {
	v.PortProto = portProto
}

func (v *AviEvhVsNode) GetPoolRefs() []*AviPoolNode {
	return v.PoolRefs
}

func (v *AviEvhVsNode) SetPoolRefs(poolRefs []*AviPoolNode) {
	v.PoolRefs = poolRefs
}

func (v *AviEvhVsNode) GetPoolGroupRefs() []*AviPoolGroupNode {
	return v.PoolGroupRefs
}

func (v *AviEvhVsNode) SetPoolGroupRefs(poolGroupRefs []*AviPoolGroupNode) {
	v.PoolGroupRefs = poolGroupRefs
}

func (v *AviEvhVsNode) GetSSLKeyCertRefs() []*AviTLSKeyCertNode {
	return v.SSLKeyCertRefs
}

func (v *AviEvhVsNode) SetSSLKeyCertRefs(sslKeyCertRefs []*AviTLSKeyCertNode) {
	v.SSLKeyCertRefs = sslKeyCertRefs
}

func (v *AviEvhVsNode) GetHttpPolicyRefs() []*AviHttpPolicySetNode {
	return v.HttpPolicyRefs
}

func (v *AviEvhVsNode) SetHttpPolicyRefs(httpPolicyRefs []*AviHttpPolicySetNode) {
	v.HttpPolicyRefs = httpPolicyRefs
}

func (v *AviEvhVsNode) GetServiceMetadata() lib.ServiceMetadataObj {
	return v.ServiceMetadata
}

func (v *AviEvhVsNode) SetServiceMetadata(serviceMetadata lib.ServiceMetadataObj) {
	v.ServiceMetadata = serviceMetadata
}

func (v *AviEvhVsNode) GetSSLKeyCertAviRef() []string {
	return v.SSLKeyCertAviRef
}

func (v *AviEvhVsNode) SetSSLKeyCertAviRef(sslKeyCertAviRef []string) {
	v.SSLKeyCertAviRef = sslKeyCertAviRef
}

func (v *AviEvhVsNode) GetWafPolicyRef() *string {
	return v.WafPolicyRef
}

func (v *AviEvhVsNode) SetWafPolicyRef(wafPolicyRef *string) {
	v.WafPolicyRef = wafPolicyRef
}

func (v *AviEvhVsNode) GetHttpPolicySetRefs() []string {
	return v.HttpPolicySetRefs
}

func (v *AviEvhVsNode) SetHttpPolicySetRefs(httpPolicySetRefs []string) {
	v.HttpPolicySetRefs = httpPolicySetRefs
}

func (v *AviEvhVsNode) GetAppProfileRef() *string {
	return v.ApplicationProfileRef
}

func (v *AviEvhVsNode) SetAppProfileRef(applicationProfileRef *string) {
	v.ApplicationProfileRef = applicationProfileRef
}

func (v *AviEvhVsNode) GetICAPProfileRefs() []string {
	return v.ICAPProfileRefs
}

func (v *AviEvhVsNode) SetICAPProfileRefs(ICAPProfileRef []string) {
	v.ICAPProfileRefs = ICAPProfileRef
}

func (v *AviEvhVsNode) GetAnalyticsProfileRef() *string {
	return v.AnalyticsProfileRef
}

func (v *AviEvhVsNode) SetAnalyticsProfileRef(analyticsProfileRef *string) {
	v.AnalyticsProfileRef = analyticsProfileRef
}

func (v *AviEvhVsNode) GetErrorPageProfileRef() string {
	return v.ErrorPageProfileRef
}

func (v *AviEvhVsNode) SetErrorPageProfileRef(errorPageProfileRef string) {
	v.ErrorPageProfileRef = errorPageProfileRef
}

func (v *AviEvhVsNode) GetSSLProfileRef() *string {
	return v.SslProfileRef
}

func (v *AviEvhVsNode) SetSSLProfileRef(SSLProfileRef *string) {
	v.SslProfileRef = SSLProfileRef
}

func (v *AviEvhVsNode) GetVsDatascriptRefs() []string {
	return v.VsDatascriptRefs
}

func (v *AviEvhVsNode) SetVsDatascriptRefs(VsDatascriptRefs []string) {
	v.VsDatascriptRefs = VsDatascriptRefs
}

func (v *AviEvhVsNode) GetEnabled() *bool {
	return v.Enabled
}

func (v *AviEvhVsNode) SetEnabled(Enabled *bool) {
	v.Enabled = Enabled
}

func (v *AviEvhVsNode) GetAnalyticsPolicy() *avimodels.AnalyticsPolicy {
	return v.AnalyticsPolicy
}

func (v *AviEvhVsNode) SetAnalyticsPolicy(policy *avimodels.AnalyticsPolicy) {
	v.AnalyticsPolicy = policy
}

func (v *AviEvhVsNode) GetVSVIPLoadBalancerIP() string {
	if len(v.VSVIPRefs) > 0 {
		return v.VSVIPRefs[0].IPAddress
	}
	return ""
}

func (v *AviEvhVsNode) SetVSVIPLoadBalancerIP(ip string) {
	if len(v.VSVIPRefs) > 0 {
		v.VSVIPRefs[0].IPAddress = ip
	}
}

func (v *AviEvhVsNode) GetVHDomainNames() []string {
	return v.VHDomainNames
}

func (v *AviEvhVsNode) SetVHDomainNames(domainNames []string) {
	v.VHDomainNames = domainNames
}

func (v *AviEvhVsNode) GetGeneratedFields() *AviVsNodeGeneratedFields {
	return &v.AviVsNodeGeneratedFields
}

func (v *AviEvhVsNode) GetCommonFields() *AviVsNodeCommonFields {
	return &v.AviVsNodeCommonFields
}

func (o *AviObjectGraph) GetAviEvhVS() []*AviEvhVsNode {
	var aviVs []*AviEvhVsNode
	for _, model := range o.modelNodes {
		vs, ok := model.(*AviEvhVsNode)
		if ok {
			aviVs = append(aviVs, vs)
		}
	}
	return aviVs
}

func (v *AviEvhVsNode) GetCheckSum() uint32 {
	// Calculate checksum and return
	v.CalculateCheckSum()
	return v.CloudConfigCksum
}

func (v *AviEvhVsNode) GetEvhNodeForName(EVHNodeName string) *AviEvhVsNode {
	for _, evhNode := range v.EvhNodes {
		if evhNode.Name == EVHNodeName {
			return evhNode
		}
	}
	return nil
}

func (o *AviEvhVsNode) CheckCACertNodeNameNChecksum(cacertNodeName string, checksum uint32) bool {
	for _, caCert := range o.CACertRefs {
		if caCert.Name == cacertNodeName {
			//Check if their checksums are same
			if caCert.GetCheckSum() == checksum {
				return false
			}
		}
	}
	return true
}

func (o *AviEvhVsNode) CheckSSLCertNodeNameNChecksum(sslNodeName string, checksum uint32) bool {
	for _, sslCert := range o.SSLKeyCertRefs {
		if sslCert.Name == sslNodeName {
			//Check if their checksums are same
			if sslCert.GetCheckSum() == checksum {
				return false
			}
		}
	}
	return true
}

func (o *AviEvhVsNode) CheckPGNameNChecksum(pgNodeName string, checksum uint32) bool {
	for _, pg := range o.PoolGroupRefs {
		if pg.Name == pgNodeName {
			//Check if their checksums are same
			if pg.GetCheckSum() == checksum {
				return false
			} else {
				return true
			}
		}
	}
	return true
}

func (o *AviEvhVsNode) CheckPoolNChecksum(poolNodeName string, checksum uint32) bool {
	for _, pool := range o.PoolRefs {
		if pool.Name == poolNodeName {
			//Check if their checksums are same
			if pool.GetCheckSum() == checksum {
				return false
			}
		}
	}
	return true
}

func (o *AviEvhVsNode) GetPGForVSByName(pgName string) *AviPoolGroupNode {
	for _, pgNode := range o.PoolGroupRefs {
		if pgNode.Name == pgName {
			return pgNode
		}
	}
	return nil
}

func (o *AviEvhVsNode) ReplaceEvhPoolInEVHNode(newPoolNode *AviPoolNode, key string) {
	for i, pool := range o.PoolRefs {
		if pool.Name == newPoolNode.Name {
			o.PoolRefs = append(o.PoolRefs[:i], o.PoolRefs[i+1:]...)
			o.PoolRefs = append(o.PoolRefs, newPoolNode)
			utils.AviLog.Infof("key: %s, msg: replaced evh pool in model: %s Pool name: %s", key, o.Name, pool.Name)
			return
		}
	}
	// If we have reached here it means we haven't found a match. Just append the pool.
	o.PoolRefs = append(o.PoolRefs, newPoolNode)
}

func (o *AviEvhVsNode) ReplaceEvhPGInEVHNode(newPGNode *AviPoolGroupNode, key string) {
	for i, pg := range o.PoolGroupRefs {
		if pg.Name == newPGNode.Name {
			o.PoolGroupRefs = append(o.PoolGroupRefs[:i], o.PoolGroupRefs[i+1:]...)
			o.PoolGroupRefs = append(o.PoolGroupRefs, newPGNode)
			utils.AviLog.Infof("key: %s, msg: replaced evh pg in model: %s Pool name: %s", key, o.Name, pg.Name)
			return
		}
	}
	// If we have reached here it means we haven't found a match. Just append.
	o.PoolGroupRefs = append(o.PoolGroupRefs, newPGNode)
}

func (o *AviEvhVsNode) DeleteCACertRefInEVHNode(cacertNodeName, key string) {
	for i, cacert := range o.CACertRefs {
		if cacert.Name == cacertNodeName {
			o.CACertRefs = append(o.CACertRefs[:i], o.CACertRefs[i+1:]...)
			utils.AviLog.Debugf("key: %s, msg: deleted cacert for evh in model: %s Pool name: %s", key, o.Name, cacert.Name)
			return
		}
	}
}

func (o *AviEvhVsNode) ReplaceCACertRefInEVHNode(cacertNode *AviTLSKeyCertNode, key string) {
	for i, cacert := range o.CACertRefs {
		if cacert.Name == cacertNode.Name {
			o.CACertRefs = append(o.CACertRefs[:i], o.CACertRefs[i+1:]...)
			o.CACertRefs = append(o.CACertRefs, cacertNode)
			utils.AviLog.Infof("key: %s, msg: replaced cacert for evh in model: %s Pool name: %s", key, o.Name, cacert.Name)
			return
		}
	}
	// If we have reached here it means we haven't found a match. Just append.
	o.CACertRefs = append(o.CACertRefs, cacertNode)
}

func (o *AviEvhVsNode) ReplaceEvhSSLRefInEVHNode(newSslNode *AviTLSKeyCertNode, key string) {
	for i, ssl := range o.SSLKeyCertRefs {
		if ssl.Name == newSslNode.Name {
			o.SSLKeyCertRefs = append(o.SSLKeyCertRefs[:i], o.SSLKeyCertRefs[i+1:]...)
			o.SSLKeyCertRefs = append(o.SSLKeyCertRefs, newSslNode)
			utils.AviLog.Infof("key: %s, msg: replaced evh ssl in model: %s Pool name: %s", key, o.Name, ssl.Name)
			return
		}
	}
	// If we have reached here it means we haven't found a match. Just append.
	o.SSLKeyCertRefs = append(o.SSLKeyCertRefs, newSslNode)
}

func (o *AviEvhVsNode) DeleteSSLRefInEVHNode(sslKeyCertName, key string) {
	for i, sslKeyCertRefs := range o.SSLKeyCertRefs {
		if sslKeyCertRefs.Name == sslKeyCertName {
			o.SSLKeyCertRefs = append(o.SSLKeyCertRefs[:i], o.SSLKeyCertRefs[i+1:]...)
			utils.AviLog.Debugf("key: %s, msg: replaced SSLKeyCertRefs for evh in model: %s sslKeyCertRefs name: %s", key, o.Name, sslKeyCertRefs.Name)
			return
		}
	}
}

func (vsNode *AviEvhVsNode) AddSSLPort(key string) {
	for _, port := range vsNode.PortProto {
		if port.Port == lib.SSLPort {
			return
		}
	}
	httpsPort := AviPortHostProtocol{Port: 443, Protocol: utils.HTTP, EnableSSL: true}
	vsNode.PortProto = append(vsNode.PortProto, httpsPort)
}

// TODO: Next PR Opt: make part of Avivsevhsni model interface
func (vsNode *AviEvhVsNode) DeleteSSLPort(key string) {
	for i, port := range vsNode.PortProto {
		if port.Port == lib.SSLPort {
			vsNode.PortProto = append(vsNode.PortProto[:i], vsNode.PortProto[i+1:]...)
		}
	}
}

// TODO: Next PR opt: make part of Avivs model interface
func (vsNode *AviEvhVsNode) DeletSSLRefInDedicatedNode(key string) {
	vsNode.SSLKeyCertRefs = []*AviTLSKeyCertNode{}
	vsNode.SslProfileRef = nil
	vsNode.CACertRefs = []*AviTLSKeyCertNode{}
}

func (vsNode *AviEvhVsNode) DeleteSecureAppProfile(key string) {
	if vsNode.ApplicationProfile == utils.DEFAULT_L7_SECURE_APP_PROFILE {
		vsNode.ApplicationProfile = utils.DEFAULT_L7_APP_PROFILE
	}
}
func (v *AviEvhVsNode) GetNodeType() string {
	return "VirtualServiceNode"
}

func (o *AviEvhVsNode) AddFQDNAliasesToHTTPPolicy(hosts []string, key string) {

	// Find the hppMap and redirectPorts that matches the host
	for _, policy := range o.HttpPolicyRefs {
		for j := range policy.HppMap {
			policy.HppMap[j].Host = make([]string, len(hosts))
			copy(policy.HppMap[j].Host, hosts)
		}
		for j := range policy.RedirectPorts {
			policy.RedirectPorts[j].Hosts = make([]string, len(hosts))
			copy(policy.RedirectPorts[j].Hosts, hosts)
		}
		policy.AviMarkers.Host = make([]string, len(hosts))
		copy(policy.AviMarkers.Host, hosts)
	}

	utils.AviLog.Debugf("key: %s, msg: Added hosts %v to HTTP policy for VS %s", key, hosts, o.Name)
}

func (o *AviEvhVsNode) RemoveFQDNAliasesFromHTTPPolicy(hosts []string, key string) {

	for _, host := range hosts {
		// Find the hppMap and redirectPorts that matches the host and remove the hosts
		for _, policy := range o.HttpPolicyRefs {
			for j := range policy.HppMap {
				policy.HppMap[j].Host = utils.Remove(policy.HppMap[j].Host, host)
			}
			for j := range policy.RedirectPorts {
				policy.RedirectPorts[j].Hosts = utils.Remove(policy.RedirectPorts[j].Hosts, host)
			}
			policy.AviMarkers.Host = utils.Remove(policy.AviMarkers.Host, host)
		}
	}

	utils.AviLog.Debugf("key: %s, msg: Removed hosts %v from HTTP policy for VS %s", key, hosts, o.Name)
}

func (o *AviEvhVsNode) AddFQDNsToModel(hosts []string, gsFqdn, key string) {
	if len(o.VSVIPRefs) == 0 {
		return
	}
	for _, host := range hosts {
		if host != gsFqdn &&
			!utils.HasElem(o.VSVIPRefs[0].FQDNs, host) {
			o.VSVIPRefs[0].FQDNs = append(o.VSVIPRefs[0].FQDNs, host)
		}
	}
	utils.AviLog.Debugf("key: %s, msg: Added hosts %v to model for VS %s", key, hosts, o.Name)
}

func (o *AviEvhVsNode) RemoveFQDNsFromModel(hosts []string, key string) {
	if len(o.VSVIPRefs) == 0 {
		return
	}
	for i := 0; i < len(o.VSVIPRefs[0].FQDNs); i++ {
		for _, host := range hosts {
			if host == o.VSVIPRefs[0].FQDNs[i] {
				o.VSVIPRefs[0].FQDNs = append(o.VSVIPRefs[0].FQDNs[:i], o.VSVIPRefs[0].FQDNs[i+1:]...)
				i--
				break
			}
		}
	}
	utils.AviLog.Debugf("key: %s, msg: Removed hosts %v from VS %s", key, hosts, o.Name)
}

func (v *AviEvhVsNode) CalculateCheckSum() {
	portproto := v.PortProto
	sort.Slice(portproto, func(i, j int) bool {
		return portproto[i].Name < portproto[j].Name
	})

	var checksumStringSlice []string

	for _, ds := range v.HTTPDSrefs {
		checksumStringSlice = append(checksumStringSlice, "HTTPDS"+ds.Name)
	}

	for _, httppol := range v.HttpPolicyRefs {
		checksumStringSlice = append(checksumStringSlice, "HttpPolicy"+httppol.Name)
	}

	for _, cacert := range v.CACertRefs {
		checksumStringSlice = append(checksumStringSlice, "CACert"+cacert.Name)
	}

	for _, sslkeycert := range v.SSLKeyCertRefs {
		checksumStringSlice = append(checksumStringSlice, "SSLKeyCert"+sslkeycert.Name)
	}

	for _, vsvipref := range v.VSVIPRefs {
		checksumStringSlice = append(checksumStringSlice, "VSVIP"+vsvipref.Name)
	}
	for _, vhdomain := range v.VHDomainNames {
		checksumStringSlice = append(checksumStringSlice, "VHDomain"+vhdomain)
	}

	for _, evhnode := range v.EvhNodes {
		checksumStringSlice = append(checksumStringSlice, "EVHNode"+evhnode.Name)
		for _, evhcert := range evhnode.SSLKeyCertAviRef {
			checksumStringSlice = append(checksumStringSlice, "EVHNodeSSL"+evhcert)

		}
	}

	// Note: Changing the order of strings being appended, while computing vsRefs and checksum,
	// will change the eventual checksum Hash.

	// keep the order of these policies
	policies := v.HttpPolicySetRefs
	scripts := v.VsDatascriptRefs
	icaprefs := v.ICAPProfileRefs

	var vsRefs string

	if v.WafPolicyRef != nil {
		vsRefs += *v.WafPolicyRef
	}

	if v.ApplicationProfileRef != nil {
		vsRefs += *v.ApplicationProfileRef
	}

	if v.AnalyticsProfileRef != nil {
		vsRefs += *v.AnalyticsProfileRef
	}

	vsRefs += v.ErrorPageProfileRef

	if v.SslProfileRef != nil {
		vsRefs += *v.SslProfileRef
	}

	if len(scripts) > 0 {
		vsRefs += utils.Stringify(scripts)
	}

	if len(policies) > 0 {
		vsRefs += utils.Stringify(policies)
	}

	if len(icaprefs) > 0 {
		vsRefs += utils.Stringify(icaprefs)
	}

	sort.Strings(checksumStringSlice)
	checksum := utils.Hash(strings.Join(checksumStringSlice, delim) +
		v.ApplicationProfile +
		v.ServiceEngineGroup +
		v.NetworkProfile +
		utils.Stringify(portproto) +
		v.EvhHostName)

	if vsRefs != "" {
		checksum += utils.Hash(vsRefs)
	}

	if v.Enabled != nil {
		checksum += utils.Hash(utils.Stringify(v.Enabled))
	}

	checksum += lib.GetMarkersChecksum(v.AviMarkers)

	if v.EnableRhi != nil {
		checksum += utils.Hash(utils.Stringify(*v.EnableRhi))
	}

	if v.AnalyticsPolicy != nil {
		checksum += lib.GetAnalyticsPolicyChecksum(v.AnalyticsPolicy)
	}

	checksum += v.AviVsNodeGeneratedFields.CalculateCheckSumOfGeneratedCode()

	v.CloudConfigCksum = checksum
}

func (v *AviEvhVsNode) CopyNode() AviModelNode {
	newNode := AviEvhVsNode{}
	bytes, err := json.Marshal(v)
	if err != nil {
		utils.AviLog.Warnf("Unable to marshal AviEvhVsNode: %s", err)
	}
	err = json.Unmarshal(bytes, &newNode)
	if err != nil {
		utils.AviLog.Warnf("Unable to unmarshal AviEvhVsNode: %s", err)
	}
	return &newNode
}

func (o *AviEvhVsNode) CheckHttpPolNameNChecksumForEvh(httpNodeName, hppMapName string, checksum uint32) bool {
	for i, http := range o.HttpPolicyRefs {
		if http.Name == httpNodeName {
			for _, hppMap := range o.HttpPolicyRefs[i].HppMap {
				if hppMap.Name == hppMapName {
					if http.GetCheckSum() == checksum {
						return false
					} else {
						return true
					}
				}
			}
		}
	}
	return true
}

func (o *AviEvhVsNode) ReplaceHTTPRefInNodeForEvh(httpPGPath AviHostPathPortPoolPG, httpPolName, key string) {
	for i, http := range o.HttpPolicyRefs {
		if http.Name == httpPolName {
			for j, hppMap := range o.HttpPolicyRefs[i].HppMap {
				if hppMap.Name == httpPGPath.Name {
					o.HttpPolicyRefs[i].HppMap = append(o.HttpPolicyRefs[i].HppMap[:j], o.HttpPolicyRefs[i].HppMap[j+1:]...)
					o.HttpPolicyRefs[i].HppMap = append(o.HttpPolicyRefs[i].HppMap, httpPGPath)

					utils.AviLog.Infof("key: %s, msg: replaced Evh httpmap in model: %s Pool name: %s", key, o.Name, hppMap.Name)
					return
				}
			}
			// If we have reached here it means we haven't found a match. Just append.
			o.HttpPolicyRefs[i].HppMap = append(o.HttpPolicyRefs[i].HppMap, httpPGPath)
		}
	}
}

// Insecure ingress graph functions below

func (o *AviObjectGraph) ConstructAviL7SharedVsNodeForEvh(vsName, key string, routeIgrObj RouteIngressModel, dedicated, secure bool) {
	o.Lock.Lock()
	defer o.Lock.Unlock()

	// This is a shared VS - always created in the admin namespace for now.
	// Default case
	avi_vs_meta := &AviEvhVsNode{
		Name:               vsName,
		Tenant:             lib.GetTenant(),
		ServiceEngineGroup: lib.GetSEGName(),
		PortProto: []AviPortHostProtocol{
			{Port: 80, Protocol: utils.HTTP},
		},
		ApplicationProfile: utils.DEFAULT_L7_APP_PROFILE,
		NetworkProfile:     utils.DEFAULT_TCP_NW_PROFILE,
	}

	var vrfcontext string
	if !dedicated || secure {
		httpsPort := AviPortHostProtocol{Port: 443, Protocol: utils.HTTP, EnableSSL: true}
		avi_vs_meta.PortProto = append(avi_vs_meta.PortProto, httpsPort)
	}
	if !dedicated {
		avi_vs_meta.SharedVS = true
		avi_vs_meta.EVHParent = true
	} else {
		avi_vs_meta.Dedicated = true
		if secure {
			avi_vs_meta.ApplicationProfile = utils.DEFAULT_L7_SECURE_APP_PROFILE
		}
	}

	t1lr := objects.SharedWCPLister().GetT1LrForNamespace(routeIgrObj.GetNamespace())
	if t1lr == "" {
		vrfcontext = lib.GetVrf()
		avi_vs_meta.VrfContext = vrfcontext
	}
	o.AddModelNode(avi_vs_meta)

	subDomains := GetDefaultSubDomain()
	fqdns, fqdn := lib.GetFqdns(vsName, key, subDomains)
	configuredSharedVSFqdn := fqdn

	vsVipNode := &AviVSVIPNode{
		Name:        lib.GetVsVipName(vsName),
		Tenant:      lib.GetTenant(),
		FQDNs:       fqdns,
		VrfContext:  vrfcontext,
		VipNetworks: lib.GetVipNetworkList(),
	}

	if t1lr != "" {
		vsVipNode.T1Lr = t1lr
	}

	if avi_vs_meta.EnableRhi != nil && *avi_vs_meta.EnableRhi {
		vsVipNode.BGPPeerLabels = lib.GetGlobalBgpPeerLabels()
	}

	if infraSetting := routeIgrObj.GetAviInfraSetting(); infraSetting != nil {
		buildWithInfraSettingForEvh(key, avi_vs_meta, vsVipNode, infraSetting)
	}

	avi_vs_meta.VSVIPRefs = append(avi_vs_meta.VSVIPRefs, vsVipNode)

	if avi_vs_meta.SharedVS && configuredSharedVSFqdn != "" {
		BuildL7HostRule(configuredSharedVSFqdn, key, avi_vs_meta)
	}
}

func (o *AviObjectGraph) BuildPolicyPGPoolsForEVH(vsNode []*AviEvhVsNode, childNode *AviEvhVsNode, namespace, ingName, key string, infraSetting *akov1alpha1.AviInfraSetting, hosts []string, paths []IngressHostPathSvc, tlsSettings *TlsSettings, modelType string) {
	localPGList := make(map[string]*AviPoolGroupNode)
	var httppolname string
	var policyNode *AviHttpPolicySetNode
	pathSet := sets.NewString(childNode.Paths...)

	var infraSettingName string
	if infraSetting != nil {
		infraSettingName = infraSetting.Name
	}
	ingressNameSet := sets.NewString(childNode.IngressNames...)
	ingressNameSet.Insert(ingName)
	// Update the VSVIP with the host information.
	if !utils.HasElem(vsNode[0].VSVIPRefs[0].FQDNs, hosts[0]) {
		vsNode[0].VSVIPRefs[0].FQDNs = append(vsNode[0].VSVIPRefs[0].FQDNs, hosts[0])
	}

	childNode.VHDomainNames = hosts
	httppolname = lib.GetSniHttpPolName(namespace, hosts[0], infraSettingName)

	for i, http := range childNode.HttpPolicyRefs {
		if http.Name == httppolname {
			policyNode = childNode.HttpPolicyRefs[i]
		}
	}
	if policyNode == nil {
		policyNode = &AviHttpPolicySetNode{Name: httppolname, Tenant: lib.GetTenant()}
		childNode.HttpPolicyRefs = append(childNode.HttpPolicyRefs, policyNode)
	}

	var allFqdns []string
	allFqdns = append(allFqdns, hosts...)
	for _, path := range paths {
		httpPGPath := AviHostPathPortPoolPG{Host: allFqdns}

		if path.PathType == networkingv1.PathTypeExact {
			httpPGPath.MatchCriteria = "EQUALS"
		} else {
			// PathTypePrefix and PathTypeImplementationSpecific
			// default behaviour for AKO set be Prefix match on the path
			httpPGPath.MatchCriteria = "BEGINS_WITH"
		}

		if path.Path != "" {
			httpPGPath.Path = append(httpPGPath.Path, path.Path)
		}

		pgName := lib.GetEvhPGName(ingName, namespace, hosts[0], path.Path, infraSettingName, vsNode[0].Dedicated)
		var pgNode *AviPoolGroupNode
		// There can be multiple services for the same path in case of alternate backend.
		// In that case, make sure we are creating only one PG per path
		pgNode, pgfound := localPGList[pgName]
		if !pgfound {
			pgNode = &AviPoolGroupNode{Name: pgName, Tenant: lib.GetTenant()}
			localPGList[pgName] = pgNode
			httpPGPath.PoolGroup = pgNode.Name
			httpPGPath.Host = allFqdns
		}
		pgNode.AviMarkers = lib.PopulatePGNodeMarkers(namespace, hosts[0], infraSettingName, []string{ingName}, []string{path.Path})
		poolName := lib.GetEvhPoolName(ingName, namespace, hosts[0], path.Path, infraSettingName, path.ServiceName, vsNode[0].Dedicated)
		hostslice := []string{hosts[0]}
		poolNode := &AviPoolNode{
			Name:       poolName,
			PortName:   path.PortName,
			Tenant:     lib.GetTenant(),
			VrfContext: lib.GetVrf(),
			Port:       path.Port,
			TargetPort: path.TargetPort,
			ServiceMetadata: lib.ServiceMetadataObj{
				IngressName: ingName,
				Namespace:   namespace,
				HostNames:   hostslice,
				PoolRatio:   path.weight,
			},
		}

		poolNode.NetworkPlacementSettings, _ = lib.GetNodeNetworkMap()
		t1lr := objects.SharedWCPLister().GetT1LrForNamespace(namespace)
		if t1lr != "" {
			poolNode.T1Lr = t1lr
			// Unset the poolnode's vrfcontext.
			poolNode.VrfContext = ""
		}

		poolNode.AviMarkers = lib.PopulatePoolNodeMarkers(namespace, hosts[0],
			infraSettingName, path.ServiceName, []string{ingName}, []string{path.Path})
		if tlsSettings != nil && tlsSettings.reencrypt {
			o.BuildPoolSecurity(poolNode, *tlsSettings, key, poolNode.AviMarkers)
		}

		serviceType := lib.GetServiceType()
		if serviceType == lib.NodePortLocal {
			if servers := PopulateServersForNPL(poolNode, namespace, path.ServiceName, true, key); servers != nil {
				poolNode.Servers = servers
			}
		} else if modelType == lib.MultiClusterIngress {
			if serviceType == lib.NodePort {
				poolNode.ServiceMetadata.IsMCIIngress = true
				// incase of multi-cluster ingress, the servers are created using service import CRD
				if servers := PopulateServersForMultiClusterIngress(poolNode, namespace, path.clusterContext, path.svcNamespace, path.ServiceName, key); servers != nil {
					poolNode.Servers = servers
				}
			} else {
				utils.AviLog.Errorf("key: %s, msg: Multi-cluster ingress is only supported for serviceType NodePort, not adding the servers", key)
			}
		} else if serviceType == lib.NodePort {
			if servers := PopulateServersForNodePort(poolNode, namespace, path.ServiceName, true, key); servers != nil {
				poolNode.Servers = servers
			}
		} else {
			if servers := PopulateServers(poolNode, namespace, path.ServiceName, true, key); servers != nil {
				poolNode.Servers = servers
			}
		}

		buildPoolWithInfraSetting(key, poolNode, infraSetting)
		if lib.IsIstioEnabled() {
			poolNode.UpdatePoolNodeForIstio()
		}

		pool_ref := fmt.Sprintf("/api/pool?name=%s", poolNode.Name)
		ratio := path.weight
		pgNode.Members = append(pgNode.Members, &avimodels.PoolGroupMember{PoolRef: &pool_ref, Ratio: &ratio})

		if childNode.CheckPGNameNChecksum(pgNode.Name, pgNode.GetCheckSum()) {
			childNode.ReplaceEvhPGInEVHNode(pgNode, key)
		}
		if childNode.CheckPoolNChecksum(poolNode.Name, poolNode.GetCheckSum()) {
			// Replace the poolNode.
			childNode.ReplaceEvhPoolInEVHNode(poolNode, key)
		}

		if !pgfound {
			pathSet.Insert(path.Path)
			hppMapName := lib.GetSniHppMapName(ingName, namespace, hosts[0], path.Path, infraSettingName, vsNode[0].Dedicated)
			httpPGPath.Name = hppMapName
			httpPGPath.IngName = ingName
			httpPGPath.CalculateCheckSum()
			policyNode.AviMarkers = lib.PopulateHTTPPolicysetNodeMarkers(namespace, hosts[0], infraSettingName, ingressNameSet.List(), pathSet.List())
			if childNode.CheckHttpPolNameNChecksumForEvh(httppolname, hppMapName, httpPGPath.Checksum) {
				childNode.ReplaceHTTPRefInNodeForEvh(httpPGPath, httppolname, key)
			}
		}
	}
	childNode.Paths = pathSet.List()
	childNode.IngressNames = ingressNameSet.List()
	for _, path := range paths {
		BuildPoolHTTPRule(hosts[0], path.Path, ingName, namespace, infraSettingName, key, childNode, true, vsNode[0].Dedicated)
	}

	utils.AviLog.Infof("key: %s, msg: added pools and poolgroups. childNodeChecksum for childNode :%s is :%v", key, childNode.Name, childNode.GetCheckSum())

}

func ProcessInsecureHostsForEVH(routeIgrObj RouteIngressModel, key string, parsedIng IngressConfig, modelList *[]string, Storedhosts map[string]*objects.RouteIngrhost, hostsMap map[string]*objects.RouteIngrhost) {
	utils.AviLog.Debugf("key: %s, msg: Storedhosts before  processing insecurehosts: %s", key, utils.Stringify(Storedhosts))
	for host, pathsvcmap := range parsedIng.IngressHostMap {
		// Remove this entry from storedHosts. First check if the host exists in the stored map or not.
		hostData, found := Storedhosts[host]
		if found && hostData.InsecurePolicy != lib.PolicyNone {
			// Verify the paths and take out the paths that are not need.
			pathSvcDiff := routeIgrObj.GetDiffPathSvc(hostData.PathSvc, pathsvcmap.ingressHPSvc, true)
			utils.AviLog.Debugf("key: %s, msg: pathSvcDiff %s", key, utils.Stringify(pathSvcDiff))
			if len(pathSvcDiff) == 0 {
				// Marking the entry as None to handle delete stale config
				utils.AviLog.Debugf("key: %s, msg: Marking the entry as None to handle delete stale config %s", key, utils.Stringify(pathSvcDiff))
				Storedhosts[host].InsecurePolicy = lib.PolicyNone
				Storedhosts[host].SecurePolicy = lib.PolicyNone
			} else {
				hostData.PathSvc = pathSvcDiff
			}
		}
		if _, ok := hostsMap[host]; !ok {
			hostsMap[host] = &objects.RouteIngrhost{
				SecurePolicy: lib.PolicyNone,
			}
		}
		hostsMap[host].InsecurePolicy = lib.PolicyAllow
		hostsMap[host].PathSvc = getPathSvc(pathsvcmap.ingressHPSvc)

		_, shardVsName := DeriveShardVSForEvh(host, key, routeIgrObj)
		modelName := lib.GetModelName(lib.GetTenant(), shardVsName.Name)
		found, aviModel := objects.SharedAviGraphLister().Get(modelName)
		if !found || aviModel == nil {
			utils.AviLog.Infof("key: %s, msg: model not found, generating new model with name: %s", key, modelName)
			aviModel = NewAviObjectGraph()
			aviModel.(*AviObjectGraph).ConstructAviL7SharedVsNodeForEvh(shardVsName.Name, key, routeIgrObj, shardVsName.Dedicated, false)
		}
		vsNode := aviModel.(*AviObjectGraph).GetAviEvhVS()
		infraSetting := routeIgrObj.GetAviInfraSetting()
		if len(vsNode) > 0 && found {
			// if vsNode already exists, check for updates via AviInfraSetting
			if infraSetting != nil {
				buildWithInfraSettingForEvh(key, vsNode[0], vsNode[0].VSVIPRefs[0], infraSetting)
			}
		}

		// Create one evh child per host and associate http policies for each path.
		modelGraph := aviModel.(*AviObjectGraph)
		modelGraph.BuildModelGraphForInsecureEVH(routeIgrObj, host, infraSetting, key, pathsvcmap)

		changedModel := saveAviModel(modelName, modelGraph, key)
		if !utils.HasElem(modelList, modelName) && changedModel {
			*modelList = append(*modelList, modelName)
		}
	}

	utils.AviLog.Debugf("key: %s, msg: Storedhosts after processing insecurehosts: %s", key, utils.Stringify(Storedhosts))
}

func (o *AviObjectGraph) BuildModelGraphForInsecureEVH(routeIgrObj RouteIngressModel, host string, infraSetting *akov1alpha1.AviInfraSetting, key string, pathsvcmap HostMetadata) {
	o.Lock.Lock()
	defer o.Lock.Unlock()
	var evhNode *AviEvhVsNode
	vsNode := o.GetAviEvhVS()
	ingName := routeIgrObj.GetName()
	namespace := routeIgrObj.GetNamespace()
	isDedicated := vsNode[0].Dedicated
	var infraSettingName string
	if infraSetting != nil {
		infraSettingName = infraSetting.Name
	}

	hostSlice := []string{host}
	// Populate the hostmap with empty secret for insecure ingress
	PopulateIngHostMap(namespace, host, ingName, "", pathsvcmap)
	_, ingressHostMap := SharedHostNameLister().Get(host)

	if lib.VIPPerNamespace() {
		SharedHostNameLister().SaveNamespace(host, routeIgrObj.GetNamespace())
	}
	if !isDedicated {
		evhNodeName := lib.GetEvhNodeName(host, infraSettingName)
		evhNode = vsNode[0].GetEvhNodeForName(evhNodeName)
		if evhNode == nil {
			evhNode = &AviEvhVsNode{
				Name:         evhNodeName,
				VHParentName: vsNode[0].Name,
				Tenant:       lib.GetTenant(),
				EVHParent:    false,
				EvhHostName:  host,
				ServiceMetadata: lib.ServiceMetadataObj{
					NamespaceIngressName: ingressHostMap.GetIngressesForHostName(host),
					Namespace:            namespace,
					HostNames:            hostSlice,
				},
			}
		} else {
			// The evh node exists, just update the svc metadata
			evhNode.ServiceMetadata.NamespaceIngressName = ingressHostMap.GetIngressesForHostName(host)
			evhNode.ServiceMetadata.Namespace = namespace
			evhNode.ServiceMetadata.HostNames = hostSlice
		}
		evhNode.ServiceEngineGroup = lib.GetSEGName()
		evhNode.VrfContext = lib.GetVrf()
		evhNode.ApplicationProfile = utils.DEFAULT_L7_APP_PROFILE
		evhNode.AviMarkers = lib.PopulateVSNodeMarkers(namespace, host, infraSettingName)
	} else {
		vsNode[0].ServiceMetadata.NamespaceIngressName = ingressHostMap.GetIngressesForHostName(host)
		vsNode[0].ServiceMetadata.Namespace = namespace
		vsNode[0].ServiceMetadata.HostNames = hostSlice
		vsNode[0].AviMarkers = lib.PopulateVSNodeMarkers(namespace, host, infraSettingName)
	}

	hosts := []string{host}
	found, gsFqdnCache := objects.SharedCRDLister().GetLocalFqdnToGSFQDNMapping(host)
	if pathsvcmap.gslbHostHeader != "" {
		if !utils.HasElem(hosts, pathsvcmap.gslbHostHeader) {
			hosts = append(hosts, pathsvcmap.gslbHostHeader)
		}
		if vsNode[0].Dedicated {
			RemoveFqdnFromEVHVIP(vsNode[0], []string{gsFqdnCache}, key)
		}
		//Dedicated VS: add gslb fqdn as part of vsvip fqdn
		if isDedicated && !utils.HasElem(vsNode[0].VSVIPRefs[0].FQDNs, pathsvcmap.gslbHostHeader) {
			vsNode[0].VSVIPRefs[0].FQDNs = append(vsNode[0].VSVIPRefs[0].FQDNs, pathsvcmap.gslbHostHeader)
		}
		objects.SharedCRDLister().UpdateLocalFQDNToGSFqdnMapping(host, pathsvcmap.gslbHostHeader)
	} else {
		if found {
			objects.SharedCRDLister().DeleteLocalFqdnToGsFqdnMap(host)
			if vsNode[0].Dedicated {
				RemoveFqdnFromEVHVIP(vsNode[0], []string{gsFqdnCache}, key)
			}
		}
	}

	if isDedicated {
		evhNode = vsNode[0]
		evhNode.DeletSSLRefInDedicatedNode(key)
		evhNode.DeleteSSLPort(key)
		evhNode.DeleteSecureAppProfile(key)
	} else {
		vsNode[0].DeleteSSLRefInEVHNode(lib.GetTLSKeyCertNodeName(infraSettingName, host, ""), key)
	}
	// Remove the redirect for secure to insecure transition
	RemoveRedirectHTTPPolicyInModelForEvh(evhNode, hosts, key)
	// build poolgroup and pool
	o.BuildPolicyPGPoolsForEVH(vsNode, evhNode, namespace, ingName, key, infraSetting, hosts, pathsvcmap.ingressHPSvc, nil, routeIgrObj.GetType())
	if !isDedicated {
		foundEvhModel := FindAndReplaceEvhInModel(evhNode, vsNode, key)
		if !foundEvhModel {
			vsNode[0].EvhNodes = append(vsNode[0].EvhNodes, evhNode)
		}
	}
	// build host rule for insecure ingress in evh
	BuildL7HostRule(host, key, evhNode)
	// build SSORule for insecure ingress in evh
	BuildL7SSORule(host, key, evhNode)
	if !isDedicated {
		manipulateEvhNodeForSSL(key, vsNode[0], evhNode)
	}

	// Remove the deleted aliases from the FQDN list
	var hostsToRemove []string
	_, oldFQDNAliases := objects.SharedCRDLister().GetFQDNToAliasesMapping(host)
	for _, host := range oldFQDNAliases {
		if !utils.HasElem(evhNode.VHDomainNames, host) {
			hostsToRemove = append(hostsToRemove, host)
		}
	}
	vsNode[0].RemoveFQDNsFromModel(hostsToRemove, key)
	evhNode.RemoveFQDNAliasesFromHTTPPolicy(hostsToRemove, key)

	// Add FQDN aliases in the hostrule CRD to parent and child VSes
	vsNode[0].AddFQDNsToModel(evhNode.VHDomainNames, pathsvcmap.gslbHostHeader, key)
	evhNode.AddFQDNAliasesToHTTPPolicy(evhNode.VHDomainNames, key)
	evhNode.AviMarkers.Host = evhNode.VHDomainNames
	objects.SharedCRDLister().UpdateFQDNToAliasesMappings(host, evhNode.VHDomainNames)
}

// secure ingress graph functions

// BuildCACertNode : Build a new node to store CA cert, this would be referred by the corresponding keycert
func (o *AviObjectGraph) BuildCACertNodeForEvh(tlsNode *AviEvhVsNode, cacert, infraSettingName, host, key string) string {
	cacertNode := &AviTLSKeyCertNode{Name: lib.GetCACertNodeName(infraSettingName, host), Tenant: lib.GetTenant()}
	cacertNode.Type = lib.CertTypeCA
	cacertNode.Cert = []byte(cacert)
	cacertNode.AviMarkers = lib.PopulateTLSKeyCertNode(host, infraSettingName)
	if tlsNode.CheckCACertNodeNameNChecksum(cacertNode.Name, cacertNode.GetCheckSum()) {
		if len(tlsNode.CACertRefs) == 1 {
			tlsNode.CACertRefs[0] = cacertNode
			utils.AviLog.Warnf("key: %s, msg: duplicate cacerts detected for %s, overwriting", key, cacertNode.Name)
		} else {
			tlsNode.ReplaceCACertRefInEVHNode(cacertNode, key)
		}
	}
	return cacertNode.Name
}

func (o *AviObjectGraph) BuildTlsCertNodeForEvh(svcLister *objects.SvcLister, tlsNode *AviEvhVsNode, namespace string, tlsData TlsSettings, key, infraSettingName, host string) bool {
	mClient := utils.GetInformers().ClientSet
	secretName := tlsData.SecretName
	secretNS := tlsData.SecretNS
	if secretNS == "" {
		secretNS = namespace
	}

	if lib.IsSecretK8sSecretRef(secretName) {
		secretName = strings.Split(secretName, "/")[2]
	}
	var altCertNode *AviTLSKeyCertNode
	var certNode *AviTLSKeyCertNode

	//for default cert, use existing node if it exists
	foundTLSKeyCertNode := false
	if tlsData.SecretName == lib.GetDefaultSecretForRoutes() {
		for _, ssl := range tlsNode.SSLKeyCertRefs {
			if ssl.Name == lib.GetTLSKeyCertNodeName(infraSettingName, host, tlsData.SecretName) {
				certNode = ssl
				foundTLSKeyCertNode = true
				break
			}
		}
		if foundTLSKeyCertNode {
			keyCertRefsSet := sets.NewString(certNode.AviMarkers.Host...)
			keyCertRefsSet.Insert(host)
			certNode.AviMarkers.Host = keyCertRefsSet.List()
		}
	}
	if !foundTLSKeyCertNode {
		certNode = &AviTLSKeyCertNode{
			Name:   lib.GetTLSKeyCertNodeName(infraSettingName, host, tlsData.SecretName),
			Tenant: lib.GetTenant(),
			Type:   lib.CertTypeVS,
		}
		certNode.AviMarkers = lib.PopulateTLSKeyCertNode(host, infraSettingName)
	}

	// Openshift Routes do not refer to a secret, instead key/cert values are mentioned in the route.
	// Routes can refer to secrets only in case of using default secret in ako NS or using hostrule secret.
	if strings.HasPrefix(secretName, lib.RouteSecretsPrefix) {
		if tlsData.cert != "" && tlsData.key != "" {
			certNode.Cert = []byte(tlsData.cert)
			certNode.Key = []byte(tlsData.key)
			if tlsData.cacert != "" {
				certNode.CACert = o.BuildCACertNodeForEvh(tlsNode, tlsData.cacert, infraSettingName, host, key)
			} else {
				tlsNode.DeleteCACertRefInEVHNode(lib.GetCACertNodeName(infraSettingName, host), key)
			}
		} else {
			ok, _ := svcLister.IngressMappings(namespace).GetSecretToIng(secretName)
			if ok {
				svcLister.IngressMappings(namespace).DeleteSecretToIngMapping(secretName)
			}
			utils.AviLog.Infof("key: %s, msg: no cert/key specified for TLS route")
			//To Do: use a Default secret if required
			return false
		}
	} else {
		secretObj, err := mClient.CoreV1().Secrets(secretNS).Get(context.TODO(), secretName, metav1.GetOptions{})
		if err != nil || secretObj == nil {
			// This secret has been deleted.
			ok, ingNames := svcLister.IngressMappings(namespace).GetSecretToIng(secretName)
			if ok {
				// Delete the secret key in the cache if it has no references
				if len(ingNames) == 0 {
					svcLister.IngressMappings(namespace).DeleteSecretToIngMapping(secretName)
				}
			}
			utils.AviLog.Warnf("key: %s, msg: secret: %s has been deleted, err: %s", key, secretName, err)
			return false
		}
		keycertMap := secretObj.Data
		cert, ok := keycertMap[utils.K8S_TLS_SECRET_CERT]
		if ok {
			certNode.Cert = cert
		} else {
			utils.AviLog.Infof("key: %s, msg: certificate not found for secret: %s", key, secretObj.Name)
			return false
		}
		tlsKey, keyfound := keycertMap[utils.K8S_TLS_SECRET_KEY]
		if keyfound {
			certNode.Key = tlsKey
		} else {
			utils.AviLog.Infof("key: %s, msg: key not found for secret: %s", key, secretObj.Name)
			return false
		}
		altCert, ok := keycertMap[utils.K8S_TLS_SECRET_ALT_CERT]
		if ok {
			altKey, ok := keycertMap[utils.K8S_TLS_SECRET_ALT_KEY]
			if ok {
				foundTLSKeyCertNode := false
				for _, ssl := range tlsNode.SSLKeyCertRefs {
					if ssl.Name == lib.GetTLSKeyCertNodeName(infraSettingName, host, tlsData.SecretName+"-alt") {
						altCertNode = ssl
						altCertNode.AviMarkers = certNode.AviMarkers
						foundTLSKeyCertNode = true
						break
					}
				}
				if !foundTLSKeyCertNode {
					altCertNode = &AviTLSKeyCertNode{
						Name:       lib.GetTLSKeyCertNodeName(infraSettingName, host, tlsData.SecretName+"-alt"),
						Tenant:     lib.GetTenant(),
						Type:       lib.CertTypeVS,
						AviMarkers: certNode.AviMarkers,
						Cert:       altCert,
						Key:        altKey,
					}
				}
			}
		}
		utils.AviLog.Infof("key: %s, msg: Added the secret object to tlsnode: %s", key, secretObj.Name)
	}
	// If this SSLCertRef is already present don't add it.
	if tlsNode.CheckSSLCertNodeNameNChecksum(lib.GetTLSKeyCertNodeName(infraSettingName, host, tlsData.SecretName), certNode.GetCheckSum()) {
		tlsNode.ReplaceEvhSSLRefInEVHNode(certNode, key)

	}
	if altCertNode != nil && tlsNode.CheckSSLCertNodeNameNChecksum(lib.GetTLSKeyCertNodeName(infraSettingName, host, tlsData.SecretName+"-alt"), altCertNode.GetCheckSum()) {
		tlsNode.ReplaceEvhSSLRefInEVHNode(altCertNode, key)

	}

	return true
}

func ProcessSecureHostsForEVH(routeIgrObj RouteIngressModel, key string, parsedIng IngressConfig, modelList *[]string, Storedhosts map[string]*objects.RouteIngrhost,
	hostsMap map[string]*objects.RouteIngrhost, fullsync bool, sharedQueue *utils.WorkerQueue) {
	utils.AviLog.Debugf("key: %s, msg: Storedhosts before processing securehosts: %v", key, utils.Stringify(Storedhosts))

	for _, tlssetting := range parsedIng.TlsCollection {
		locEvhHostMap := evhNodeHostName(routeIgrObj, tlssetting, routeIgrObj.GetName(), routeIgrObj.GetNamespace(), key, fullsync, sharedQueue, modelList)
		for host, newPathSvc := range locEvhHostMap {
			// Remove this entry from storedHosts. First check if the host exists in the stored map or not.
			hostData, found := Storedhosts[host]
			if found && hostData.InsecurePolicy == lib.PolicyAllow {
				// this is transitioning from insecure to secure host
				Storedhosts[host].InsecurePolicy = lib.PolicyNone
			}
			if found && hostData.SecurePolicy == lib.PolicyEdgeTerm {
				// Verify the paths and take out the paths that are not need.
				pathSvcDiff := routeIgrObj.GetDiffPathSvc(hostData.PathSvc, newPathSvc, true)

				if len(pathSvcDiff) == 0 {
					Storedhosts[host].SecurePolicy = lib.PolicyNone
					Storedhosts[host].InsecurePolicy = lib.PolicyNone
				} else {
					hostData.PathSvc = pathSvcDiff
				}
			}
			if _, ok := hostsMap[host]; !ok {
				hostsMap[host] = &objects.RouteIngrhost{
					InsecurePolicy: lib.PolicyNone,
				}
			}
			hostsMap[host].SecurePolicy = lib.PolicyEdgeTerm
			if tlssetting.redirect {
				hostsMap[host].InsecurePolicy = lib.PolicyRedirect
			}
			hostsMap[host].PathSvc = getPathSvc(newPathSvc)
		}
	}
	utils.AviLog.Debugf("key: %s, msg: Storedhosts after processing securehosts: %s", key, utils.Stringify(Storedhosts))
}

func evhNodeHostName(routeIgrObj RouteIngressModel, tlssetting TlsSettings, ingName, namespace, key string, fullsync bool, sharedQueue *utils.WorkerQueue, modelList *[]string) map[string][]IngressHostPathSvc {
	hostPathSvcMap := make(map[string][]IngressHostPathSvc)
	infraSetting := routeIgrObj.GetAviInfraSetting()

	for host, paths := range tlssetting.Hosts {
		var hosts []string
		hostPathSvcMap[host] = paths.ingressHPSvc

		PopulateIngHostMap(namespace, host, ingName, tlssetting.SecretName, paths)
		_, ingressHostMap := SharedHostNameLister().Get(host)

		if lib.VIPPerNamespace() {
			SharedHostNameLister().SaveNamespace(host, routeIgrObj.GetNamespace())
		}
		hosts = append(hosts, host)
		_, shardVsName := DeriveShardVSForEvh(host, key, routeIgrObj)
		// For each host, create a EVH node with the secret giving us the key and cert.
		// construct a EVH child VS node per tls setting which corresponds to one secret
		model_name := lib.GetModelName(lib.GetTenant(), shardVsName.Name)
		found, aviModel := objects.SharedAviGraphLister().Get(model_name)
		if !found || aviModel == nil {
			utils.AviLog.Infof("key: %s, msg: model not found, generating new model with name: %s", key, model_name)
			aviModel = NewAviObjectGraph()
			aviModel.(*AviObjectGraph).ConstructAviL7SharedVsNodeForEvh(shardVsName.Name, key, routeIgrObj, shardVsName.Dedicated, true)
		}

		vsNode := aviModel.(*AviObjectGraph).GetAviEvhVS()
		if len(vsNode) < 1 {
			return nil
		}

		if found {
			// if vsNode already exists, check for updates via AviInfraSetting
			if infraSetting != nil {
				buildWithInfraSettingForEvh(key, vsNode[0], vsNode[0].VSVIPRefs[0], infraSetting)
			}
		}

		modelGraph := aviModel.(*AviObjectGraph)
		modelGraph.BuildModelGraphForSecureEVH(routeIgrObj, ingressHostMap, hosts, tlssetting, ingName, namespace, infraSetting, host, key, paths)
		// Only add this node to the list of models if the checksum has changed.
		utils.AviLog.Debugf("key: %s, Saving Model: %v", key, utils.Stringify(vsNode))
		modelChanged := saveAviModel(model_name, modelGraph, key)
		if !utils.HasElem(*modelList, model_name) && modelChanged {
			*modelList = append(*modelList, model_name)
		}

	}

	return hostPathSvcMap
}

func (o *AviObjectGraph) BuildModelGraphForSecureEVH(routeIgrObj RouteIngressModel, ingressHostMap SecureHostNameMapProp, hosts []string, tlssetting TlsSettings, ingName, namespace string, infraSetting *akov1alpha1.AviInfraSetting, host, key string, paths HostMetadata) {
	o.Lock.Lock()
	defer o.Lock.Unlock()
	var evhNode *AviEvhVsNode
	vsNode := o.GetAviEvhVS()
	isDedicated := vsNode[0].Dedicated
	certsBuilt := false
	evhSecretName := tlssetting.SecretName
	if lib.IsSecretAviCertRef(evhSecretName) {
		certsBuilt = true
	}

	var infraSettingName string
	if infraSetting != nil {
		infraSettingName = infraSetting.Name
	}
	if !isDedicated {
		childVSName := lib.GetEvhNodeName(host, infraSettingName)
		evhNode = vsNode[0].GetEvhNodeForName(childVSName)
		if evhNode == nil {
			evhNode = &AviEvhVsNode{
				Name:         childVSName,
				VHParentName: vsNode[0].Name,
				Tenant:       lib.GetTenant(),
				EVHParent:    false,
				EvhHostName:  host,
				ServiceMetadata: lib.ServiceMetadataObj{
					NamespaceIngressName: ingressHostMap.GetIngressesForHostName(host),
					Namespace:            namespace,
					HostNames:            hosts,
				},
			}
		} else {
			// The evh node exists, just update the svc metadata
			evhNode.ServiceMetadata.NamespaceIngressName = ingressHostMap.GetIngressesForHostName(host)
			evhNode.ServiceMetadata.Namespace = namespace
			evhNode.ServiceMetadata.HostNames = hosts
		}
		evhNode.ApplicationProfile = utils.DEFAULT_L7_APP_PROFILE
		evhNode.ServiceEngineGroup = lib.GetSEGName()
		evhNode.VrfContext = lib.GetVrf()
		evhNode.AviMarkers = lib.PopulateVSNodeMarkers(namespace, host, infraSettingName)
	} else {
		vsNode[0].ServiceMetadata.NamespaceIngressName = ingressHostMap.GetIngressesForHostName(host)
		vsNode[0].ServiceMetadata.Namespace = namespace
		vsNode[0].ServiceMetadata.HostNames = hosts
		vsNode[0].AddSSLPort(key)
		vsNode[0].ApplicationProfile = utils.DEFAULT_L7_SECURE_APP_PROFILE
		vsNode[0].AviMarkers = lib.PopulateVSNodeMarkers(namespace, host, infraSettingName)
	}

	var hostsToRemove []string
	hostsToRemove = append(hostsToRemove, host)
	found, gsFqdnCache := objects.SharedCRDLister().GetLocalFqdnToGSFQDNMapping(host)
	if paths.gslbHostHeader == "" {
		// If the gslbHostHeader is empty but it is present in the in memory cache, then add it as a candidate for removal and  remove the in memory cache relationship
		if found {
			hostsToRemove = append(hostsToRemove, gsFqdnCache)
			objects.SharedCRDLister().DeleteLocalFqdnToGsFqdnMap(host)
			if vsNode[0].Dedicated {
				RemoveFqdnFromEVHVIP(vsNode[0], []string{gsFqdnCache}, key)
			}
		}
	} else {
		if paths.gslbHostHeader != gsFqdnCache {
			hostsToRemove = append(hostsToRemove, gsFqdnCache)
		}
		if vsNode[0].Dedicated {
			RemoveFqdnFromEVHVIP(vsNode[0], []string{gsFqdnCache}, key)
		}
		objects.SharedCRDLister().UpdateLocalFQDNToGSFqdnMapping(host, paths.gslbHostHeader)
	}

	if !certsBuilt {
		certsBuilt = o.BuildTlsCertNodeForEvh(routeIgrObj.GetSvcLister(), vsNode[0], namespace, tlssetting, key, infraSettingName, host)
	} else {
		//Delete sslcertref object if host crd sslcertref (sslcertAviRef) is present for given host
		secretName := tlssetting.SecretName
		if strings.HasPrefix(secretName, lib.RouteSecretsPrefix) {
			//Openshift: Remove CA cert if present
			vsNode[0].DeleteCACertRefInEVHNode(lib.GetCACertNodeName(infraSettingName, host), key)
		}
		vsNode[0].DeleteSSLRefInEVHNode(lib.GetTLSKeyCertNodeName(infraSettingName, host, tlssetting.SecretName), key)
		vsNode[0].DeleteSSLRefInEVHNode(lib.GetTLSKeyCertNodeName(infraSettingName, host, tlssetting.SecretName+"-alt"), key)
	}
	if isDedicated {
		evhNode = vsNode[0]
	}
	if certsBuilt {
		hosts := []string{host}
		if paths.gslbHostHeader != "" {
			if !utils.HasElem(hosts, paths.gslbHostHeader) {
				hosts = append(hosts, paths.gslbHostHeader)
			}
			if isDedicated && !utils.HasElem(vsNode[0].VSVIPRefs[0].FQDNs, paths.gslbHostHeader) {
				vsNode[0].VSVIPRefs[0].FQDNs = append(vsNode[0].VSVIPRefs[0].FQDNs, paths.gslbHostHeader)
			}
		}

		o.BuildPolicyPGPoolsForEVH(vsNode, evhNode, namespace, ingName, key, infraSetting, hosts, paths.ingressHPSvc, &tlssetting, routeIgrObj.GetType())
		if !isDedicated {
			foundEvhModel := FindAndReplaceEvhInModel(evhNode, vsNode, key)
			if !foundEvhModel {
				vsNode[0].EvhNodes = append(vsNode[0].EvhNodes, evhNode)
			}
		}
		//EVH VS node (For route): either will have redirect policy or None policy
		RemoveRedirectHTTPPolicyInModelForEvh(evhNode, hostsToRemove, key)

		if tlssetting.redirect {
			o.BuildPolicyRedirectForVSForEvh(evhNode, hosts, namespace, ingName, key, infraSettingName)
		} else if tlssetting.blockHTTPTraffic {
			//Add drop rule to block traffic on 80
			o.BuildHTTPSecurityPolicyForVSForEvh(evhNode, hosts, namespace, ingName, key, infraSettingName)
		}
		// Enable host rule
		BuildL7HostRule(host, key, evhNode)
		// build SSORule for secure ingress in evh
		BuildL7SSORule(host, key, evhNode)
		if !isDedicated {
			manipulateEvhNodeForSSL(key, vsNode[0], evhNode)
		}

		// Remove the deleted aliases from the FQDN list
		var hostsToRemove []string
		_, oldFQDNAliases := objects.SharedCRDLister().GetFQDNToAliasesMapping(host)
		for _, host := range oldFQDNAliases {
			if !utils.HasElem(evhNode.VHDomainNames, host) {
				hostsToRemove = append(hostsToRemove, host)
			}
		}
		vsNode[0].RemoveFQDNsFromModel(hostsToRemove, key)
		evhNode.RemoveFQDNAliasesFromHTTPPolicy(hostsToRemove, key)

		// Add FQDN aliases in the hostrule CRD to parent and child VSes
		vsNode[0].AddFQDNsToModel(evhNode.VHDomainNames, paths.gslbHostHeader, key)
		evhNode.AddFQDNAliasesToHTTPPolicy(evhNode.VHDomainNames, key)
		evhNode.AviMarkers.Host = evhNode.VHDomainNames
		objects.SharedCRDLister().UpdateFQDNToAliasesMappings(host, evhNode.VHDomainNames)

	} else {
		hostMapOk, ingressHostMap := SharedHostNameLister().Get(host)
		if hostMapOk {
			// Replace the ingress map for this host.
			keyToRemove := namespace + "/" + ingName
			delete(ingressHostMap.HostNameMap, keyToRemove)
			SharedHostNameLister().Save(host, ingressHostMap)
		}
		// Since the cert couldn't be built, check if this EVH is affected by only in ingress if so remove the EVH node from the model
		if len(ingressHostMap.GetIngressesForHostName(host)) == 0 {
			hostsToRemove = append(hostsToRemove, evhNode.VHDomainNames...)
			if vsNode[0].Dedicated {
				DeleteDedicatedEvhVSNode(vsNode[0], key, hostsToRemove)
			} else {
				vsNode[0].DeleteSSLRefInEVHNode(lib.GetTLSKeyCertNodeName(infraSettingName, host, tlssetting.SecretName), key)
				vsNode[0].DeleteSSLRefInEVHNode(lib.GetTLSKeyCertNodeName(infraSettingName, host, tlssetting.SecretName+"-alt"), key)
				RemoveEvhInModel(evhNode.Name, vsNode, key)
				RemoveRedirectHTTPPolicyInModelForEvh(evhNode, hostsToRemove, key)
			}
			vsNode[0].RemoveFQDNsFromModel(hostsToRemove, key)
		}
	}
}

// Util functions

func FindAndReplaceEvhInModel(currentEvhNode *AviEvhVsNode, modelEvhNodes []*AviEvhVsNode, key string) bool {
	for i, modelEvhNode := range modelEvhNodes[0].EvhNodes {
		if currentEvhNode.Name == modelEvhNode.Name {
			// Check if the checksums are same
			if !(modelEvhNode.GetCheckSum() == currentEvhNode.GetCheckSum()) {
				// The checksums are not same. Replace this evh node
				modelEvhNodes[0].EvhNodes = append(modelEvhNodes[0].EvhNodes[:i], modelEvhNodes[0].EvhNodes[i+1:]...)
				modelEvhNodes[0].EvhNodes = append(modelEvhNodes[0].EvhNodes, currentEvhNode)
				utils.AviLog.Infof("key: %s, msg: replaced evh node in model: %s", key, currentEvhNode.Name)
			}
			return true
		}
	}
	return false
}

func RemoveEvhInModel(currentEvhNodeName string, modelEvhNodes []*AviEvhVsNode, key string) {
	if len(modelEvhNodes[0].EvhNodes) > 0 {
		for i, modelEvhNode := range modelEvhNodes[0].EvhNodes {
			if currentEvhNodeName == modelEvhNode.Name {
				modelEvhNodes[0].EvhNodes = append(modelEvhNodes[0].EvhNodes[:i], modelEvhNodes[0].EvhNodes[i+1:]...)
				utils.AviLog.Infof("key: %s, msg: deleted evh node in model: %s", key, currentEvhNodeName)
				return
			}
		}
	}
}

// As either HttpSecurityPolicy or HttpRedirect policy exists, using same function for both.
func FindAndReplaceRedirectHTTPPolicyInModelforEvh(vsNode *AviEvhVsNode, httpPolicy *AviHttpPolicySetNode, hostnames []string, key string) bool {
	var policyFound bool
	for _, hostname := range hostnames {
		for _, policy := range vsNode.HttpPolicyRefs {
			//For existing HttpPolicyset, AviMarkers will be empty.
			if policy.Name == httpPolicy.Name && policy.AviMarkers.Namespace != "" {
				//No action for httpsecurity policy as port and actions are currently constant.
				if policy.RedirectPorts != nil && !utils.HasElem(policy.RedirectPorts[0].Hosts, hostname) {
					policy.RedirectPorts[0].Hosts = append(policy.RedirectPorts[0].Hosts, hostname)
					utils.AviLog.Debugf("key: %s, msg: replaced host %s for policy %s in model", key, hostname, policy.Name)
				}
				policyFound = true
			}
		}
	}
	return policyFound
}

// As either HttpSecurity policy or http redirect policy exists, using same function for both.
func RemoveRedirectHTTPPolicyInModelForEvh(vsNode *AviEvhVsNode, hostnames []string, key string) {
	policyName := lib.GetL7HttpRedirPolicy(vsNode.Name)
	for _, hostname := range hostnames {
		for i, policy := range vsNode.HttpPolicyRefs {
			if policy.Name == policyName {
				if policy.RedirectPorts != nil {
					// one redirect policy per child EVH vs
					if utils.HasElem(policy.RedirectPorts[0].Hosts, hostname) {
						policy.RedirectPorts[0].Hosts = utils.Remove(policy.RedirectPorts[0].Hosts, hostname)
						utils.AviLog.Debugf("key: %s, msg: removed host %s from policy %s in model", key, hostname, policy.Name)
					}
					if len(policy.RedirectPorts[0].Hosts) == 0 {
						vsNode.HttpPolicyRefs = append(vsNode.HttpPolicyRefs[:i], vsNode.HttpPolicyRefs[i+1:]...)
						utils.AviLog.Infof("key: %s, msg: removed redirect policy %s in model", key, policy.Name)
					}
				} else if policy.SecurityRules != nil {
					//Remove security policy
					vsNode.HttpPolicyRefs = append(vsNode.HttpPolicyRefs[:i], vsNode.HttpPolicyRefs[i+1:]...)
					utils.AviLog.Infof("key: %s, msg: removed security policy %s in model", key, policy.Name)
				}
			}
		}
	}
}

// DeleteStaleData : delete pool, EVH VS and redirect policy which are present in the object store but no longer required.
func DeleteStaleDataForEvh(routeIgrObj RouteIngressModel, key string, modelList *[]string, Storedhosts map[string]*objects.RouteIngrhost, hostsMap map[string]*objects.RouteIngrhost) {
	utils.AviLog.Debugf("key: %s, msg: About to delete stale data EVH Stored hosts: %v, hosts map: %v", key, utils.Stringify(Storedhosts), utils.Stringify(hostsMap))
	var infraSettingName string
	if aviInfraSetting := routeIgrObj.GetAviInfraSetting(); aviInfraSetting != nil {
		infraSettingName = aviInfraSetting.Name
	}

	for host, hostData := range Storedhosts {
		utils.AviLog.Debugf("host to del: %s, data : %s", host, utils.Stringify(hostData))
		_, shardVsName := DeriveShardVSForEvh(host, key, routeIgrObj)
		if hostData.SecurePolicy == lib.PolicyPass {
			_, shardVsName.Name = DerivePassthroughVS(host, key, routeIgrObj)
		}
		modelName := lib.GetModelName(lib.GetTenant(), shardVsName.Name)
		found, aviModel := objects.SharedAviGraphLister().Get(modelName)
		if !found || aviModel == nil {
			utils.AviLog.Warnf("key: %s, msg: model not found during delete: %s", key, modelName)
			continue
		}
		// By default remove both redirect and fqdn. So if the host isn't transitioning, then we will remove both.
		removeFqdn := true
		removeRedir := true
		removeRouteIngData := true
		currentData, ok := hostsMap[host]
		utils.AviLog.Debugf("key: %s, hostsMap: %s", key, utils.Stringify(hostsMap))
		// if route is transitioning from/to passthrough route, then always remove fqdn
		if ok && hostData.SecurePolicy != lib.PolicyPass && currentData.SecurePolicy != lib.PolicyPass {
			if currentData.InsecurePolicy == lib.PolicyRedirect {
				removeRedir = false
			}
			utils.AviLog.Infof("key: %s, host: %s, currentData: %v", key, host, currentData)
			removeFqdn = false
			if routeIgrObj.GetType() == utils.OshiftRoute {
				diff := lib.GetDiffPath(hostData.PathSvc, currentData.PathSvc)
				if len(diff) == 0 {
					removeRouteIngData = false
				}
			}
		}
		// Delete the pool corresponding to this host
		isPassthroughVS := false
		if hostData.SecurePolicy == lib.PolicyEdgeTerm {
			aviModel.(*AviObjectGraph).DeletePoolForHostnameForEvh(shardVsName.Name, host, routeIgrObj, hostData.PathSvc, key, infraSettingName, removeFqdn, removeRedir, removeRouteIngData, true)
		} else if hostData.SecurePolicy == lib.PolicyPass {
			isPassthroughVS = true
			aviModel.(*AviObjectGraph).DeleteObjectsForPassthroughHost(shardVsName.Name, host, routeIgrObj, hostData.PathSvc, infraSettingName, key, true, true, true)
		}
		if hostData.InsecurePolicy != lib.PolicyNone {
			if isPassthroughVS {
				aviModel.(*AviObjectGraph).DeletePoolForHostname(shardVsName.Name, host, routeIgrObj, hostData.PathSvc, key, infraSettingName, true, true, false)
			} else {
				aviModel.(*AviObjectGraph).DeletePoolForHostnameForEvh(shardVsName.Name, host, routeIgrObj, hostData.PathSvc, key, infraSettingName, removeFqdn, removeRedir, removeRouteIngData, false)
			}
		}
		changedModel := saveAviModel(modelName, aviModel.(*AviObjectGraph), key)
		if !utils.HasElem(modelList, modelName) && changedModel {
			*modelList = append(*modelList, modelName)
		}
	}
}

func DeriveShardVSForEvh(hostname, key string, routeIgrObj RouteIngressModel) (lib.VSNameMetadata, lib.VSNameMetadata) {
	// Read the value of the num_shards from the environment variable.
	utils.AviLog.Debugf("key: %s, msg: hostname for sharding: %s", key, hostname)
	var newInfraPrefix, oldInfraPrefix string
	oldShardSize, newShardSize := lib.GetshardSize(), lib.GetshardSize()
	var oldVSNameMeta lib.VSNameMetadata
	var newVSNameMeta lib.VSNameMetadata
	// get stored infrasetting from ingress/route
	// figure out the current infrasetting via class/annotation
	var oldSettingName string
	var found bool
	if found, oldSettingName = objects.InfraSettingL7Lister().GetIngRouteToInfraSetting(routeIgrObj.GetNamespace() + "/" + routeIgrObj.GetName()); found {
		if found, shardSize := objects.InfraSettingL7Lister().GetInfraSettingToShardSize(oldSettingName); found && shardSize != "" {
			oldShardSize = lib.ShardSizeMap[shardSize]
		}
		oldInfraPrefix = oldSettingName
	} else {
		utils.AviLog.Debugf("AviInfraSetting %s not found in cache", oldSettingName)
	}

	newSetting := routeIgrObj.GetAviInfraSetting()
	if !routeIgrObj.Exists() {
		// get the old ones.
		newShardSize = oldShardSize
		newInfraPrefix = oldInfraPrefix
	} else if newSetting != nil {
		if newSetting.Spec.L7Settings != (akov1alpha1.AviInfraL7Settings{}) {
			newShardSize = lib.ShardSizeMap[newSetting.Spec.L7Settings.ShardSize]
		}
		newInfraPrefix = newSetting.Name
	}
	shardVsPrefix := lib.GetNamePrefix() + lib.GetAKOIDPrefix() + lib.ShardEVHVSPrefix
	oldVsName, newVsName := shardVsPrefix, shardVsPrefix
	if oldInfraPrefix != "" {
		oldVsName += oldInfraPrefix + "-"
	}
	if newInfraPrefix != "" {
		newVsName += newInfraPrefix + "-"
	}

	if lib.VIPPerNamespace() {
		oldVsName += "NS-" + routeIgrObj.GetNamespace()
		newVsName += "NS-" + routeIgrObj.GetNamespace()
	} else {
		if oldShardSize != 0 {
			oldVsName += strconv.Itoa(int(utils.Bkt(hostname, oldShardSize)))
		} else {
			//Dedicated VS
			oldVsName = GetDedicatedVSName(hostname, oldInfraPrefix)
			oldVSNameMeta.Dedicated = true
		}
		if newShardSize != 0 {
			newVsName += strconv.Itoa(int(utils.Bkt(hostname, newShardSize)))
		} else {
			//Dedicated VS
			newVsName = GetDedicatedVSName(hostname, newInfraPrefix)
			newVSNameMeta.Dedicated = true
		}
	}
	oldVSNameMeta.Name = oldVsName
	newVSNameMeta.Name = newVsName
	utils.AviLog.Infof("key: %s, msg: ShardVSNames: %s %s", key, oldVsName, newVsName)
	return oldVSNameMeta, newVSNameMeta
}
func GetDedicatedVSName(host, infrasettingName string) string {
	var name string
	//For Dedicated Vs Name: Not encoded Suffix -EVH for process by evh model during dequeue node operation
	if infrasettingName != "" {
		name = lib.Encode(lib.GetNamePrefix()+infrasettingName+"-"+host+lib.DedicatedSuffix, lib.EVHVS) + lib.EVHSuffix
		return name
	}
	name = lib.Encode(lib.GetNamePrefix()+host+lib.DedicatedSuffix, lib.EVHVS) + lib.EVHSuffix
	return name
}
func (o *AviObjectGraph) RemovePoolNodeRefsFromEvh(poolName string, evhNode *AviEvhVsNode) {

	for i, pool := range evhNode.PoolRefs {
		if pool.Name == poolName {
			utils.AviLog.Debugf("Removing pool ref: %s", poolName)
			evhNode.PoolRefs = append(evhNode.PoolRefs[:i], evhNode.PoolRefs[i+1:]...)
			break
		}
	}
	utils.AviLog.Debugf("After removing the pool ref nodes are: %s", utils.Stringify(evhNode.PoolRefs))

}
func RemoveFqdnFromEVHVIP(vsNode *AviEvhVsNode, hostsToRemove []string, key string) {
	if len(vsNode.VSVIPRefs) > 0 {
		for _, fqdn := range hostsToRemove {
			for i, vipFqdn := range vsNode.VSVIPRefs[0].FQDNs {
				if vipFqdn == fqdn {
					utils.AviLog.Debugf("key: %s, msg: Removed FQDN %s from vs node %s", key, fqdn, vsNode.Name)
					vsNode.VSVIPRefs[0].FQDNs = append(vsNode.VSVIPRefs[0].FQDNs[:i], vsNode.VSVIPRefs[0].FQDNs[i+1:]...)
				}
			}
		}
	}
}
func (o *AviObjectGraph) RemoveHTTPRefsFromEvh(httpPol, hppmapName string, evhNode *AviEvhVsNode) {

	for i, pol := range evhNode.HttpPolicyRefs {
		if pol.Name == httpPol {
			for j, hppmap := range evhNode.HttpPolicyRefs[i].HppMap {
				if hppmap.Name == hppmapName {
					evhNode.HttpPolicyRefs[i].HppMap = append(evhNode.HttpPolicyRefs[i].HppMap[:j], evhNode.HttpPolicyRefs[i].HppMap[j+1:]...)
					break
				}
			}
			if len(pol.HppMap) == 0 {
				utils.AviLog.Debugf("Removing http pol ref: %s", httpPol)
				evhNode.HttpPolicyRefs = append(evhNode.HttpPolicyRefs[:i], evhNode.HttpPolicyRefs[i+1:]...)
				break
			}
		}
	}
	utils.AviLog.Debugf("After removing the http policy nodes are: %s", utils.Stringify(evhNode.HttpPolicyRefs))

}

func (o *AviObjectGraph) RemovePGNodeRefsForEvh(pgName string, vsNode *AviEvhVsNode) {

	for i, pg := range vsNode.PoolGroupRefs {
		if pg.Name == pgName {
			utils.AviLog.Debugf("Removing pgRef: %s", pgName)
			vsNode.PoolGroupRefs = append(vsNode.PoolGroupRefs[:i], vsNode.PoolGroupRefs[i+1:]...)
			break
		}
	}
	utils.AviLog.Debugf("After removing the pg nodes are: %s", utils.Stringify(vsNode.PoolGroupRefs))

}
func (o *AviObjectGraph) manipulateEVHVsNode(vsNode *AviEvhVsNode, ingName, namespace, hostname string, pathSvc map[string][]string, infraSettingName, key string) {
	for path, services := range pathSvc {
		pgName := lib.GetEvhPGName(ingName, namespace, hostname, path, infraSettingName, vsNode.Dedicated)
		pgNode := vsNode.GetPGForVSByName(pgName)
		for _, svc := range services {
			evhPool := lib.GetEvhPoolName(ingName, namespace, hostname, path, infraSettingName, svc, vsNode.Dedicated)
			o.RemovePoolNodeRefsFromEvh(evhPool, vsNode)
			o.RemovePoolRefsFromPG(evhPool, pgNode)

			// Remove the EVH PG if it has no member
			if pgNode != nil {
				if len(pgNode.Members) == 0 {
					o.RemovePGNodeRefsForEvh(pgName, vsNode)
					httppolname := lib.GetSniHttpPolName(namespace, hostname, infraSettingName)
					hppmapname := lib.GetEvhPGName(ingName, namespace, hostname, path, infraSettingName, vsNode.Dedicated)
					o.RemoveHTTPRefsFromEvh(httppolname, hppmapname, vsNode)
				}
			}
		}
	}
}
func (o *AviObjectGraph) ManipulateEvhNode(currentEvhNodeName, ingName, namespace, hostname string, pathSvc map[string][]string, vsNode []*AviEvhVsNode, infraSettingName, key string) bool {
	if vsNode[0].Dedicated {
		o.manipulateEVHVsNode(vsNode[0], ingName, namespace, hostname, pathSvc, infraSettingName, key)
		if len(vsNode[0].PoolGroupRefs) == 0 {
			// Remove the evhhost mapping
			SharedHostNameLister().Delete(hostname)
			vsNode[0].DeletSSLRefInDedicatedNode(key)
			return false
		}
	} else {
		for _, modelEvhNode := range vsNode[0].EvhNodes {
			if currentEvhNodeName != modelEvhNode.Name {
				continue
			}
			o.manipulateEVHVsNode(modelEvhNode, ingName, namespace, hostname, pathSvc, infraSettingName, key)
			// After going through the paths, if the EVH node does not have any PGs - then delete it.
			if len(modelEvhNode.PoolGroupRefs) == 0 {
				RemoveEvhInModel(currentEvhNodeName, vsNode, key)
				// Remove the evhhost mapping
				SharedHostNameLister().Delete(hostname)
				return false
			}
		}
	}
	return true
}

func (o *AviObjectGraph) GetAviPoolNodesByIngressForEvh(tenant string, ingName string) []*AviPoolNode {
	var aviPool []*AviPoolNode
	for _, model := range o.modelNodes {
		if model.GetNodeType() == "VirtualServiceNode" {
			for _, pool := range model.(*AviEvhVsNode).PoolRefs {
				if pool.IngressName == ingName && tenant == pool.ServiceMetadata.Namespace {
					utils.AviLog.Debugf("Found Pool with name: %s Adding...", pool.IngressName)
					aviPool = append(aviPool, pool)
				}
			}
		}
	}
	return aviPool
}

func (o *AviObjectGraph) DeletePoolForHostnameForEvh(vsName, hostname string, routeIgrObj RouteIngressModel, pathSvc map[string][]string, key, infraSettingName string, removeFqdn, removeRedir, removeRouteIngData, secure bool) bool {
	o.Lock.Lock()
	defer o.Lock.Unlock()

	namespace := routeIgrObj.GetNamespace()
	ingName := routeIgrObj.GetName()
	vsNode := o.GetAviEvhVS()
	keepEvh := false
	hostMapOk, ingressHostMap := SharedHostNameLister().Get(hostname)
	if hostMapOk {
		// Replace the ingress map for this host.
		keyToRemove := namespace + "/" + ingName
		delete(ingressHostMap.HostNameMap, keyToRemove)
		SharedHostNameLister().Save(hostname, ingressHostMap)
	}

	evhNodeName := lib.GetEvhNodeName(hostname, infraSettingName)
	utils.AviLog.Infof("key: %s, msg: EVH node to delete: %s", key, evhNodeName)
	if removeRouteIngData {
		keepEvh = o.ManipulateEvhNode(evhNodeName, ingName, namespace, hostname, pathSvc, vsNode, infraSettingName, key)
	}
	if !keepEvh {
		// Delete the cert ref for the host
		vsNode[0].DeleteSSLRefInEVHNode(lib.GetTLSKeyCertNodeName(infraSettingName, hostname, ""), key)
	}
	_, FQDNAliases := objects.SharedCRDLister().GetFQDNToAliasesMapping(hostname)
	if removeFqdn && !keepEvh {
		var hosts []string
		found, gsFqdnCache := objects.SharedCRDLister().GetLocalFqdnToGSFQDNMapping(hostname)
		if found {
			hosts = append(hosts, gsFqdnCache)
		}
		hosts = append(hosts, hostname)
		hosts = append(hosts, FQDNAliases...)
		// Remove these hosts from the overall FQDN list
		vsNode[0].RemoveFQDNsFromModel(hosts, key)
	}
	if removeRedir && !keepEvh {
		var hostnames []string
		found, gsFqdnCache := objects.SharedCRDLister().GetLocalFqdnToGSFQDNMapping(hostname)
		if found {
			hostnames = append(hostnames, gsFqdnCache)
		}
		hostnames = append(hostnames, hostname)
		hostnames = append(hostnames, FQDNAliases...)
		RemoveRedirectHTTPPolicyInModelForEvh(vsNode[0], hostnames, key)
	}
	if vsNode[0].Dedicated && !keepEvh {
		return true
	}
	return false
}

func (o *AviObjectGraph) BuildPolicyRedirectForVSForEvh(vsNode *AviEvhVsNode, hostnames []string, namespace, ingName, key, infraSettingName string) {
	policyname := lib.GetL7HttpRedirPolicy(vsNode.Name)
	myHppMap := AviRedirectPort{
		Hosts:        hostnames,
		RedirectPort: 443,
		StatusCode:   lib.STATUS_REDIRECT,
		VsPort:       80,
	}

	redirectPolicy := &AviHttpPolicySetNode{
		Tenant:        lib.GetTenant(),
		Name:          policyname,
		RedirectPorts: []AviRedirectPort{myHppMap},
	}
	redirectPolicy.AviMarkers = lib.PopulateVSNodeMarkers(namespace, hostnames[0], infraSettingName)
	if policyFound := FindAndReplaceRedirectHTTPPolicyInModelforEvh(vsNode, redirectPolicy, hostnames, key); !policyFound {
		redirectPolicy.CalculateCheckSum()
		vsNode.HttpPolicyRefs = append(vsNode.HttpPolicyRefs, redirectPolicy)
	}

}

func (o *AviObjectGraph) BuildHTTPSecurityPolicyForVSForEvh(vsNode *AviEvhVsNode, hostnames []string, namespace, ingName, key, infrasettingName string) {
	policyname := lib.GetL7HttpRedirPolicy(vsNode.Name)
	// Close Connection.
	securityRule := AviHTTPSecurity{
		Action:        lib.CLOSE_CONNECTION,
		MatchCriteria: lib.IS_IN,
		Enable:        true,
		Port:          80,
	}

	securityPolicy := &AviHttpPolicySetNode{
		Tenant:        lib.GetTenant(),
		Name:          policyname,
		SecurityRules: []AviHTTPSecurity{securityRule},
	}
	securityPolicy.AviMarkers = lib.PopulateVSNodeMarkers(namespace, hostnames[0], infrasettingName)
	if policyFound := FindAndReplaceRedirectHTTPPolicyInModelforEvh(vsNode, securityPolicy, hostnames, key); !policyFound {
		securityPolicy.CalculateCheckSum()
		vsNode.HttpPolicyRefs = append(vsNode.HttpPolicyRefs, securityPolicy)
	}

}

// RouteIngrDeletePoolsByHostname : Based on DeletePoolsByHostname, delete pools and policies that are no longer required
func RouteIngrDeletePoolsByHostnameForEvh(routeIgrObj RouteIngressModel, namespace, objname, key string, fullsync bool, sharedQueue *utils.WorkerQueue) {
	ok, hostMap := routeIgrObj.GetSvcLister().IngressMappings(namespace).GetRouteIngToHost(objname)
	if !ok {
		utils.AviLog.Warnf("key: %s, msg: nothing to delete for route: %s", key, objname)
		return
	}

	var infraSettingName string
	if aviInfraSetting := routeIgrObj.GetAviInfraSetting(); aviInfraSetting != nil {
		infraSettingName = aviInfraSetting.Name
	}

	utils.AviLog.Debugf("key: %s, msg: hosts to delete are :%s", key, utils.Stringify(hostMap))
	for host, hostData := range hostMap {
		shardVsName, _ := DeriveShardVSForEvh(host, key, routeIgrObj)
		deleteVS := false
		if hostData.SecurePolicy == lib.PolicyPass {
			shardVsName.Name, _ = DerivePassthroughVS(host, key, routeIgrObj)
		}

		modelName := lib.GetModelName(lib.GetTenant(), shardVsName.Name)
		found, aviModel := objects.SharedAviGraphLister().Get(modelName)
		if !found || aviModel == nil {
			utils.AviLog.Warnf("key: %s, msg: model not found during delete: %s", key, modelName)
			continue
		}

		// Delete the pool corresponding to this host
		if hostData.SecurePolicy == lib.PolicyEdgeTerm {
			deleteVS = aviModel.(*AviObjectGraph).DeletePoolForHostnameForEvh(shardVsName.Name, host, routeIgrObj, hostData.PathSvc, key, infraSettingName, true, true, true, true)
		} else if hostData.SecurePolicy == lib.PolicyPass {
			aviModel.(*AviObjectGraph).DeleteObjectsForPassthroughHost(shardVsName.Name, host, routeIgrObj, hostData.PathSvc, infraSettingName, key, true, true, true)
		}
		if hostData.InsecurePolicy == lib.PolicyAllow {
			deleteVS = aviModel.(*AviObjectGraph).DeletePoolForHostnameForEvh(shardVsName.Name, host, routeIgrObj, hostData.PathSvc, key, infraSettingName, true, true, true, false)
		}
		if !deleteVS {
			ok := saveAviModel(modelName, aviModel.(*AviObjectGraph), key)
			if ok && len(aviModel.(*AviObjectGraph).GetOrderedNodes()) != 0 && !fullsync {
				PublishKeyToRestLayer(modelName, key, sharedQueue)
			}
		} else {
			utils.AviLog.Debugf("Setting up model name :[%v] to nil", modelName)
			objects.SharedAviGraphLister().Save(modelName, nil)
			PublishKeyToRestLayer(modelName, key, sharedQueue)
		}
	}
	// Now remove the secret relationship
	routeIgrObj.GetSvcLister().IngressMappings(namespace).RemoveIngressSecretMappings(objname)
	utils.AviLog.Infof("key: %s, removed ingress mapping for: %s", key, objname)

	// Remove the hosts mapping for this ingress
	routeIgrObj.GetSvcLister().IngressMappings(namespace).DeleteIngToHostMapping(objname)

	// remove hostpath mappings
	updateHostPathCache(namespace, objname, hostMap, nil)
}

func DeleteStaleDataForModelChangeForEvh(routeIgrObj RouteIngressModel, namespace, objname, key string, fullsync bool, sharedQueue *utils.WorkerQueue) {
	ok, hostMap := routeIgrObj.GetSvcLister().IngressMappings(namespace).GetRouteIngToHost(objname)
	if !ok {
		utils.AviLog.Warnf("key: %s, msg: nothing to delete for route: %s", key, objname)
		return
	}
	var shardVsName lib.VSNameMetadata
	var newShardVsName lib.VSNameMetadata
	utils.AviLog.Debugf("key: %s, msg: hosts to delete %s", key, utils.Stringify(hostMap))
	for host, hostData := range hostMap {

		if hostData.SecurePolicy == lib.PolicyPass {
			shardVsName.Name, newShardVsName.Name = DerivePassthroughVS(host, key, routeIgrObj)
		} else {
			shardVsName, newShardVsName = DeriveShardVSForEvh(host, key, routeIgrObj)
		}
		if shardVsName == newShardVsName {
			continue
		}

		_, infraSettingName := objects.InfraSettingL7Lister().GetIngRouteToInfraSetting(routeIgrObj.GetNamespace() + "/" + routeIgrObj.GetName())
		modelName := lib.GetModelName(lib.GetTenant(), shardVsName.Name)
		found, aviModel := objects.SharedAviGraphLister().Get(modelName)
		if !found || aviModel == nil {
			utils.AviLog.Warnf("key: %s, msg: model not found during delete: %s", key, modelName)
			continue
		}

		// Delete the pool corresponding to this host
		isPassthroughVS := false
		if hostData.SecurePolicy == lib.PolicyEdgeTerm {
			aviModel.(*AviObjectGraph).DeletePoolForHostnameForEvh(shardVsName.Name, host, routeIgrObj, hostData.PathSvc, key, infraSettingName, true, true, true, true)
		} else if hostData.SecurePolicy == lib.PolicyPass {
			isPassthroughVS = true
			aviModel.(*AviObjectGraph).DeleteObjectsForPassthroughHost(shardVsName.Name, host, routeIgrObj, hostData.PathSvc, infraSettingName, key, true, true, true)
		}
		if hostData.InsecurePolicy != lib.PolicyNone {
			if isPassthroughVS {
				aviModel.(*AviObjectGraph).DeletePoolForHostname(shardVsName.Name, host, routeIgrObj, hostData.PathSvc, key, infraSettingName, true, true, false)
			} else {
				aviModel.(*AviObjectGraph).DeletePoolForHostnameForEvh(shardVsName.Name, host, routeIgrObj, hostData.PathSvc, key, infraSettingName, true, true, true, false)
			}
		}

		ok := saveAviModel(modelName, aviModel.(*AviObjectGraph), key)
		if ok && len(aviModel.(*AviObjectGraph).GetOrderedNodes()) != 0 && !fullsync {
			PublishKeyToRestLayer(modelName, key, sharedQueue)
		}
	}
}

func buildWithInfraSettingForEvh(key string, vs *AviEvhVsNode, vsvip *AviVSVIPNode, infraSetting *akov1alpha1.AviInfraSetting) {
	if infraSetting != nil && infraSetting.Status.Status == lib.StatusAccepted {
		if infraSetting.Spec.SeGroup.Name != "" {
			// This assumes that the SeGroup has the appropriate labels configured
			vs.ServiceEngineGroup = infraSetting.Spec.SeGroup.Name
		} else {
			vs.ServiceEngineGroup = lib.GetSEGName()
		}

		if infraSetting.Spec.Network.EnableRhi != nil {
			vs.EnableRhi = infraSetting.Spec.Network.EnableRhi
		} else {
			enableRhi := lib.GetEnableRHI()
			vs.EnableRhi = &enableRhi
		}

		if vs.EnableRhi != nil && *vs.EnableRhi {
			if infraSetting.Spec.Network.BgpPeerLabels != nil {
				vsvip.BGPPeerLabels = infraSetting.Spec.Network.BgpPeerLabels
			} else {
				vsvip.BGPPeerLabels = lib.GetGlobalBgpPeerLabels()
			}
		} else {
			vsvip.BGPPeerLabels = nil
		}

		if infraSetting.Spec.Network.VipNetworks != nil && len(infraSetting.Spec.Network.VipNetworks) > 0 {
			vsvip.VipNetworks = infraSetting.Spec.Network.VipNetworks
		} else {
			vsvip.VipNetworks = lib.GetVipNetworkList()
		}
		if lib.IsPublicCloud() {
			vsvip.EnablePublicIP = infraSetting.Spec.Network.EnablePublicIP
		}
		utils.AviLog.Debugf("key: %s, msg: Applied AviInfraSetting configuration over VSNode %s", key, vs.Name)
	}
}
func DeleteDedicatedEvhVSNode(vsNode *AviEvhVsNode, key string, hostsToRemove []string) {
	vsNode.PoolGroupRefs = []*AviPoolGroupNode{}
	vsNode.PoolRefs = []*AviPoolNode{}
	vsNode.HttpPolicyRefs = []*AviHttpPolicySetNode{}
	vsNode.DeletSSLRefInDedicatedNode(key)
	RemoveFqdnFromEVHVIP(vsNode, hostsToRemove, key)
	utils.AviLog.Infof("key: %s, msg: Deleted Dedicated node vs: %s", key, vsNode.Name)
}
func manipulateEvhNodeForSSL(key string, vsNode *AviEvhVsNode, evhNode *AviEvhVsNode) {
	oldSSLProfile := vsNode.GetSSLProfileRef()
	newSSLProfile := evhNode.GetSSLProfileRef()
	if oldSSLProfile != nil &&
		*oldSSLProfile != "" &&
<<<<<<< HEAD
		*oldSSLProfile != *newSSLProfile {
		utils.AviLog.Warnf("key: %s msg: overwriting old ssl profile %s with new ssl profile %s", key, oldSSLProfile, newSSLProfile)
=======
		newSSLProfile != nil &&
		*oldSSLProfile != *newSSLProfile {
		utils.AviLog.Warnf("key: %s msg: overwriting old ssl profile %s with new ssl profile %s", key, *oldSSLProfile, *newSSLProfile)
>>>>>>> cfab9d5d
	}
	vsNode.SetSSLProfileRef(newSSLProfile)
	evhNode.SetSSLProfileRef(nil)
}<|MERGE_RESOLUTION|>--- conflicted
+++ resolved
@@ -2140,14 +2140,9 @@
 	newSSLProfile := evhNode.GetSSLProfileRef()
 	if oldSSLProfile != nil &&
 		*oldSSLProfile != "" &&
-<<<<<<< HEAD
-		*oldSSLProfile != *newSSLProfile {
-		utils.AviLog.Warnf("key: %s msg: overwriting old ssl profile %s with new ssl profile %s", key, oldSSLProfile, newSSLProfile)
-=======
 		newSSLProfile != nil &&
 		*oldSSLProfile != *newSSLProfile {
 		utils.AviLog.Warnf("key: %s msg: overwriting old ssl profile %s with new ssl profile %s", key, *oldSSLProfile, *newSSLProfile)
->>>>>>> cfab9d5d
 	}
 	vsNode.SetSSLProfileRef(newSSLProfile)
 	evhNode.SetSSLProfileRef(nil)
