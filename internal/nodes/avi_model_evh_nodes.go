/*
 * Copyright 2019-2020 VMware, Inc.
 * All Rights Reserved.
* Licensed under the Apache License, Version 2.0 (the "License");
* you may not use this file except in compliance with the License.
* You may obtain a copy of the License at
*   http://www.apache.org/licenses/LICENSE-2.0
* Unless required by applicable law or agreed to in writing, software
* distributed under the License is distributed on an "AS IS" BASIS,
* WITHOUT WARRANTIES OR CONDITIONS OF ANY KIND, either express or implied.
* See the License for the specific language governing permissions and
* limitations under the License.
*/

package nodes

import (
	"context"
	"encoding/json"
	"fmt"
	"sort"
	"strconv"
	"strings"

	"github.com/vmware/load-balancer-and-ingress-services-for-kubernetes/internal/lib"
	"github.com/vmware/load-balancer-and-ingress-services-for-kubernetes/internal/objects"
	akov1alpha1 "github.com/vmware/load-balancer-and-ingress-services-for-kubernetes/pkg/apis/ako/v1alpha1"
	"github.com/vmware/load-balancer-and-ingress-services-for-kubernetes/pkg/utils"

	avimodels "github.com/vmware/alb-sdk/go/models"
	networkingv1 "k8s.io/api/networking/v1"
	metav1 "k8s.io/apimachinery/pkg/apis/meta/v1"
	"k8s.io/apimachinery/pkg/util/sets"
)

// AviVsEvhSniModel : High Level interfaces that should be implemented by
// AviEvhVsNode and  AviVsNode
type AviVsEvhSniModel interface {
	GetName() string
	SetName(string)

	IsSharedVS() bool
	IsDedicatedVS() bool
	IsSecure() bool

	GetPortProtocols() []AviPortHostProtocol
	SetPortProtocols([]AviPortHostProtocol)

	GetAviInfraPortProtocols() []AviPortHostProtocol
	SetAviInfraPortProtocols([]AviPortHostProtocol)

	GetPoolRefs() []*AviPoolNode
	SetPoolRefs([]*AviPoolNode)

	GetPoolGroupRefs() []*AviPoolGroupNode
	SetPoolGroupRefs([]*AviPoolGroupNode)

	GetSSLKeyCertRefs() []*AviTLSKeyCertNode
	SetSSLKeyCertRefs([]*AviTLSKeyCertNode)

	GetHttpPolicyRefs() []*AviHttpPolicySetNode
	SetHttpPolicyRefs([]*AviHttpPolicySetNode)

	GetServiceMetadata() lib.ServiceMetadataObj
	SetServiceMetadata(lib.ServiceMetadataObj)

	GetSSLKeyCertAviRef() []string
	SetSSLKeyCertAviRef([]string)

	GetWafPolicyRef() *string
	SetWafPolicyRef(*string)

	GetHttpPolicySetRefs() []string
	SetHttpPolicySetRefs([]string)

	GetAppProfileRef() *string
	SetAppProfileRef(*string)

	GetICAPProfileRefs() []string
	SetICAPProfileRefs([]string)

	GetAnalyticsProfileRef() *string
	SetAnalyticsProfileRef(*string)

	GetErrorPageProfileRef() string
	SetErrorPageProfileRef(string)

	GetSSLProfileRef() *string
	SetSSLProfileRef(*string)

	GetVsDatascriptRefs() []string
	SetVsDatascriptRefs([]string)

	GetEnabled() *bool
	SetEnabled(*bool)

	GetAnalyticsPolicy() *avimodels.AnalyticsPolicy
	SetAnalyticsPolicy(*avimodels.AnalyticsPolicy)

	GetVSVIPLoadBalancerIP() string
	SetVSVIPLoadBalancerIP(string)

	GetVHDomainNames() []string
	SetVHDomainNames([]string)

	GetGeneratedFields() *AviVsNodeGeneratedFields
	GetCommonFields() *AviVsNodeCommonFields
}

type AviEvhVsNode struct {
	EVHParent     bool
	VHParentName  string
	VHDomainNames []string
	EvhNodes      []*AviEvhVsNode
	EvhHostName   string
	AviMarkers    utils.AviObjectMarkers
	// props from avi vs node
	Name                string
	Tenant              string
	ServiceEngineGroup  string
	ApplicationProfile  string
	NetworkProfile      string
	EnableRhi           *bool
	Enabled             *bool
	PortProto           []AviPortHostProtocol // for listeners
	AviInfraPortProto   []AviPortHostProtocol
	DefaultPool         string
	CloudConfigCksum    uint32
	DefaultPoolGroup    string
	HTTPChecksum        uint32
	PoolGroupRefs       []*AviPoolGroupNode
	PoolRefs            []*AviPoolNode
	HTTPDSrefs          []*AviHTTPDataScriptNode
	SharedVS            bool
	CACertRefs          []*AviTLSKeyCertNode
	SSLKeyCertRefs      []*AviTLSKeyCertNode
	HttpPolicyRefs      []*AviHttpPolicySetNode
	VSVIPRefs           []*AviVSVIPNode
	TLSType             string
	ServiceMetadata     lib.ServiceMetadataObj
	VrfContext          string
	ICAPProfileRefs     []string
	ErrorPageProfileRef string
	HttpPolicySetRefs   []string
	SSLKeyCertAviRef    []string
	Paths               []string
	IngressNames        []string
	Dedicated           bool
	Secure              bool

	AviVsNodeCommonFields

	AviVsNodeGeneratedFields
}

// Implementing AviVsEvhSniModel

func (v *AviEvhVsNode) GetName() string {
	return v.Name
}

func (v *AviEvhVsNode) SetName(name string) {
	v.Name = name
}

func (v *AviEvhVsNode) IsSharedVS() bool {
	return v.SharedVS
}

func (v *AviEvhVsNode) IsDedicatedVS() bool {
	return v.Dedicated
}

func (v *AviEvhVsNode) IsSecure() bool {
	return v.Secure
}

func (v *AviEvhVsNode) GetPortProtocols() []AviPortHostProtocol {
	return v.PortProto
}

func (v *AviEvhVsNode) SetPortProtocols(portProto []AviPortHostProtocol) {
	v.PortProto = portProto
}

func (v *AviEvhVsNode) GetAviInfraPortProtocols() []AviPortHostProtocol {
	return v.AviInfraPortProto
}

func (v *AviEvhVsNode) SetAviInfraPortProtocols(aviInfraPortProto []AviPortHostProtocol) {
	v.AviInfraPortProto = aviInfraPortProto
}

func (v *AviEvhVsNode) GetPoolRefs() []*AviPoolNode {
	return v.PoolRefs
}

func (v *AviEvhVsNode) SetPoolRefs(poolRefs []*AviPoolNode) {
	v.PoolRefs = poolRefs
}

func (v *AviEvhVsNode) GetPoolGroupRefs() []*AviPoolGroupNode {
	return v.PoolGroupRefs
}

func (v *AviEvhVsNode) SetPoolGroupRefs(poolGroupRefs []*AviPoolGroupNode) {
	v.PoolGroupRefs = poolGroupRefs
}

func (v *AviEvhVsNode) GetSSLKeyCertRefs() []*AviTLSKeyCertNode {
	return v.SSLKeyCertRefs
}

func (v *AviEvhVsNode) SetSSLKeyCertRefs(sslKeyCertRefs []*AviTLSKeyCertNode) {
	v.SSLKeyCertRefs = sslKeyCertRefs
}

func (v *AviEvhVsNode) GetHttpPolicyRefs() []*AviHttpPolicySetNode {
	return v.HttpPolicyRefs
}

func (v *AviEvhVsNode) SetHttpPolicyRefs(httpPolicyRefs []*AviHttpPolicySetNode) {
	v.HttpPolicyRefs = httpPolicyRefs
}

func (v *AviEvhVsNode) GetServiceMetadata() lib.ServiceMetadataObj {
	return v.ServiceMetadata
}

func (v *AviEvhVsNode) SetServiceMetadata(serviceMetadata lib.ServiceMetadataObj) {
	v.ServiceMetadata = serviceMetadata
}

func (v *AviEvhVsNode) GetSSLKeyCertAviRef() []string {
	return v.SSLKeyCertAviRef
}

func (v *AviEvhVsNode) SetSSLKeyCertAviRef(sslKeyCertAviRef []string) {
	v.SSLKeyCertAviRef = sslKeyCertAviRef
}

func (v *AviEvhVsNode) GetWafPolicyRef() *string {
	return v.WafPolicyRef
}

func (v *AviEvhVsNode) SetWafPolicyRef(wafPolicyRef *string) {
	v.WafPolicyRef = wafPolicyRef
}

func (v *AviEvhVsNode) GetHttpPolicySetRefs() []string {
	return v.HttpPolicySetRefs
}

func (v *AviEvhVsNode) SetHttpPolicySetRefs(httpPolicySetRefs []string) {
	v.HttpPolicySetRefs = httpPolicySetRefs
}

func (v *AviEvhVsNode) GetAppProfileRef() *string {
	return v.ApplicationProfileRef
}

func (v *AviEvhVsNode) SetAppProfileRef(applicationProfileRef *string) {
	v.ApplicationProfileRef = applicationProfileRef
}

func (v *AviEvhVsNode) GetICAPProfileRefs() []string {
	return v.ICAPProfileRefs
}

func (v *AviEvhVsNode) SetICAPProfileRefs(ICAPProfileRef []string) {
	v.ICAPProfileRefs = ICAPProfileRef
}

func (v *AviEvhVsNode) GetAnalyticsProfileRef() *string {
	return v.AnalyticsProfileRef
}

func (v *AviEvhVsNode) SetAnalyticsProfileRef(analyticsProfileRef *string) {
	v.AnalyticsProfileRef = analyticsProfileRef
}

func (v *AviEvhVsNode) GetErrorPageProfileRef() string {
	return v.ErrorPageProfileRef
}

func (v *AviEvhVsNode) SetErrorPageProfileRef(errorPageProfileRef string) {
	v.ErrorPageProfileRef = errorPageProfileRef
}

func (v *AviEvhVsNode) GetSSLProfileRef() *string {
	return v.SslProfileRef
}

func (v *AviEvhVsNode) SetSSLProfileRef(SSLProfileRef *string) {
	v.SslProfileRef = SSLProfileRef
}

func (v *AviEvhVsNode) GetVsDatascriptRefs() []string {
	return v.VsDatascriptRefs
}

func (v *AviEvhVsNode) SetVsDatascriptRefs(VsDatascriptRefs []string) {
	v.VsDatascriptRefs = VsDatascriptRefs
}

func (v *AviEvhVsNode) GetEnabled() *bool {
	return v.Enabled
}

func (v *AviEvhVsNode) SetEnabled(Enabled *bool) {
	v.Enabled = Enabled
}

func (v *AviEvhVsNode) GetAnalyticsPolicy() *avimodels.AnalyticsPolicy {
	return v.AnalyticsPolicy
}

func (v *AviEvhVsNode) SetAnalyticsPolicy(policy *avimodels.AnalyticsPolicy) {
	v.AnalyticsPolicy = policy
}

func (v *AviEvhVsNode) GetVSVIPLoadBalancerIP() string {
	if len(v.VSVIPRefs) > 0 {
		return v.VSVIPRefs[0].IPAddress
	}
	return ""
}

func (v *AviEvhVsNode) SetVSVIPLoadBalancerIP(ip string) {
	if len(v.VSVIPRefs) > 0 {
		v.VSVIPRefs[0].IPAddress = ip
	}
}

func (v *AviEvhVsNode) GetVHDomainNames() []string {
	return v.VHDomainNames
}

func (v *AviEvhVsNode) SetVHDomainNames(domainNames []string) {
	v.VHDomainNames = domainNames
}

func (v *AviEvhVsNode) GetGeneratedFields() *AviVsNodeGeneratedFields {
	return &v.AviVsNodeGeneratedFields
}

func (v *AviEvhVsNode) GetCommonFields() *AviVsNodeCommonFields {
	return &v.AviVsNodeCommonFields
}

func (o *AviObjectGraph) GetAviEvhVS() []*AviEvhVsNode {
	var aviVs []*AviEvhVsNode
	for _, model := range o.modelNodes {
		vs, ok := model.(*AviEvhVsNode)
		if ok {
			aviVs = append(aviVs, vs)
		}
	}
	return aviVs
}

func (v *AviEvhVsNode) GetCheckSum() uint32 {
	// Calculate checksum and return
	v.CalculateCheckSum()
	return v.CloudConfigCksum
}

func (v *AviEvhVsNode) GetEvhNodeForName(EVHNodeName string) *AviEvhVsNode {
	for _, evhNode := range v.EvhNodes {
		if evhNode.Name == EVHNodeName {
			return evhNode
		}
	}
	return nil
}

func (o *AviEvhVsNode) CheckCACertNodeNameNChecksum(cacertNodeName string, checksum uint32) bool {
	for _, caCert := range o.CACertRefs {
		if caCert.Name == cacertNodeName {
			//Check if their checksums are same
			if caCert.GetCheckSum() == checksum {
				return false
			}
		}
	}
	return true
}

func (o *AviEvhVsNode) CheckSSLCertNodeNameNChecksum(sslNodeName string, checksum uint32) bool {
	for _, sslCert := range o.SSLKeyCertRefs {
		if sslCert.Name == sslNodeName {
			//Check if their checksums are same
			if sslCert.GetCheckSum() == checksum {
				return false
			}
		}
	}
	return true
}

func (o *AviEvhVsNode) CheckPGNameNChecksum(pgNodeName string, checksum uint32) bool {
	for _, pg := range o.PoolGroupRefs {
		if pg.Name == pgNodeName {
			//Check if their checksums are same
			if pg.GetCheckSum() == checksum {
				return false
			} else {
				return true
			}
		}
	}
	return true
}

func (o *AviEvhVsNode) CheckPoolNChecksum(poolNodeName string, checksum uint32) bool {
	for _, pool := range o.PoolRefs {
		if pool.Name == poolNodeName {
			//Check if their checksums are same
			if pool.GetCheckSum() == checksum {
				return false
			}
		}
	}
	return true
}

func (o *AviEvhVsNode) GetPGForVSByName(pgName string) *AviPoolGroupNode {
	for _, pgNode := range o.PoolGroupRefs {
		if pgNode.Name == pgName {
			return pgNode
		}
	}
	return nil
}

func (o *AviEvhVsNode) ReplaceEvhPoolInEVHNode(newPoolNode *AviPoolNode, key string) {
	for i, pool := range o.PoolRefs {
		if pool.Name == newPoolNode.Name {
			o.PoolRefs = append(o.PoolRefs[:i], o.PoolRefs[i+1:]...)
			o.PoolRefs = append(o.PoolRefs, newPoolNode)
			utils.AviLog.Infof("key: %s, msg: replaced evh pool in model: %s Pool name: %s", key, o.Name, pool.Name)
			return
		}
	}
	// If we have reached here it means we haven't found a match. Just append the pool.
	o.PoolRefs = append(o.PoolRefs, newPoolNode)
}

func (o *AviEvhVsNode) ReplaceEvhPGInEVHNode(newPGNode *AviPoolGroupNode, key string) {
	for i, pg := range o.PoolGroupRefs {
		if pg.Name == newPGNode.Name {
			o.PoolGroupRefs = append(o.PoolGroupRefs[:i], o.PoolGroupRefs[i+1:]...)
			o.PoolGroupRefs = append(o.PoolGroupRefs, newPGNode)
			utils.AviLog.Infof("key: %s, msg: replaced evh pg in model: %s Pool name: %s", key, o.Name, pg.Name)
			return
		}
	}
	// If we have reached here it means we haven't found a match. Just append.
	o.PoolGroupRefs = append(o.PoolGroupRefs, newPGNode)
}

func (o *AviEvhVsNode) DeleteCACertRefInEVHNode(cacertNodeName, key string) {
	for i, cacert := range o.CACertRefs {
		if cacert.Name == cacertNodeName {
			o.CACertRefs = append(o.CACertRefs[:i], o.CACertRefs[i+1:]...)
			utils.AviLog.Debugf("key: %s, msg: deleted cacert for evh in model: %s Pool name: %s", key, o.Name, cacert.Name)
			return
		}
	}
}

func (o *AviEvhVsNode) ReplaceCACertRefInEVHNode(cacertNode *AviTLSKeyCertNode, key string) {
	for i, cacert := range o.CACertRefs {
		if cacert.Name == cacertNode.Name {
			o.CACertRefs = append(o.CACertRefs[:i], o.CACertRefs[i+1:]...)
			o.CACertRefs = append(o.CACertRefs, cacertNode)
			utils.AviLog.Infof("key: %s, msg: replaced cacert for evh in model: %s Pool name: %s", key, o.Name, cacert.Name)
			return
		}
	}
	// If we have reached here it means we haven't found a match. Just append.
	o.CACertRefs = append(o.CACertRefs, cacertNode)
}

func (o *AviEvhVsNode) ReplaceEvhSSLRefInEVHNode(newSslNode *AviTLSKeyCertNode, key string) {
	for i, ssl := range o.SSLKeyCertRefs {
		if ssl.Name == newSslNode.Name {
			o.SSLKeyCertRefs = append(o.SSLKeyCertRefs[:i], o.SSLKeyCertRefs[i+1:]...)
			o.SSLKeyCertRefs = append(o.SSLKeyCertRefs, newSslNode)
			utils.AviLog.Infof("key: %s, msg: replaced evh ssl in model: %s Pool name: %s", key, o.Name, ssl.Name)
			return
		}
	}
	// If we have reached here it means we haven't found a match. Just append.
	o.SSLKeyCertRefs = append(o.SSLKeyCertRefs, newSslNode)
}

func (o *AviEvhVsNode) DeleteSSLRefInEVHNode(sslKeyCertName, key string) {
	for i, sslKeyCertRefs := range o.SSLKeyCertRefs {
		if sslKeyCertRefs.Name == sslKeyCertName {
			o.SSLKeyCertRefs = append(o.SSLKeyCertRefs[:i], o.SSLKeyCertRefs[i+1:]...)
			utils.AviLog.Debugf("key: %s, msg: replaced SSLKeyCertRefs for evh in model: %s sslKeyCertRefs name: %s", key, o.Name, sslKeyCertRefs.Name)
			return
		}
	}
}

func (vsNode *AviEvhVsNode) AddSSLPort(key string) {
	for _, port := range vsNode.PortProto {
		if port.Port == lib.SSLPort {
			return
		}
	}
	httpsPort := AviPortHostProtocol{Port: 443, Protocol: utils.HTTP, EnableSSL: true}
	vsNode.PortProto = append(vsNode.PortProto, httpsPort)
}

// TODO: Next PR Opt: make part of Avivsevhsni model interface
func (vsNode *AviEvhVsNode) DeleteSSLPort(key string) {
	for i, port := range vsNode.PortProto {
		if port.Port == lib.SSLPort {
			vsNode.PortProto = append(vsNode.PortProto[:i], vsNode.PortProto[i+1:]...)
		}
	}
}

// TODO: Next PR opt: make part of Avivs model interface
func (vsNode *AviEvhVsNode) DeletSSLRefInDedicatedNode(key string) {
	vsNode.SSLKeyCertRefs = []*AviTLSKeyCertNode{}
	vsNode.SslProfileRef = nil
	vsNode.CACertRefs = []*AviTLSKeyCertNode{}
}

func (vsNode *AviEvhVsNode) DeleteSecureAppProfile(key string) {
	if vsNode.ApplicationProfile == utils.DEFAULT_L7_SECURE_APP_PROFILE {
		vsNode.ApplicationProfile = utils.DEFAULT_L7_APP_PROFILE
	}
}
func (v *AviEvhVsNode) GetNodeType() string {
	return "VirtualServiceNode"
}

func (o *AviEvhVsNode) AddFQDNAliasesToHTTPPolicy(hosts []string, key string) {

	// Find the hppMap and redirectPorts that matches the host
	for _, policy := range o.HttpPolicyRefs {
		for j := range policy.HppMap {
			policy.HppMap[j].Host = make([]string, len(hosts))
			copy(policy.HppMap[j].Host, hosts)
		}
		for j := range policy.RedirectPorts {
			policy.RedirectPorts[j].Hosts = make([]string, len(hosts))
			copy(policy.RedirectPorts[j].Hosts, hosts)
		}
		policy.AviMarkers.Host = make([]string, len(hosts))
		copy(policy.AviMarkers.Host, hosts)
	}

	utils.AviLog.Debugf("key: %s, msg: Added hosts %v to HTTP policy for VS %s", key, hosts, o.Name)
}

func (o *AviEvhVsNode) RemoveFQDNAliasesFromHTTPPolicy(hosts []string, key string) {

	for _, host := range hosts {
		// Find the hppMap and redirectPorts that matches the host and remove the hosts
		for _, policy := range o.HttpPolicyRefs {
			for j := range policy.HppMap {
				policy.HppMap[j].Host = utils.Remove(policy.HppMap[j].Host, host)
			}
			for j := range policy.RedirectPorts {
				policy.RedirectPorts[j].Hosts = utils.Remove(policy.RedirectPorts[j].Hosts, host)
			}
			policy.AviMarkers.Host = utils.Remove(policy.AviMarkers.Host, host)
		}
	}

	utils.AviLog.Debugf("key: %s, msg: Removed hosts %v from HTTP policy for VS %s", key, hosts, o.Name)
}

func (o *AviEvhVsNode) AddFQDNsToModel(hosts []string, gsFqdn, key string) {
	if len(o.VSVIPRefs) == 0 {
		return
	}
	for _, host := range hosts {
		if host != gsFqdn &&
			!utils.HasElem(o.VSVIPRefs[0].FQDNs, host) {
			o.VSVIPRefs[0].FQDNs = append(o.VSVIPRefs[0].FQDNs, host)
		}
	}
	utils.AviLog.Debugf("key: %s, msg: Added hosts %v to model for VS %s", key, hosts, o.Name)
}

func (o *AviEvhVsNode) RemoveFQDNsFromModel(hosts []string, key string) {
	if len(o.VSVIPRefs) == 0 {
		return
	}
	for i := 0; i < len(o.VSVIPRefs[0].FQDNs); i++ {
		for _, host := range hosts {
			if host == o.VSVIPRefs[0].FQDNs[i] {
				o.VSVIPRefs[0].FQDNs = append(o.VSVIPRefs[0].FQDNs[:i], o.VSVIPRefs[0].FQDNs[i+1:]...)
				i--
				break
			}
		}
	}
	utils.AviLog.Debugf("key: %s, msg: Removed hosts %v from VS %s", key, hosts, o.Name)
}

func (v *AviEvhVsNode) CalculateCheckSum() {
	portproto := v.PortProto
	sort.Slice(portproto, func(i, j int) bool {
		return portproto[i].Name < portproto[j].Name
	})

	var checksumStringSlice []string

	for _, ds := range v.HTTPDSrefs {
		checksumStringSlice = append(checksumStringSlice, "HTTPDS"+ds.Name)
	}

	for _, httppol := range v.HttpPolicyRefs {
		checksumStringSlice = append(checksumStringSlice, "HttpPolicy"+httppol.Name)
	}

	for _, cacert := range v.CACertRefs {
		checksumStringSlice = append(checksumStringSlice, "CACert"+cacert.Name)
	}

	for _, sslkeycert := range v.SSLKeyCertRefs {
		checksumStringSlice = append(checksumStringSlice, "SSLKeyCert"+sslkeycert.Name)
	}

	for _, vsvipref := range v.VSVIPRefs {
		checksumStringSlice = append(checksumStringSlice, "VSVIP"+vsvipref.Name)
	}
	for _, vhdomain := range v.VHDomainNames {
		checksumStringSlice = append(checksumStringSlice, "VHDomain"+vhdomain)
	}

	for _, evhnode := range v.EvhNodes {
		checksumStringSlice = append(checksumStringSlice, "EVHNode"+evhnode.Name)
		for _, evhcert := range evhnode.SSLKeyCertAviRef {
			checksumStringSlice = append(checksumStringSlice, "EVHNodeSSL"+evhcert)

		}
	}

	// Note: Changing the order of strings being appended, while computing vsRefs and checksum,
	// will change the eventual checksum Hash.

	// keep the order of these policies
	policies := v.HttpPolicySetRefs
	scripts := v.VsDatascriptRefs
	icaprefs := v.ICAPProfileRefs

	var vsRefs string

	if v.WafPolicyRef != nil {
		vsRefs += *v.WafPolicyRef
	}

	if v.ApplicationProfileRef != nil {
		vsRefs += *v.ApplicationProfileRef
	}

	if v.AnalyticsProfileRef != nil {
		vsRefs += *v.AnalyticsProfileRef
	}

	vsRefs += v.ErrorPageProfileRef

	if v.SslProfileRef != nil {
		vsRefs += *v.SslProfileRef
	}

	if len(scripts) > 0 {
		vsRefs += utils.Stringify(scripts)
	}

	if len(policies) > 0 {
		vsRefs += utils.Stringify(policies)
	}

	if len(icaprefs) > 0 {
		vsRefs += utils.Stringify(icaprefs)
	}

	sort.Strings(checksumStringSlice)
	checksum := utils.Hash(strings.Join(checksumStringSlice, delim) +
		v.ApplicationProfile +
		v.ServiceEngineGroup +
		v.NetworkProfile +
		utils.Stringify(portproto) +
		v.EvhHostName)

	if vsRefs != "" {
		checksum += utils.Hash(vsRefs)
	}

	if v.Enabled != nil {
		checksum += utils.Hash(utils.Stringify(v.Enabled))
	}

	checksum += lib.GetMarkersChecksum(v.AviMarkers)

	if v.EnableRhi != nil {
		checksum += utils.Hash(utils.Stringify(*v.EnableRhi))
	}

	if v.AnalyticsPolicy != nil {
		checksum += lib.GetAnalyticsPolicyChecksum(v.AnalyticsPolicy)
	}

	checksum += v.AviVsNodeGeneratedFields.CalculateCheckSumOfGeneratedCode()

	v.CloudConfigCksum = checksum
}

func (v *AviEvhVsNode) CopyNode() AviModelNode {
	newNode := AviEvhVsNode{}
	bytes, err := json.Marshal(v)
	if err != nil {
		utils.AviLog.Warnf("Unable to marshal AviEvhVsNode: %s", err)
	}
	err = json.Unmarshal(bytes, &newNode)
	if err != nil {
		utils.AviLog.Warnf("Unable to unmarshal AviEvhVsNode: %s", err)
	}
	return &newNode
}

func (o *AviEvhVsNode) CheckHttpPolNameNChecksumForEvh(httpNodeName, hppMapName string, checksum uint32) bool {
	for i, http := range o.HttpPolicyRefs {
		if http.Name == httpNodeName {
			for _, hppMap := range o.HttpPolicyRefs[i].HppMap {
				if hppMap.Name == hppMapName {
					if http.GetCheckSum() == checksum {
						return false
					} else {
						return true
					}
				}
			}
		}
	}
	return true
}

func (o *AviEvhVsNode) ReplaceHTTPRefInNodeForEvh(httpPGPath AviHostPathPortPoolPG, httpPolName, key string) {
	for i, http := range o.HttpPolicyRefs {
		if http.Name == httpPolName {
			for j, hppMap := range o.HttpPolicyRefs[i].HppMap {
				if hppMap.Name == httpPGPath.Name {
					o.HttpPolicyRefs[i].HppMap = append(o.HttpPolicyRefs[i].HppMap[:j], o.HttpPolicyRefs[i].HppMap[j+1:]...)
					o.HttpPolicyRefs[i].HppMap = append(o.HttpPolicyRefs[i].HppMap, httpPGPath)

					utils.AviLog.Infof("key: %s, msg: replaced Evh httpmap in model: %s Pool name: %s", key, o.Name, hppMap.Name)
					return
				}
			}
			// If we have reached here it means we haven't found a match. Just append.
			o.HttpPolicyRefs[i].HppMap = append(o.HttpPolicyRefs[i].HppMap, httpPGPath)
		}
	}
}

// Insecure ingress graph functions below

func (o *AviObjectGraph) ConstructAviL7SharedVsNodeForEvh(vsName, key string, routeIgrObj RouteIngressModel, dedicated, secure bool) {
	o.Lock.Lock()
	defer o.Lock.Unlock()

	// This is a shared VS - always created in the admin namespace for now.
	// Default case
	avi_vs_meta := &AviEvhVsNode{
		Name:               vsName,
		Tenant:             lib.GetTenant(),
		ServiceEngineGroup: lib.GetSEGName(),
		PortProto: []AviPortHostProtocol{
			{Port: 80, Protocol: utils.HTTP},
		},
		ApplicationProfile: utils.DEFAULT_L7_APP_PROFILE,
		NetworkProfile:     utils.DEFAULT_TCP_NW_PROFILE,
	}

<<<<<<< HEAD
	avi_vs_meta.Secure = secure

	var vrfcontext string
=======
>>>>>>> 52213ce9
	if !dedicated || secure {
		httpsPort := AviPortHostProtocol{Port: 443, Protocol: utils.HTTP, EnableSSL: true}
		avi_vs_meta.PortProto = append(avi_vs_meta.PortProto, httpsPort)
	}
	if !dedicated {
		avi_vs_meta.SharedVS = true
		avi_vs_meta.EVHParent = true
	} else {
		avi_vs_meta.Dedicated = true
		if secure {
			avi_vs_meta.ApplicationProfile = utils.DEFAULT_L7_SECURE_APP_PROFILE
		}
	}

	var vrfcontext string
	infraSetting := routeIgrObj.GetAviInfraSetting()
	t1lr := lib.GetT1LRPath()
	if infraSetting != nil && infraSetting.Spec.NSXSettings.T1LR != nil {
		t1lr = *infraSetting.Spec.NSXSettings.T1LR
	}
	if t1lr == "" {
		vrfcontext = lib.GetVrf()
		avi_vs_meta.VrfContext = vrfcontext
	}
	o.AddModelNode(avi_vs_meta)

	shardSize := lib.GetShardSizeFromAviInfraSetting(routeIgrObj.GetAviInfraSetting())
	subDomains := GetDefaultSubDomain()
	fqdns, fqdn := lib.GetFqdns(vsName, key, subDomains, shardSize)
	configuredSharedVSFqdn := fqdn

	vsVipNode := &AviVSVIPNode{
		Name:        lib.GetVsVipName(vsName),
		Tenant:      lib.GetTenant(),
		FQDNs:       fqdns,
		VrfContext:  vrfcontext,
		VipNetworks: utils.GetVipNetworkList(),
	}

	if t1lr != "" {
		vsVipNode.T1Lr = t1lr
	}

	if avi_vs_meta.EnableRhi != nil && *avi_vs_meta.EnableRhi {
		vsVipNode.BGPPeerLabels = lib.GetGlobalBgpPeerLabels()
	}

	buildWithInfraSettingForEvh(key, routeIgrObj.GetNamespace(), avi_vs_meta, vsVipNode, infraSetting)

	avi_vs_meta.VSVIPRefs = append(avi_vs_meta.VSVIPRefs, vsVipNode)

	if avi_vs_meta.SharedVS && configuredSharedVSFqdn != "" {
		BuildL7HostRule(configuredSharedVSFqdn, key, avi_vs_meta)
	}
}

func (o *AviObjectGraph) BuildPolicyPGPoolsForEVH(vsNode []*AviEvhVsNode, childNode *AviEvhVsNode, namespace, ingName, key string, infraSetting *akov1alpha1.AviInfraSetting, hosts []string, paths []IngressHostPathSvc, tlsSettings *TlsSettings, modelType string) {
	localPGList := make(map[string]*AviPoolGroupNode)
	var httppolname string
	var policyNode *AviHttpPolicySetNode
	pathSet := sets.NewString(childNode.Paths...)

	var infraSettingName string
	if infraSetting != nil {
		infraSettingName = infraSetting.Name
	}
	ingressNameSet := sets.NewString(childNode.IngressNames...)
	ingressNameSet.Insert(ingName)
	// Update the VSVIP with the host information.
	if !utils.HasElem(vsNode[0].VSVIPRefs[0].FQDNs, hosts[0]) {
		vsNode[0].VSVIPRefs[0].FQDNs = append(vsNode[0].VSVIPRefs[0].FQDNs, hosts[0])
	}

	childNode.VHDomainNames = hosts
	httppolname = lib.GetSniHttpPolName(namespace, hosts[0], infraSettingName)

	for i, http := range childNode.HttpPolicyRefs {
		if http.Name == httppolname {
			policyNode = childNode.HttpPolicyRefs[i]
		}
	}
	if policyNode == nil {
		policyNode = &AviHttpPolicySetNode{Name: httppolname, Tenant: lib.GetTenant()}
		childNode.HttpPolicyRefs = append(childNode.HttpPolicyRefs, policyNode)
	}

	var allFqdns []string
	allFqdns = append(allFqdns, hosts...)
	for _, path := range paths {
		httpPGPath := AviHostPathPortPoolPG{Host: allFqdns}

		if path.PathType == networkingv1.PathTypeExact {
			httpPGPath.MatchCriteria = "EQUALS"
		} else {
			// PathTypePrefix and PathTypeImplementationSpecific
			// default behaviour for AKO set be Prefix match on the path
			httpPGPath.MatchCriteria = "BEGINS_WITH"
		}

		if path.Path != "" {
			httpPGPath.Path = append(httpPGPath.Path, path.Path)
		}

		pgName := lib.GetEvhPGName(ingName, namespace, hosts[0], path.Path, infraSettingName, vsNode[0].Dedicated)
		var pgNode *AviPoolGroupNode
		// There can be multiple services for the same path in case of alternate backend.
		// In that case, make sure we are creating only one PG per path
		pgNode, pgfound := localPGList[pgName]
		if !pgfound {
			pgNode = &AviPoolGroupNode{Name: pgName, Tenant: lib.GetTenant()}
			localPGList[pgName] = pgNode
			httpPGPath.PoolGroup = pgNode.Name
			httpPGPath.Host = allFqdns
		}
		pgNode.AviMarkers = lib.PopulatePGNodeMarkers(namespace, hosts[0], infraSettingName, []string{ingName}, []string{path.Path})
		poolName := lib.GetEvhPoolName(ingName, namespace, hosts[0], path.Path, infraSettingName, path.ServiceName, vsNode[0].Dedicated)
		hostslice := []string{hosts[0]}
		poolNode := &AviPoolNode{
			Name:       poolName,
			PortName:   path.PortName,
			Tenant:     lib.GetTenant(),
			VrfContext: lib.GetVrf(),
			Port:       path.Port,
			TargetPort: path.TargetPort,
			ServiceMetadata: lib.ServiceMetadataObj{
				IngressName: ingName,
				Namespace:   namespace,
				HostNames:   hostslice,
				PoolRatio:   path.weight,
			},
		}

		poolNode.NetworkPlacementSettings = lib.GetNodeNetworkMap()
		t1lr := lib.GetT1LRPath()
		if infraSetting != nil && infraSetting.Spec.NSXSettings.T1LR != nil {
			t1lr = *infraSetting.Spec.NSXSettings.T1LR
		}
		if t1lr != "" {
			poolNode.T1Lr = t1lr
			// Unset the poolnode's vrfcontext.
			poolNode.VrfContext = ""
		}

		poolNode.AviMarkers = lib.PopulatePoolNodeMarkers(namespace, hosts[0],
			infraSettingName, path.ServiceName, []string{ingName}, []string{path.Path})
		if tlsSettings != nil && tlsSettings.reencrypt {
			o.BuildPoolSecurity(poolNode, *tlsSettings, key, poolNode.AviMarkers)
		}

		serviceType := lib.GetServiceType()
		if serviceType == lib.NodePortLocal {
			if servers := PopulateServersForNPL(poolNode, namespace, path.ServiceName, true, key); servers != nil {
				poolNode.Servers = servers
			}
		} else if modelType == lib.MultiClusterIngress {
			if serviceType == lib.NodePort {
				poolNode.ServiceMetadata.IsMCIIngress = true
				// incase of multi-cluster ingress, the servers are created using service import CRD
				if servers := PopulateServersForMultiClusterIngress(poolNode, namespace, path.clusterContext, path.svcNamespace, path.ServiceName, key); servers != nil {
					poolNode.Servers = servers
				}
			} else {
				utils.AviLog.Errorf("key: %s, msg: Multi-cluster ingress is only supported for serviceType NodePort, not adding the servers", key)
			}
		} else if serviceType == lib.NodePort {
			if servers := PopulateServersForNodePort(poolNode, namespace, path.ServiceName, true, key); servers != nil {
				poolNode.Servers = servers
			}
		} else {
			if servers := PopulateServers(poolNode, namespace, path.ServiceName, true, key); servers != nil {
				poolNode.Servers = servers
			}
		}

		buildPoolWithInfraSetting(key, poolNode, infraSetting)
		if lib.IsIstioEnabled() {
			poolNode.UpdatePoolNodeForIstio()
		}

		pool_ref := fmt.Sprintf("/api/pool?name=%s", poolNode.Name)
		ratio := path.weight
		pgNode.Members = append(pgNode.Members, &avimodels.PoolGroupMember{PoolRef: &pool_ref, Ratio: &ratio})

		if childNode.CheckPGNameNChecksum(pgNode.Name, pgNode.GetCheckSum()) {
			childNode.ReplaceEvhPGInEVHNode(pgNode, key)
		}
		if childNode.CheckPoolNChecksum(poolNode.Name, poolNode.GetCheckSum()) {
			// Replace the poolNode.
			childNode.ReplaceEvhPoolInEVHNode(poolNode, key)
		}

		if !pgfound {
			pathSet.Insert(path.Path)
			hppMapName := lib.GetSniHppMapName(ingName, namespace, hosts[0], path.Path, infraSettingName, vsNode[0].Dedicated)
			httpPGPath.Name = hppMapName
			httpPGPath.IngName = ingName
			httpPGPath.CalculateCheckSum()
			policyNode.AviMarkers = lib.PopulateHTTPPolicysetNodeMarkers(namespace, hosts[0], infraSettingName, ingressNameSet.List(), pathSet.List())
			if childNode.CheckHttpPolNameNChecksumForEvh(httppolname, hppMapName, httpPGPath.Checksum) {
				childNode.ReplaceHTTPRefInNodeForEvh(httpPGPath, httppolname, key)
			}
		}
	}
	childNode.Paths = pathSet.List()
	childNode.IngressNames = ingressNameSet.List()
	for _, path := range paths {
		BuildPoolHTTPRule(hosts[0], path.Path, ingName, namespace, infraSettingName, key, childNode, true, vsNode[0].Dedicated)
	}

	utils.AviLog.Infof("key: %s, msg: added pools and poolgroups. childNodeChecksum for childNode :%s is :%v", key, childNode.Name, childNode.GetCheckSum())

}

func ProcessInsecureHostsForEVH(routeIgrObj RouteIngressModel, key string, parsedIng IngressConfig, modelList *[]string, Storedhosts map[string]*objects.RouteIngrhost, hostsMap map[string]*objects.RouteIngrhost) {
	utils.AviLog.Debugf("key: %s, msg: Storedhosts before  processing insecurehosts: %s", key, utils.Stringify(Storedhosts))
	for host, pathsvcmap := range parsedIng.IngressHostMap {
		// Remove this entry from storedHosts. First check if the host exists in the stored map or not.
		hostData, found := Storedhosts[host]
		if found && hostData.InsecurePolicy != lib.PolicyNone {
			// Verify the paths and take out the paths that are not need.
			pathSvcDiff := routeIgrObj.GetDiffPathSvc(hostData.PathSvc, pathsvcmap.ingressHPSvc, true)
			utils.AviLog.Debugf("key: %s, msg: pathSvcDiff %s", key, utils.Stringify(pathSvcDiff))
			if len(pathSvcDiff) == 0 {
				// Marking the entry as None to handle delete stale config
				utils.AviLog.Debugf("key: %s, msg: Marking the entry as None to handle delete stale config %s", key, utils.Stringify(pathSvcDiff))
				Storedhosts[host].InsecurePolicy = lib.PolicyNone
				Storedhosts[host].SecurePolicy = lib.PolicyNone
			} else {
				hostData.PathSvc = pathSvcDiff
			}
		}
		if _, ok := hostsMap[host]; !ok {
			hostsMap[host] = &objects.RouteIngrhost{
				SecurePolicy: lib.PolicyNone,
			}
		}
		hostsMap[host].InsecurePolicy = lib.PolicyAllow
		hostsMap[host].PathSvc = getPathSvc(pathsvcmap.ingressHPSvc)

		_, shardVsName := DeriveShardVSForEvh(host, key, routeIgrObj)
		modelName := lib.GetModelName(lib.GetTenant(), shardVsName.Name)
		found, aviModel := objects.SharedAviGraphLister().Get(modelName)
		if !found || aviModel == nil {
			utils.AviLog.Infof("key: %s, msg: model not found, generating new model with name: %s", key, modelName)
			aviModel = NewAviObjectGraph()
			aviModel.(*AviObjectGraph).ConstructAviL7SharedVsNodeForEvh(shardVsName.Name, key, routeIgrObj, shardVsName.Dedicated, false)
		}
		vsNode := aviModel.(*AviObjectGraph).GetAviEvhVS()
		infraSetting := routeIgrObj.GetAviInfraSetting()

		// Create one evh child per host and associate http policies for each path.
		modelGraph := aviModel.(*AviObjectGraph)
		modelGraph.BuildModelGraphForInsecureEVH(routeIgrObj, host, infraSetting, key, pathsvcmap)

		if len(vsNode) > 0 && found {
			// if vsNode already exists, check for updates via AviInfraSetting
			if infraSetting != nil {
				buildWithInfraSettingForEvh(key, routeIgrObj.GetNamespace(), vsNode[0], vsNode[0].VSVIPRefs[0], infraSetting)
			}
		}
		changedModel := saveAviModel(modelName, modelGraph, key)
		if !utils.HasElem(modelList, modelName) && changedModel {
			*modelList = append(*modelList, modelName)
		}
	}

	utils.AviLog.Debugf("key: %s, msg: Storedhosts after processing insecurehosts: %s", key, utils.Stringify(Storedhosts))
}

func (o *AviObjectGraph) BuildModelGraphForInsecureEVH(routeIgrObj RouteIngressModel, host string, infraSetting *akov1alpha1.AviInfraSetting, key string, pathsvcmap HostMetadata) {
	o.Lock.Lock()
	defer o.Lock.Unlock()
	var evhNode *AviEvhVsNode
	vsNode := o.GetAviEvhVS()
	ingName := routeIgrObj.GetName()
	namespace := routeIgrObj.GetNamespace()
	isDedicated := vsNode[0].Dedicated
	var infraSettingName string
	if infraSetting != nil {
		infraSettingName = infraSetting.Name
	}

	hostSlice := []string{host}
	// Populate the hostmap with empty secret for insecure ingress
	PopulateIngHostMap(namespace, host, ingName, "", pathsvcmap)
	_, ingressHostMap := SharedHostNameLister().Get(host)

	if lib.VIPPerNamespace() {
		SharedHostNameLister().SaveNamespace(host, routeIgrObj.GetNamespace())
	}
	if !isDedicated {
		evhNodeName := lib.GetEvhNodeName(host, infraSettingName)
		evhNode = vsNode[0].GetEvhNodeForName(evhNodeName)
		if evhNode == nil {
			evhNode = &AviEvhVsNode{
				Name:         evhNodeName,
				VHParentName: vsNode[0].Name,
				Tenant:       lib.GetTenant(),
				EVHParent:    false,
				EvhHostName:  host,
				ServiceMetadata: lib.ServiceMetadataObj{
					NamespaceIngressName: ingressHostMap.GetIngressesForHostName(host),
					Namespace:            namespace,
					HostNames:            hostSlice,
				},
			}
		} else {
			// The evh node exists, just update the svc metadata
			evhNode.ServiceMetadata.NamespaceIngressName = ingressHostMap.GetIngressesForHostName(host)
			evhNode.ServiceMetadata.Namespace = namespace
			evhNode.ServiceMetadata.HostNames = hostSlice
		}
		evhNode.ServiceEngineGroup = lib.GetSEGName()
		evhNode.VrfContext = lib.GetVrf()
		evhNode.ApplicationProfile = utils.DEFAULT_L7_APP_PROFILE
		evhNode.AviMarkers = lib.PopulateVSNodeMarkers(namespace, host, infraSettingName)
	} else {
		vsNode[0].ServiceMetadata.NamespaceIngressName = ingressHostMap.GetIngressesForHostName(host)
		vsNode[0].ServiceMetadata.Namespace = namespace
		vsNode[0].ServiceMetadata.HostNames = hostSlice
		vsNode[0].AviMarkers = lib.PopulateVSNodeMarkers(namespace, host, infraSettingName)
	}

	hosts := []string{host}
	found, gsFqdnCache := objects.SharedCRDLister().GetLocalFqdnToGSFQDNMapping(host)
	if pathsvcmap.gslbHostHeader != "" {
		if !utils.HasElem(hosts, pathsvcmap.gslbHostHeader) {
			hosts = append(hosts, pathsvcmap.gslbHostHeader)
		}
		if vsNode[0].Dedicated {
			RemoveFqdnFromEVHVIP(vsNode[0], []string{gsFqdnCache}, key)
		}
		objects.SharedCRDLister().UpdateLocalFQDNToGSFqdnMapping(host, pathsvcmap.gslbHostHeader)
	} else {
		if found {
			objects.SharedCRDLister().DeleteLocalFqdnToGsFqdnMap(host)
			if vsNode[0].Dedicated {
				RemoveFqdnFromEVHVIP(vsNode[0], []string{gsFqdnCache}, key)
			}
		}
	}

	if isDedicated {
		evhNode = vsNode[0]
		evhNode.DeletSSLRefInDedicatedNode(key)
		evhNode.DeleteSSLPort(key)
		evhNode.DeleteSecureAppProfile(key)
	} else {
		vsNode[0].DeleteSSLRefInEVHNode(lib.GetTLSKeyCertNodeName(infraSettingName, host, ""), key)
	}
	// Remove the redirect for secure to insecure transition
	RemoveRedirectHTTPPolicyInModelForEvh(evhNode, hosts, key)
	// build poolgroup and pool
	o.BuildPolicyPGPoolsForEVH(vsNode, evhNode, namespace, ingName, key, infraSetting, hosts, pathsvcmap.ingressHPSvc, nil, routeIgrObj.GetType())
	if !isDedicated {
		foundEvhModel := FindAndReplaceEvhInModel(evhNode, vsNode, key)
		if !foundEvhModel {
			vsNode[0].EvhNodes = append(vsNode[0].EvhNodes, evhNode)
		}
	}
	// build host rule for insecure ingress in evh
	BuildL7HostRule(host, key, evhNode)
	// build SSORule for insecure ingress in evh
	BuildL7SSORule(host, key, evhNode)
	if !isDedicated {
		manipulateEvhNodeForSSL(key, vsNode[0], evhNode)
	}

	// Remove the deleted aliases from the FQDN list
	var hostsToRemove []string
	_, oldFQDNAliases := objects.SharedCRDLister().GetFQDNToAliasesMapping(host)
	for _, host := range oldFQDNAliases {
		if !utils.HasElem(evhNode.VHDomainNames, host) {
			hostsToRemove = append(hostsToRemove, host)
		}
	}
	vsNode[0].RemoveFQDNsFromModel(hostsToRemove, key)
	evhNode.RemoveFQDNAliasesFromHTTPPolicy(hostsToRemove, key)

	// Add FQDN aliases in the hostrule CRD to parent and child VSes
	vsNode[0].AddFQDNsToModel(evhNode.VHDomainNames, pathsvcmap.gslbHostHeader, key)
	evhNode.AddFQDNAliasesToHTTPPolicy(evhNode.VHDomainNames, key)
	evhNode.AviMarkers.Host = evhNode.VHDomainNames
	objects.SharedCRDLister().UpdateFQDNToAliasesMappings(host, evhNode.VHDomainNames)
}

// secure ingress graph functions

// BuildCACertNode : Build a new node to store CA cert, this would be referred by the corresponding keycert
func (o *AviObjectGraph) BuildCACertNodeForEvh(tlsNode *AviEvhVsNode, cacert, infraSettingName, host, key string) string {
	cacertNode := &AviTLSKeyCertNode{Name: lib.GetCACertNodeName(infraSettingName, host), Tenant: lib.GetTenant()}
	cacertNode.Type = lib.CertTypeCA
	cacertNode.Cert = []byte(cacert)
	cacertNode.AviMarkers = lib.PopulateTLSKeyCertNode(host, infraSettingName)
	if tlsNode.CheckCACertNodeNameNChecksum(cacertNode.Name, cacertNode.GetCheckSum()) {
		if len(tlsNode.CACertRefs) == 1 {
			tlsNode.CACertRefs[0] = cacertNode
			utils.AviLog.Warnf("key: %s, msg: duplicate cacerts detected for %s, overwriting", key, cacertNode.Name)
		} else {
			tlsNode.ReplaceCACertRefInEVHNode(cacertNode, key)
		}
	}
	return cacertNode.Name
}

func (o *AviObjectGraph) BuildTlsCertNodeForEvh(svcLister *objects.SvcLister, tlsNode *AviEvhVsNode, namespace string, tlsData TlsSettings, key, infraSettingName, host string) bool {
	mClient := utils.GetInformers().ClientSet
	secretName := tlsData.SecretName
	secretNS := tlsData.SecretNS
	if secretNS == "" {
		secretNS = namespace
	}

	if lib.IsSecretK8sSecretRef(secretName) {
		secretName = strings.Split(secretName, "/")[2]
	}
	var altCertNode *AviTLSKeyCertNode
	var certNode *AviTLSKeyCertNode

	//for default cert, use existing node if it exists
	foundTLSKeyCertNode := false
	if tlsData.SecretName == lib.GetDefaultSecretForRoutes() {
		for _, ssl := range tlsNode.SSLKeyCertRefs {
			if ssl.Name == lib.GetTLSKeyCertNodeName(infraSettingName, host, tlsData.SecretName) {
				certNode = ssl
				foundTLSKeyCertNode = true
				break
			}
		}
		if foundTLSKeyCertNode {
			keyCertRefsSet := sets.NewString(certNode.AviMarkers.Host...)
			keyCertRefsSet.Insert(host)
			certNode.AviMarkers.Host = keyCertRefsSet.List()
		}
	}
	if !foundTLSKeyCertNode {
		certNode = &AviTLSKeyCertNode{
			Name:   lib.GetTLSKeyCertNodeName(infraSettingName, host, tlsData.SecretName),
			Tenant: lib.GetTenant(),
			Type:   lib.CertTypeVS,
		}
		certNode.AviMarkers = lib.PopulateTLSKeyCertNode(host, infraSettingName)
	}

	// Openshift Routes do not refer to a secret, instead key/cert values are mentioned in the route.
	// Routes can refer to secrets only in case of using default secret in ako NS or using hostrule secret.
	if strings.HasPrefix(secretName, lib.RouteSecretsPrefix) {
		if tlsData.cert != "" && tlsData.key != "" {
			certNode.Cert = []byte(tlsData.cert)
			certNode.Key = []byte(tlsData.key)
			if tlsData.cacert != "" {
				certNode.CACert = o.BuildCACertNodeForEvh(tlsNode, tlsData.cacert, infraSettingName, host, key)
			} else {
				tlsNode.DeleteCACertRefInEVHNode(lib.GetCACertNodeName(infraSettingName, host), key)
			}
		} else {
			ok, _ := svcLister.IngressMappings(namespace).GetSecretToIng(secretName)
			if ok {
				svcLister.IngressMappings(namespace).DeleteSecretToIngMapping(secretName)
			}
			utils.AviLog.Infof("key: %s, msg: no cert/key specified for TLS route")
			//To Do: use a Default secret if required
			return false
		}
	} else {
		secretObj, err := mClient.CoreV1().Secrets(secretNS).Get(context.TODO(), secretName, metav1.GetOptions{})
		if err != nil || secretObj == nil {
			// This secret has been deleted.
			ok, ingNames := svcLister.IngressMappings(namespace).GetSecretToIng(secretName)
			if ok {
				// Delete the secret key in the cache if it has no references
				if len(ingNames) == 0 {
					svcLister.IngressMappings(namespace).DeleteSecretToIngMapping(secretName)
				}
			}
			utils.AviLog.Warnf("key: %s, msg: secret: %s has been deleted, err: %s", key, secretName, err)
			return false
		}
		keycertMap := secretObj.Data
		cert, ok := keycertMap[utils.K8S_TLS_SECRET_CERT]
		if ok {
			certNode.Cert = cert
		} else {
			utils.AviLog.Infof("key: %s, msg: certificate not found for secret: %s", key, secretObj.Name)
			return false
		}
		tlsKey, keyfound := keycertMap[utils.K8S_TLS_SECRET_KEY]
		if keyfound {
			certNode.Key = tlsKey
		} else {
			utils.AviLog.Infof("key: %s, msg: key not found for secret: %s", key, secretObj.Name)
			return false
		}
		altCert, ok := keycertMap[utils.K8S_TLS_SECRET_ALT_CERT]
		if ok {
			altKey, ok := keycertMap[utils.K8S_TLS_SECRET_ALT_KEY]
			if ok {
				foundTLSKeyCertNode := false
				for _, ssl := range tlsNode.SSLKeyCertRefs {
					if ssl.Name == lib.GetTLSKeyCertNodeName(infraSettingName, host, tlsData.SecretName+"-alt") {
						altCertNode = ssl
						altCertNode.AviMarkers = certNode.AviMarkers
						foundTLSKeyCertNode = true
						break
					}
				}
				if !foundTLSKeyCertNode {
					altCertNode = &AviTLSKeyCertNode{
						Name:       lib.GetTLSKeyCertNodeName(infraSettingName, host, tlsData.SecretName+"-alt"),
						Tenant:     lib.GetTenant(),
						Type:       lib.CertTypeVS,
						AviMarkers: certNode.AviMarkers,
						Cert:       altCert,
						Key:        altKey,
					}
				}
			}
		}
		utils.AviLog.Infof("key: %s, msg: Added the secret object to tlsnode: %s", key, secretObj.Name)
	}
	// If this SSLCertRef is already present don't add it.
	if tlsNode.CheckSSLCertNodeNameNChecksum(lib.GetTLSKeyCertNodeName(infraSettingName, host, tlsData.SecretName), certNode.GetCheckSum()) {
		tlsNode.ReplaceEvhSSLRefInEVHNode(certNode, key)

	}
	if altCertNode != nil && tlsNode.CheckSSLCertNodeNameNChecksum(lib.GetTLSKeyCertNodeName(infraSettingName, host, tlsData.SecretName+"-alt"), altCertNode.GetCheckSum()) {
		tlsNode.ReplaceEvhSSLRefInEVHNode(altCertNode, key)

	}

	return true
}

func ProcessSecureHostsForEVH(routeIgrObj RouteIngressModel, key string, parsedIng IngressConfig, modelList *[]string, Storedhosts map[string]*objects.RouteIngrhost,
	hostsMap map[string]*objects.RouteIngrhost, fullsync bool, sharedQueue *utils.WorkerQueue) {
	utils.AviLog.Debugf("key: %s, msg: Storedhosts before processing securehosts: %v", key, utils.Stringify(Storedhosts))

	for _, tlssetting := range parsedIng.TlsCollection {
		locEvhHostMap := evhNodeHostName(routeIgrObj, tlssetting, routeIgrObj.GetName(), routeIgrObj.GetNamespace(), key, fullsync, sharedQueue, modelList)
		for host, newPathSvc := range locEvhHostMap {
			// Remove this entry from storedHosts. First check if the host exists in the stored map or not.
			hostData, found := Storedhosts[host]
			if found && hostData.InsecurePolicy == lib.PolicyAllow {
				// this is transitioning from insecure to secure host
				Storedhosts[host].InsecurePolicy = lib.PolicyNone
			}
			if found && hostData.SecurePolicy == lib.PolicyEdgeTerm {
				// Verify the paths and take out the paths that are not need.
				pathSvcDiff := routeIgrObj.GetDiffPathSvc(hostData.PathSvc, newPathSvc, true)

				if len(pathSvcDiff) == 0 {
					Storedhosts[host].SecurePolicy = lib.PolicyNone
					Storedhosts[host].InsecurePolicy = lib.PolicyNone
				} else {
					hostData.PathSvc = pathSvcDiff
				}
			}
			if _, ok := hostsMap[host]; !ok {
				hostsMap[host] = &objects.RouteIngrhost{
					InsecurePolicy: lib.PolicyNone,
				}
			}
			hostsMap[host].SecurePolicy = lib.PolicyEdgeTerm
			if tlssetting.redirect {
				hostsMap[host].InsecurePolicy = lib.PolicyRedirect
			}
			hostsMap[host].PathSvc = getPathSvc(newPathSvc)
		}
	}
	utils.AviLog.Debugf("key: %s, msg: Storedhosts after processing securehosts: %s", key, utils.Stringify(Storedhosts))
}

func evhNodeHostName(routeIgrObj RouteIngressModel, tlssetting TlsSettings, ingName, namespace, key string, fullsync bool, sharedQueue *utils.WorkerQueue, modelList *[]string) map[string][]IngressHostPathSvc {
	hostPathSvcMap := make(map[string][]IngressHostPathSvc)
	infraSetting := routeIgrObj.GetAviInfraSetting()

	for host, paths := range tlssetting.Hosts {
		var hosts []string
		hostPathSvcMap[host] = paths.ingressHPSvc

		PopulateIngHostMap(namespace, host, ingName, tlssetting.SecretName, paths)
		_, ingressHostMap := SharedHostNameLister().Get(host)

		if lib.VIPPerNamespace() {
			SharedHostNameLister().SaveNamespace(host, routeIgrObj.GetNamespace())
		}
		hosts = append(hosts, host)
		_, shardVsName := DeriveShardVSForEvh(host, key, routeIgrObj)
		// For each host, create a EVH node with the secret giving us the key and cert.
		// construct a EVH child VS node per tls setting which corresponds to one secret
		model_name := lib.GetModelName(lib.GetTenant(), shardVsName.Name)
		found, aviModel := objects.SharedAviGraphLister().Get(model_name)
		if !found || aviModel == nil {
			utils.AviLog.Infof("key: %s, msg: model not found, generating new model with name: %s", key, model_name)
			aviModel = NewAviObjectGraph()
			aviModel.(*AviObjectGraph).ConstructAviL7SharedVsNodeForEvh(shardVsName.Name, key, routeIgrObj, shardVsName.Dedicated, true)
		}

		vsNode := aviModel.(*AviObjectGraph).GetAviEvhVS()
		if len(vsNode) < 1 {
			return nil
		}
		modelGraph := aviModel.(*AviObjectGraph)
		modelGraph.BuildModelGraphForSecureEVH(routeIgrObj, ingressHostMap, hosts, tlssetting, ingName, namespace, infraSetting, host, key, paths)

		if found {
			// if vsNode already exists, check for updates via AviInfraSetting
			if infraSetting != nil {
				buildWithInfraSettingForEvh(key, namespace, vsNode[0], vsNode[0].VSVIPRefs[0], infraSetting)
			}
		}

		// Only add this node to the list of models if the checksum has changed.
		utils.AviLog.Debugf("key: %s, Saving Model: %v", key, utils.Stringify(vsNode))
		modelChanged := saveAviModel(model_name, modelGraph, key)
		if !utils.HasElem(*modelList, model_name) && modelChanged {
			*modelList = append(*modelList, model_name)
		}

	}

	return hostPathSvcMap
}

func (o *AviObjectGraph) BuildModelGraphForSecureEVH(routeIgrObj RouteIngressModel, ingressHostMap SecureHostNameMapProp, hosts []string, tlssetting TlsSettings, ingName, namespace string, infraSetting *akov1alpha1.AviInfraSetting, host, key string, paths HostMetadata) {
	o.Lock.Lock()
	defer o.Lock.Unlock()
	var evhNode *AviEvhVsNode
	vsNode := o.GetAviEvhVS()
	isDedicated := vsNode[0].Dedicated
	certsBuilt := false
	evhSecretName := tlssetting.SecretName
	if lib.IsSecretAviCertRef(evhSecretName) {
		certsBuilt = true
	}

	var infraSettingName string
	if infraSetting != nil {
		infraSettingName = infraSetting.Name
	}
	if !isDedicated {
		childVSName := lib.GetEvhNodeName(host, infraSettingName)
		evhNode = vsNode[0].GetEvhNodeForName(childVSName)
		if evhNode == nil {
			evhNode = &AviEvhVsNode{
				Name:         childVSName,
				VHParentName: vsNode[0].Name,
				Tenant:       lib.GetTenant(),
				EVHParent:    false,
				EvhHostName:  host,
				ServiceMetadata: lib.ServiceMetadataObj{
					NamespaceIngressName: ingressHostMap.GetIngressesForHostName(host),
					Namespace:            namespace,
					HostNames:            hosts,
				},
			}
		} else {
			// The evh node exists, just update the svc metadata
			evhNode.ServiceMetadata.NamespaceIngressName = ingressHostMap.GetIngressesForHostName(host)
			evhNode.ServiceMetadata.Namespace = namespace
			evhNode.ServiceMetadata.HostNames = hosts
		}
		evhNode.ApplicationProfile = utils.DEFAULT_L7_APP_PROFILE
		evhNode.ServiceEngineGroup = lib.GetSEGName()
		evhNode.VrfContext = lib.GetVrf()
		evhNode.AviMarkers = lib.PopulateVSNodeMarkers(namespace, host, infraSettingName)
	} else {
		vsNode[0].ServiceMetadata.NamespaceIngressName = ingressHostMap.GetIngressesForHostName(host)
		vsNode[0].ServiceMetadata.Namespace = namespace
		vsNode[0].ServiceMetadata.HostNames = hosts
		vsNode[0].AddSSLPort(key)
		vsNode[0].ApplicationProfile = utils.DEFAULT_L7_SECURE_APP_PROFILE
		vsNode[0].AviMarkers = lib.PopulateVSNodeMarkers(namespace, host, infraSettingName)
	}

	var hostsToRemove []string
	hostsToRemove = append(hostsToRemove, host)
	found, gsFqdnCache := objects.SharedCRDLister().GetLocalFqdnToGSFQDNMapping(host)
	if paths.gslbHostHeader == "" {
		// If the gslbHostHeader is empty but it is present in the in memory cache, then add it as a candidate for removal and  remove the in memory cache relationship
		if found {
			hostsToRemove = append(hostsToRemove, gsFqdnCache)
			objects.SharedCRDLister().DeleteLocalFqdnToGsFqdnMap(host)
			if vsNode[0].Dedicated {
				RemoveFqdnFromEVHVIP(vsNode[0], []string{gsFqdnCache}, key)
			}
		}
	} else {
		if paths.gslbHostHeader != gsFqdnCache {
			hostsToRemove = append(hostsToRemove, gsFqdnCache)
		}
		if vsNode[0].Dedicated {
			RemoveFqdnFromEVHVIP(vsNode[0], []string{gsFqdnCache}, key)
		}
		objects.SharedCRDLister().UpdateLocalFQDNToGSFqdnMapping(host, paths.gslbHostHeader)
	}

	if !certsBuilt {
		certsBuilt = o.BuildTlsCertNodeForEvh(routeIgrObj.GetSvcLister(), vsNode[0], namespace, tlssetting, key, infraSettingName, host)
	} else {
		//Delete sslcertref object if host crd sslcertref (sslcertAviRef) is present for given host
		secretName := tlssetting.SecretName
		if strings.HasPrefix(secretName, lib.RouteSecretsPrefix) {
			//Openshift: Remove CA cert if present
			vsNode[0].DeleteCACertRefInEVHNode(lib.GetCACertNodeName(infraSettingName, host), key)
		}
		vsNode[0].DeleteSSLRefInEVHNode(lib.GetTLSKeyCertNodeName(infraSettingName, host, tlssetting.SecretName), key)
		vsNode[0].DeleteSSLRefInEVHNode(lib.GetTLSKeyCertNodeName(infraSettingName, host, tlssetting.SecretName+"-alt"), key)
	}
	if isDedicated {
		evhNode = vsNode[0]
	}
	if certsBuilt {
		hosts := []string{host}
		if paths.gslbHostHeader != "" {
			if !utils.HasElem(hosts, paths.gslbHostHeader) {
				hosts = append(hosts, paths.gslbHostHeader)
			}
		}

		o.BuildPolicyPGPoolsForEVH(vsNode, evhNode, namespace, ingName, key, infraSetting, hosts, paths.ingressHPSvc, &tlssetting, routeIgrObj.GetType())
		if !isDedicated {
			foundEvhModel := FindAndReplaceEvhInModel(evhNode, vsNode, key)
			if !foundEvhModel {
				vsNode[0].EvhNodes = append(vsNode[0].EvhNodes, evhNode)
			}
		}
		//EVH VS node (For route): either will have redirect policy or None policy
		RemoveRedirectHTTPPolicyInModelForEvh(evhNode, hostsToRemove, key)

		if tlssetting.redirect {
			o.BuildPolicyRedirectForVSForEvh(evhNode, hosts, namespace, ingName, key, infraSettingName)
		} else if tlssetting.blockHTTPTraffic {
			//Add drop rule to block traffic on 80
			o.BuildHTTPSecurityPolicyForVSForEvh(evhNode, hosts, namespace, ingName, key, infraSettingName)
		}
		// Enable host rule
		BuildL7HostRule(host, key, evhNode)
		// build SSORule for secure ingress in evh
		BuildL7SSORule(host, key, evhNode)
		if !isDedicated {
			manipulateEvhNodeForSSL(key, vsNode[0], evhNode)
		}

		// Remove the deleted aliases from the FQDN list
		var hostsToRemove []string
		_, oldFQDNAliases := objects.SharedCRDLister().GetFQDNToAliasesMapping(host)
		for _, host := range oldFQDNAliases {
			if !utils.HasElem(evhNode.VHDomainNames, host) {
				hostsToRemove = append(hostsToRemove, host)
			}
		}
		vsNode[0].RemoveFQDNsFromModel(hostsToRemove, key)
		evhNode.RemoveFQDNAliasesFromHTTPPolicy(hostsToRemove, key)

		// Add FQDN aliases in the hostrule CRD to parent and child VSes
		vsNode[0].AddFQDNsToModel(evhNode.VHDomainNames, paths.gslbHostHeader, key)
		evhNode.AddFQDNAliasesToHTTPPolicy(evhNode.VHDomainNames, key)
		evhNode.AviMarkers.Host = evhNode.VHDomainNames
		objects.SharedCRDLister().UpdateFQDNToAliasesMappings(host, evhNode.VHDomainNames)

	} else {
		hostMapOk, ingressHostMap := SharedHostNameLister().Get(host)
		if hostMapOk {
			// Replace the ingress map for this host.
			keyToRemove := namespace + "/" + ingName
			delete(ingressHostMap.HostNameMap, keyToRemove)
			SharedHostNameLister().Save(host, ingressHostMap)
		}
		// Since the cert couldn't be built, check if this EVH is affected by only in ingress if so remove the EVH node from the model
		if len(ingressHostMap.GetIngressesForHostName(host)) == 0 {
			hostsToRemove = append(hostsToRemove, evhNode.VHDomainNames...)
			if vsNode[0].Dedicated {
				DeleteDedicatedEvhVSNode(vsNode[0], key, hostsToRemove)
			} else {
				vsNode[0].DeleteSSLRefInEVHNode(lib.GetTLSKeyCertNodeName(infraSettingName, host, tlssetting.SecretName), key)
				vsNode[0].DeleteSSLRefInEVHNode(lib.GetTLSKeyCertNodeName(infraSettingName, host, tlssetting.SecretName+"-alt"), key)
				RemoveEvhInModel(evhNode.Name, vsNode, key)
				RemoveRedirectHTTPPolicyInModelForEvh(evhNode, hostsToRemove, key)
			}
			vsNode[0].RemoveFQDNsFromModel(hostsToRemove, key)
		}
	}
}

// Util functions

func FindAndReplaceEvhInModel(currentEvhNode *AviEvhVsNode, modelEvhNodes []*AviEvhVsNode, key string) bool {
	for i, modelEvhNode := range modelEvhNodes[0].EvhNodes {
		if currentEvhNode.Name == modelEvhNode.Name {
			// Check if the checksums are same
			if !(modelEvhNode.GetCheckSum() == currentEvhNode.GetCheckSum()) {
				// The checksums are not same. Replace this evh node
				modelEvhNodes[0].EvhNodes = append(modelEvhNodes[0].EvhNodes[:i], modelEvhNodes[0].EvhNodes[i+1:]...)
				modelEvhNodes[0].EvhNodes = append(modelEvhNodes[0].EvhNodes, currentEvhNode)
				utils.AviLog.Infof("key: %s, msg: replaced evh node in model: %s", key, currentEvhNode.Name)
			}
			return true
		}
	}
	return false
}

func RemoveEvhInModel(currentEvhNodeName string, modelEvhNodes []*AviEvhVsNode, key string) {
	if len(modelEvhNodes[0].EvhNodes) > 0 {
		for i, modelEvhNode := range modelEvhNodes[0].EvhNodes {
			if currentEvhNodeName == modelEvhNode.Name {
				modelEvhNodes[0].EvhNodes = append(modelEvhNodes[0].EvhNodes[:i], modelEvhNodes[0].EvhNodes[i+1:]...)
				utils.AviLog.Infof("key: %s, msg: deleted evh node in model: %s", key, currentEvhNodeName)
				return
			}
		}
	}
}

// As either HttpSecurityPolicy or HttpRedirect policy exists, using same function for both.
func FindAndReplaceRedirectHTTPPolicyInModelforEvh(vsNode *AviEvhVsNode, httpPolicy *AviHttpPolicySetNode, hostnames []string, key string) bool {
	var policyFound bool
	for _, hostname := range hostnames {
		for _, policy := range vsNode.HttpPolicyRefs {
			//For existing HttpPolicyset, AviMarkers will be empty.
			if policy.Name == httpPolicy.Name && policy.AviMarkers.Namespace != "" {
				//No action for httpsecurity policy as port and actions are currently constant.
				if policy.RedirectPorts != nil && !utils.HasElem(policy.RedirectPorts[0].Hosts, hostname) {
					policy.RedirectPorts[0].Hosts = append(policy.RedirectPorts[0].Hosts, hostname)
					utils.AviLog.Debugf("key: %s, msg: replaced host %s for policy %s in model", key, hostname, policy.Name)
				}
				policyFound = true
			}
		}
	}
	return policyFound
}

// As either HttpSecurity policy or http redirect policy exists, using same function for both.
func RemoveRedirectHTTPPolicyInModelForEvh(vsNode *AviEvhVsNode, hostnames []string, key string) {
	policyName := lib.GetL7HttpRedirPolicy(vsNode.Name)
	for _, hostname := range hostnames {
		for i, policy := range vsNode.HttpPolicyRefs {
			if policy.Name == policyName {
				if policy.RedirectPorts != nil {
					// one redirect policy per child EVH vs
					if utils.HasElem(policy.RedirectPorts[0].Hosts, hostname) {
						policy.RedirectPorts[0].Hosts = utils.Remove(policy.RedirectPorts[0].Hosts, hostname)
						utils.AviLog.Debugf("key: %s, msg: removed host %s from policy %s in model", key, hostname, policy.Name)
					}
					if len(policy.RedirectPorts[0].Hosts) == 0 {
						vsNode.HttpPolicyRefs = append(vsNode.HttpPolicyRefs[:i], vsNode.HttpPolicyRefs[i+1:]...)
						utils.AviLog.Infof("key: %s, msg: removed redirect policy %s in model", key, policy.Name)
					}
				} else if policy.SecurityRules != nil {
					//Remove security policy
					vsNode.HttpPolicyRefs = append(vsNode.HttpPolicyRefs[:i], vsNode.HttpPolicyRefs[i+1:]...)
					utils.AviLog.Infof("key: %s, msg: removed security policy %s in model", key, policy.Name)
				}
			}
		}
	}
}

// DeleteStaleData : delete pool, EVH VS and redirect policy which are present in the object store but no longer required.
func DeleteStaleDataForEvh(routeIgrObj RouteIngressModel, key string, modelList *[]string, Storedhosts map[string]*objects.RouteIngrhost, hostsMap map[string]*objects.RouteIngrhost) {
	utils.AviLog.Debugf("key: %s, msg: About to delete stale data EVH Stored hosts: %v, hosts map: %v", key, utils.Stringify(Storedhosts), utils.Stringify(hostsMap))
	var infraSettingName string
	if aviInfraSetting := routeIgrObj.GetAviInfraSetting(); aviInfraSetting != nil {
		infraSettingName = aviInfraSetting.Name
	}

	for host, hostData := range Storedhosts {
		utils.AviLog.Debugf("host to del: %s, data : %s", host, utils.Stringify(hostData))
		_, shardVsName := DeriveShardVSForEvh(host, key, routeIgrObj)
		if hostData.SecurePolicy == lib.PolicyPass {
			_, shardVsName.Name = DerivePassthroughVS(host, key, routeIgrObj)
		}
		modelName := lib.GetModelName(lib.GetTenant(), shardVsName.Name)
		found, aviModel := objects.SharedAviGraphLister().Get(modelName)
		if !found || aviModel == nil {
			utils.AviLog.Warnf("key: %s, msg: model not found during delete: %s", key, modelName)
			continue
		}
		// By default remove both redirect and fqdn. So if the host isn't transitioning, then we will remove both.
		removeFqdn := true
		removeRedir := true
		removeRouteIngData := true
		currentData, ok := hostsMap[host]
		utils.AviLog.Debugf("key: %s, hostsMap: %s", key, utils.Stringify(hostsMap))
		// if route is transitioning from/to passthrough route, then always remove fqdn
		if ok && hostData.SecurePolicy != lib.PolicyPass && currentData.SecurePolicy != lib.PolicyPass {
			if currentData.InsecurePolicy == lib.PolicyRedirect {
				removeRedir = false
			}
			utils.AviLog.Infof("key: %s, host: %s, currentData: %v", key, host, currentData)
			removeFqdn = false
			if routeIgrObj.GetType() == utils.OshiftRoute {
				diff := lib.GetDiffPath(hostData.PathSvc, currentData.PathSvc)
				if len(diff) == 0 {
					removeRouteIngData = false
				}
			}
		}
		// Delete the pool corresponding to this host
		isPassthroughVS := false
		if hostData.SecurePolicy == lib.PolicyEdgeTerm {
			aviModel.(*AviObjectGraph).DeletePoolForHostnameForEvh(shardVsName.Name, host, routeIgrObj, hostData.PathSvc, key, infraSettingName, removeFqdn, removeRedir, removeRouteIngData, true)
		} else if hostData.SecurePolicy == lib.PolicyPass {
			isPassthroughVS = true
			aviModel.(*AviObjectGraph).DeleteObjectsForPassthroughHost(shardVsName.Name, host, routeIgrObj, hostData.PathSvc, infraSettingName, key, true, true, true)
		}
		if hostData.InsecurePolicy != lib.PolicyNone {
			if isPassthroughVS {
				aviModel.(*AviObjectGraph).DeletePoolForHostname(shardVsName.Name, host, routeIgrObj, hostData.PathSvc, key, infraSettingName, true, true, false)
			} else {
				aviModel.(*AviObjectGraph).DeletePoolForHostnameForEvh(shardVsName.Name, host, routeIgrObj, hostData.PathSvc, key, infraSettingName, removeFqdn, removeRedir, removeRouteIngData, false)
			}
		}
		changedModel := saveAviModel(modelName, aviModel.(*AviObjectGraph), key)
		if !utils.HasElem(modelList, modelName) && changedModel {
			*modelList = append(*modelList, modelName)
		}
	}
}

func DeriveShardVSForEvh(hostname, key string, routeIgrObj RouteIngressModel) (lib.VSNameMetadata, lib.VSNameMetadata) {
	// Read the value of the num_shards from the environment variable.
	utils.AviLog.Debugf("key: %s, msg: hostname for sharding: %s", key, hostname)
	var newInfraPrefix, oldInfraPrefix string
	oldShardSize, newShardSize := lib.GetshardSize(), lib.GetshardSize()
	var oldVSNameMeta lib.VSNameMetadata
	var newVSNameMeta lib.VSNameMetadata
	// get stored infrasetting from ingress/route
	// figure out the current infrasetting via class/annotation
	var oldSettingName string
	var found bool
	if found, oldSettingName = objects.InfraSettingL7Lister().GetIngRouteToInfraSetting(routeIgrObj.GetNamespace() + "/" + routeIgrObj.GetName()); found {
		if found, shardSize := objects.InfraSettingL7Lister().GetInfraSettingToShardSize(oldSettingName); found && shardSize != "" {
			oldShardSize = lib.ShardSizeMap[shardSize]
		}
		oldInfraPrefix = oldSettingName
	} else {
		utils.AviLog.Debugf("AviInfraSetting %s not found in cache", oldSettingName)
	}

	newSetting := routeIgrObj.GetAviInfraSetting()
	if !routeIgrObj.Exists() {
		// get the old ones.
		newShardSize = oldShardSize
		newInfraPrefix = oldInfraPrefix
	} else if newSetting != nil {
		if newSetting.Spec.L7Settings != (akov1alpha1.AviInfraL7Settings{}) {
			newShardSize = lib.ShardSizeMap[newSetting.Spec.L7Settings.ShardSize]
		}
		newInfraPrefix = newSetting.Name
	}
	shardVsPrefix := lib.GetNamePrefix() + lib.GetAKOIDPrefix() + lib.ShardEVHVSPrefix
	oldVsName, newVsName := shardVsPrefix, shardVsPrefix
	if oldInfraPrefix != "" {
		oldVsName += oldInfraPrefix + "-"
	}
	if newInfraPrefix != "" {
		newVsName += newInfraPrefix + "-"
	}

	if lib.VIPPerNamespace() {
		oldVsName += "NS-" + routeIgrObj.GetNamespace()
		newVsName += "NS-" + routeIgrObj.GetNamespace()
	} else {
		if oldShardSize != 0 {
			oldVsName += strconv.Itoa(int(utils.Bkt(hostname, oldShardSize)))
		} else {
			//Dedicated VS
			oldVsName = GetDedicatedVSName(hostname, oldInfraPrefix)
			oldVSNameMeta.Dedicated = true
		}
		if newShardSize != 0 {
			newVsName += strconv.Itoa(int(utils.Bkt(hostname, newShardSize)))
		} else {
			//Dedicated VS
			newVsName = GetDedicatedVSName(hostname, newInfraPrefix)
			newVSNameMeta.Dedicated = true
		}
	}
	oldVSNameMeta.Name = oldVsName
	newVSNameMeta.Name = newVsName
	utils.AviLog.Infof("key: %s, msg: ShardVSNames: %s %s", key, oldVsName, newVsName)
	return oldVSNameMeta, newVSNameMeta
}
func GetDedicatedVSName(host, infrasettingName string) string {
	var name string
	//For Dedicated Vs Name: Not encoded Suffix -EVH for process by evh model during dequeue node operation
	if infrasettingName != "" {
		name = lib.Encode(lib.GetNamePrefix()+infrasettingName+"-"+host+lib.DedicatedSuffix, lib.EVHVS) + lib.EVHSuffix
		return name
	}
	name = lib.Encode(lib.GetNamePrefix()+host+lib.DedicatedSuffix, lib.EVHVS) + lib.EVHSuffix
	return name
}
func (o *AviObjectGraph) RemovePoolNodeRefsFromEvh(poolName string, evhNode *AviEvhVsNode) {

	for i, pool := range evhNode.PoolRefs {
		if pool.Name == poolName {
			utils.AviLog.Debugf("Removing pool ref: %s", poolName)
			evhNode.PoolRefs = append(evhNode.PoolRefs[:i], evhNode.PoolRefs[i+1:]...)
			break
		}
	}
	utils.AviLog.Debugf("After removing the pool ref nodes are: %s", utils.Stringify(evhNode.PoolRefs))

}
func RemoveFqdnFromEVHVIP(vsNode *AviEvhVsNode, hostsToRemove []string, key string) {
	if len(vsNode.VSVIPRefs) > 0 {
		for _, fqdn := range hostsToRemove {
			for i, vipFqdn := range vsNode.VSVIPRefs[0].FQDNs {
				if vipFqdn == fqdn {
					utils.AviLog.Debugf("key: %s, msg: Removed FQDN %s from vs node %s", key, fqdn, vsNode.Name)
					vsNode.VSVIPRefs[0].FQDNs = append(vsNode.VSVIPRefs[0].FQDNs[:i], vsNode.VSVIPRefs[0].FQDNs[i+1:]...)
				}
			}
		}
	}
}
func (o *AviObjectGraph) RemoveHTTPRefsFromEvh(httpPol, hppmapName string, evhNode *AviEvhVsNode) {

	for i, pol := range evhNode.HttpPolicyRefs {
		if pol.Name == httpPol {
			for j, hppmap := range evhNode.HttpPolicyRefs[i].HppMap {
				if hppmap.Name == hppmapName {
					evhNode.HttpPolicyRefs[i].HppMap = append(evhNode.HttpPolicyRefs[i].HppMap[:j], evhNode.HttpPolicyRefs[i].HppMap[j+1:]...)
					break
				}
			}
			if len(pol.HppMap) == 0 {
				utils.AviLog.Debugf("Removing http pol ref: %s", httpPol)
				evhNode.HttpPolicyRefs = append(evhNode.HttpPolicyRefs[:i], evhNode.HttpPolicyRefs[i+1:]...)
				break
			}
		}
	}
	utils.AviLog.Debugf("After removing the http policy nodes are: %s", utils.Stringify(evhNode.HttpPolicyRefs))

}

func (o *AviObjectGraph) RemovePGNodeRefsForEvh(pgName string, vsNode *AviEvhVsNode) {

	for i, pg := range vsNode.PoolGroupRefs {
		if pg.Name == pgName {
			utils.AviLog.Debugf("Removing pgRef: %s", pgName)
			vsNode.PoolGroupRefs = append(vsNode.PoolGroupRefs[:i], vsNode.PoolGroupRefs[i+1:]...)
			break
		}
	}
	utils.AviLog.Debugf("After removing the pg nodes are: %s", utils.Stringify(vsNode.PoolGroupRefs))

}
func (o *AviObjectGraph) manipulateEVHVsNode(vsNode *AviEvhVsNode, ingName, namespace, hostname string, pathSvc map[string][]string, infraSettingName, key string) {
	for path, services := range pathSvc {
		pgName := lib.GetEvhPGName(ingName, namespace, hostname, path, infraSettingName, vsNode.Dedicated)
		pgNode := vsNode.GetPGForVSByName(pgName)
		for _, svc := range services {
			evhPool := lib.GetEvhPoolName(ingName, namespace, hostname, path, infraSettingName, svc, vsNode.Dedicated)
			o.RemovePoolNodeRefsFromEvh(evhPool, vsNode)
			o.RemovePoolRefsFromPG(evhPool, pgNode)

			// Remove the EVH PG if it has no member
			if pgNode != nil {
				if len(pgNode.Members) == 0 {
					o.RemovePGNodeRefsForEvh(pgName, vsNode)
					httppolname := lib.GetSniHttpPolName(namespace, hostname, infraSettingName)
					hppmapname := lib.GetEvhPGName(ingName, namespace, hostname, path, infraSettingName, vsNode.Dedicated)
					o.RemoveHTTPRefsFromEvh(httppolname, hppmapname, vsNode)
				}
			}
		}
	}
}
func (o *AviObjectGraph) ManipulateEvhNode(currentEvhNodeName, ingName, namespace, hostname string, pathSvc map[string][]string, vsNode []*AviEvhVsNode, infraSettingName, key string) bool {
	if vsNode[0].Dedicated {
		o.manipulateEVHVsNode(vsNode[0], ingName, namespace, hostname, pathSvc, infraSettingName, key)
		if len(vsNode[0].PoolGroupRefs) == 0 {
			// Remove the evhhost mapping
			SharedHostNameLister().Delete(hostname)
			vsNode[0].DeletSSLRefInDedicatedNode(key)
			return false
		}
	} else {
		for _, modelEvhNode := range vsNode[0].EvhNodes {
			if currentEvhNodeName != modelEvhNode.Name {
				continue
			}
			o.manipulateEVHVsNode(modelEvhNode, ingName, namespace, hostname, pathSvc, infraSettingName, key)
			// After going through the paths, if the EVH node does not have any PGs - then delete it.
			if len(modelEvhNode.PoolGroupRefs) == 0 {
				RemoveEvhInModel(currentEvhNodeName, vsNode, key)
				// Remove the evhhost mapping
				SharedHostNameLister().Delete(hostname)
				return false
			}
		}
	}
	return true
}

func (o *AviObjectGraph) GetAviPoolNodesByIngressForEvh(tenant string, ingName string) []*AviPoolNode {
	var aviPool []*AviPoolNode
	for _, model := range o.modelNodes {
		if model.GetNodeType() == "VirtualServiceNode" {
			for _, pool := range model.(*AviEvhVsNode).PoolRefs {
				if pool.IngressName == ingName && tenant == pool.ServiceMetadata.Namespace {
					utils.AviLog.Debugf("Found Pool with name: %s Adding...", pool.IngressName)
					aviPool = append(aviPool, pool)
				}
			}
		}
	}
	return aviPool
}

func (o *AviObjectGraph) DeletePoolForHostnameForEvh(vsName, hostname string, routeIgrObj RouteIngressModel, pathSvc map[string][]string, key, infraSettingName string, removeFqdn, removeRedir, removeRouteIngData, secure bool) bool {
	o.Lock.Lock()
	defer o.Lock.Unlock()

	namespace := routeIgrObj.GetNamespace()
	ingName := routeIgrObj.GetName()
	vsNode := o.GetAviEvhVS()
	keepEvh := false
	hostMapOk, ingressHostMap := SharedHostNameLister().Get(hostname)
	if hostMapOk {
		// Replace the ingress map for this host.
		keyToRemove := namespace + "/" + ingName
		delete(ingressHostMap.HostNameMap, keyToRemove)
		SharedHostNameLister().Save(hostname, ingressHostMap)
	}

	evhNodeName := lib.GetEvhNodeName(hostname, infraSettingName)
	utils.AviLog.Infof("key: %s, msg: EVH node to delete: %s", key, evhNodeName)
	if removeRouteIngData {
		keepEvh = o.ManipulateEvhNode(evhNodeName, ingName, namespace, hostname, pathSvc, vsNode, infraSettingName, key)
	}
	if !keepEvh {
		// Delete the cert ref for the host
		vsNode[0].DeleteSSLRefInEVHNode(lib.GetTLSKeyCertNodeName(infraSettingName, hostname, ""), key)
	}
	_, FQDNAliases := objects.SharedCRDLister().GetFQDNToAliasesMapping(hostname)
	if removeFqdn && !keepEvh {
		var hosts []string
		found, gsFqdnCache := objects.SharedCRDLister().GetLocalFqdnToGSFQDNMapping(hostname)
		if found {
			hosts = append(hosts, gsFqdnCache)
		}
		hosts = append(hosts, hostname)
		hosts = append(hosts, FQDNAliases...)
		// Remove these hosts from the overall FQDN list
		vsNode[0].RemoveFQDNsFromModel(hosts, key)
	}
	if removeRedir && !keepEvh {
		var hostnames []string
		found, gsFqdnCache := objects.SharedCRDLister().GetLocalFqdnToGSFQDNMapping(hostname)
		if found {
			hostnames = append(hostnames, gsFqdnCache)
		}
		hostnames = append(hostnames, hostname)
		hostnames = append(hostnames, FQDNAliases...)
		RemoveRedirectHTTPPolicyInModelForEvh(vsNode[0], hostnames, key)
	}
	if vsNode[0].Dedicated && !keepEvh {
		return true
	}
	return false
}

func (o *AviObjectGraph) BuildPolicyRedirectForVSForEvh(vsNode *AviEvhVsNode, hostnames []string, namespace, ingName, key, infraSettingName string) {
	policyname := lib.GetL7HttpRedirPolicy(vsNode.Name)
	myHppMap := AviRedirectPort{
		Hosts:        hostnames,
		RedirectPort: 443,
		StatusCode:   lib.STATUS_REDIRECT,
		VsPort:       80,
	}

	redirectPolicy := &AviHttpPolicySetNode{
		Tenant:        lib.GetTenant(),
		Name:          policyname,
		RedirectPorts: []AviRedirectPort{myHppMap},
	}
	redirectPolicy.AviMarkers = lib.PopulateVSNodeMarkers(namespace, hostnames[0], infraSettingName)
	if policyFound := FindAndReplaceRedirectHTTPPolicyInModelforEvh(vsNode, redirectPolicy, hostnames, key); !policyFound {
		redirectPolicy.CalculateCheckSum()
		vsNode.HttpPolicyRefs = append(vsNode.HttpPolicyRefs, redirectPolicy)
	}

}

func (o *AviObjectGraph) BuildHTTPSecurityPolicyForVSForEvh(vsNode *AviEvhVsNode, hostnames []string, namespace, ingName, key, infrasettingName string) {
	policyname := lib.GetL7HttpRedirPolicy(vsNode.Name)
	// Close Connection.
	securityRule := AviHTTPSecurity{
		Action:        lib.CLOSE_CONNECTION,
		MatchCriteria: lib.IS_IN,
		Enable:        true,
		Port:          80,
	}

	securityPolicy := &AviHttpPolicySetNode{
		Tenant:        lib.GetTenant(),
		Name:          policyname,
		SecurityRules: []AviHTTPSecurity{securityRule},
	}
	securityPolicy.AviMarkers = lib.PopulateVSNodeMarkers(namespace, hostnames[0], infrasettingName)
	if policyFound := FindAndReplaceRedirectHTTPPolicyInModelforEvh(vsNode, securityPolicy, hostnames, key); !policyFound {
		securityPolicy.CalculateCheckSum()
		vsNode.HttpPolicyRefs = append(vsNode.HttpPolicyRefs, securityPolicy)
	}

}

// RouteIngrDeletePoolsByHostname : Based on DeletePoolsByHostname, delete pools and policies that are no longer required
func RouteIngrDeletePoolsByHostnameForEvh(routeIgrObj RouteIngressModel, namespace, objname, key string, fullsync bool, sharedQueue *utils.WorkerQueue) {
	ok, hostMap := routeIgrObj.GetSvcLister().IngressMappings(namespace).GetRouteIngToHost(objname)
	if !ok {
		utils.AviLog.Warnf("key: %s, msg: nothing to delete for route: %s", key, objname)
		return
	}

	var infraSettingName string
	if aviInfraSetting := routeIgrObj.GetAviInfraSetting(); aviInfraSetting != nil {
		infraSettingName = aviInfraSetting.Name
	}

	utils.AviLog.Debugf("key: %s, msg: hosts to delete are :%s", key, utils.Stringify(hostMap))
	for host, hostData := range hostMap {
		shardVsName, _ := DeriveShardVSForEvh(host, key, routeIgrObj)
		deleteVS := false
		if hostData.SecurePolicy == lib.PolicyPass {
			shardVsName.Name, _ = DerivePassthroughVS(host, key, routeIgrObj)
		}

		modelName := lib.GetModelName(lib.GetTenant(), shardVsName.Name)
		found, aviModel := objects.SharedAviGraphLister().Get(modelName)
		if !found || aviModel == nil {
			utils.AviLog.Warnf("key: %s, msg: model not found during delete: %s", key, modelName)
			continue
		}

		// Delete the pool corresponding to this host
		if hostData.SecurePolicy == lib.PolicyEdgeTerm {
			deleteVS = aviModel.(*AviObjectGraph).DeletePoolForHostnameForEvh(shardVsName.Name, host, routeIgrObj, hostData.PathSvc, key, infraSettingName, true, true, true, true)
		} else if hostData.SecurePolicy == lib.PolicyPass {
			aviModel.(*AviObjectGraph).DeleteObjectsForPassthroughHost(shardVsName.Name, host, routeIgrObj, hostData.PathSvc, infraSettingName, key, true, true, true)
		}
		if hostData.InsecurePolicy == lib.PolicyAllow {
			deleteVS = aviModel.(*AviObjectGraph).DeletePoolForHostnameForEvh(shardVsName.Name, host, routeIgrObj, hostData.PathSvc, key, infraSettingName, true, true, true, false)
		}
		if !deleteVS {
			ok := saveAviModel(modelName, aviModel.(*AviObjectGraph), key)
			if ok && len(aviModel.(*AviObjectGraph).GetOrderedNodes()) != 0 && !fullsync {
				PublishKeyToRestLayer(modelName, key, sharedQueue)
			}
		} else {
			utils.AviLog.Debugf("Setting up model name :[%v] to nil", modelName)
			objects.SharedAviGraphLister().Save(modelName, nil)
			PublishKeyToRestLayer(modelName, key, sharedQueue)
		}
	}
	// Now remove the secret relationship
	routeIgrObj.GetSvcLister().IngressMappings(namespace).RemoveIngressSecretMappings(objname)
	utils.AviLog.Infof("key: %s, removed ingress mapping for: %s", key, objname)

	// Remove the hosts mapping for this ingress
	routeIgrObj.GetSvcLister().IngressMappings(namespace).DeleteIngToHostMapping(objname)

	// remove hostpath mappings
	updateHostPathCache(namespace, objname, hostMap, nil)
}

func DeleteStaleDataForModelChangeForEvh(routeIgrObj RouteIngressModel, namespace, objname, key string, fullsync bool, sharedQueue *utils.WorkerQueue) {
	ok, hostMap := routeIgrObj.GetSvcLister().IngressMappings(namespace).GetRouteIngToHost(objname)
	if !ok {
		utils.AviLog.Warnf("key: %s, msg: nothing to delete for route: %s", key, objname)
		return
	}
	var shardVsName lib.VSNameMetadata
	var newShardVsName lib.VSNameMetadata
	utils.AviLog.Debugf("key: %s, msg: hosts to delete %s", key, utils.Stringify(hostMap))
	for host, hostData := range hostMap {

		if hostData.SecurePolicy == lib.PolicyPass {
			shardVsName.Name, newShardVsName.Name = DerivePassthroughVS(host, key, routeIgrObj)
		} else {
			shardVsName, newShardVsName = DeriveShardVSForEvh(host, key, routeIgrObj)
		}
		if shardVsName == newShardVsName {
			continue
		}

		_, infraSettingName := objects.InfraSettingL7Lister().GetIngRouteToInfraSetting(routeIgrObj.GetNamespace() + "/" + routeIgrObj.GetName())
		modelName := lib.GetModelName(lib.GetTenant(), shardVsName.Name)
		found, aviModel := objects.SharedAviGraphLister().Get(modelName)
		if !found || aviModel == nil {
			utils.AviLog.Warnf("key: %s, msg: model not found during delete: %s", key, modelName)
			continue
		}

		// Delete the pool corresponding to this host
		isPassthroughVS := false
		if hostData.SecurePolicy == lib.PolicyEdgeTerm {
			aviModel.(*AviObjectGraph).DeletePoolForHostnameForEvh(shardVsName.Name, host, routeIgrObj, hostData.PathSvc, key, infraSettingName, true, true, true, true)
		} else if hostData.SecurePolicy == lib.PolicyPass {
			isPassthroughVS = true
			aviModel.(*AviObjectGraph).DeleteObjectsForPassthroughHost(shardVsName.Name, host, routeIgrObj, hostData.PathSvc, infraSettingName, key, true, true, true)
		}
		if hostData.InsecurePolicy != lib.PolicyNone {
			if isPassthroughVS {
				aviModel.(*AviObjectGraph).DeletePoolForHostname(shardVsName.Name, host, routeIgrObj, hostData.PathSvc, key, infraSettingName, true, true, false)
			} else {
				aviModel.(*AviObjectGraph).DeletePoolForHostnameForEvh(shardVsName.Name, host, routeIgrObj, hostData.PathSvc, key, infraSettingName, true, true, true, false)
			}
		}

		ok := saveAviModel(modelName, aviModel.(*AviObjectGraph), key)
		if ok && len(aviModel.(*AviObjectGraph).GetOrderedNodes()) != 0 && !fullsync {
			PublishKeyToRestLayer(modelName, key, sharedQueue)
		}
	}
}

func buildWithInfraSettingForEvh(key, namespace string, vs *AviEvhVsNode, vsvip *AviVSVIPNode, infraSetting *akov1alpha1.AviInfraSetting) {
	if infraSetting != nil && infraSetting.Status.Status == lib.StatusAccepted {
		if infraSetting.Spec.SeGroup.Name != "" {
			// This assumes that the SeGroup has the appropriate labels configured
			vs.ServiceEngineGroup = infraSetting.Spec.SeGroup.Name
		} else {
			vs.ServiceEngineGroup = lib.GetSEGName()
		}

		if infraSetting.Spec.Network.EnableRhi != nil {
			vs.EnableRhi = infraSetting.Spec.Network.EnableRhi
		} else {
			enableRhi := lib.GetEnableRHI()
			vs.EnableRhi = &enableRhi
		}

		if vs.EnableRhi != nil && *vs.EnableRhi {
			if infraSetting.Spec.Network.BgpPeerLabels != nil {
				vsvip.BGPPeerLabels = infraSetting.Spec.Network.BgpPeerLabels
			} else {
				vsvip.BGPPeerLabels = lib.GetGlobalBgpPeerLabels()
			}
		} else {
			vsvip.BGPPeerLabels = nil
		}

		if infraSetting.Spec.Network.VipNetworks != nil && len(infraSetting.Spec.Network.VipNetworks) > 0 {
			vsvip.VipNetworks = lib.GetVipInfraNetworkList(infraSetting.Name)
		} else {
			vsvip.VipNetworks = utils.GetVipNetworkList()
		}
		if lib.IsPublicCloud() {
			vsvip.EnablePublicIP = infraSetting.Spec.Network.EnablePublicIP
		}
		if (vs.EVHParent || vs.Dedicated) && (infraSetting.Spec.Network.Listeners != nil && len(infraSetting.Spec.Network.Listeners) > 0) {
			portProto, aviInfraPortProto := buildListenerPortsWithInfraSetting(infraSetting, vs.PortProto)
			vs.SetAviInfraPortProtocols(aviInfraPortProto)
			vs.SetPortProtocols(portProto)
		}
		utils.AviLog.Debugf("key: %s, msg: Applied AviInfraSetting configuration over VSNode %s", key, vs.Name)
	}
}
func DeleteDedicatedEvhVSNode(vsNode *AviEvhVsNode, key string, hostsToRemove []string) {
	vsNode.PoolGroupRefs = []*AviPoolGroupNode{}
	vsNode.PoolRefs = []*AviPoolNode{}
	vsNode.HttpPolicyRefs = []*AviHttpPolicySetNode{}
	vsNode.DeletSSLRefInDedicatedNode(key)
	RemoveFqdnFromEVHVIP(vsNode, hostsToRemove, key)
	utils.AviLog.Infof("key: %s, msg: Deleted Dedicated node vs: %s", key, vsNode.Name)
}
func manipulateEvhNodeForSSL(key string, vsNode *AviEvhVsNode, evhNode *AviEvhVsNode) {
	oldSSLProfile := vsNode.GetSSLProfileRef()
	newSSLProfile := evhNode.GetSSLProfileRef()
	if oldSSLProfile != nil &&
		*oldSSLProfile != "" &&
		newSSLProfile != nil &&
		*oldSSLProfile != *newSSLProfile {
		utils.AviLog.Warnf("key: %s msg: overwriting old ssl profile %s with new ssl profile %s", key, *oldSSLProfile, *newSSLProfile)
	}
	vsNode.SetSSLProfileRef(newSSLProfile)
	evhNode.SetSSLProfileRef(nil)
}<|MERGE_RESOLUTION|>--- conflicted
+++ resolved
@@ -783,12 +783,9 @@
 		NetworkProfile:     utils.DEFAULT_TCP_NW_PROFILE,
 	}
 
-<<<<<<< HEAD
 	avi_vs_meta.Secure = secure
 
 	var vrfcontext string
-=======
->>>>>>> 52213ce9
 	if !dedicated || secure {
 		httpsPort := AviPortHostProtocol{Port: 443, Protocol: utils.HTTP, EnableSSL: true}
 		avi_vs_meta.PortProto = append(avi_vs_meta.PortProto, httpsPort)
