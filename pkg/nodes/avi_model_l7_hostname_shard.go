--- conflicted
+++ resolved
@@ -456,11 +456,7 @@
 			if !foundSniModel {
 				vsNode[0].SniNodes = append(vsNode[0].SniNodes, sniNode)
 			}
-<<<<<<< HEAD
-			aviModel.(*AviObjectGraph).BuildPolicyRedirectForVS(vsNode, allSniHosts, namespace, ingName, key)
-=======
 			aviModel.(*AviObjectGraph).BuildPolicyRedirectForVS(vsNode, sniHost, namespace, ingName, key)
->>>>>>> cb9e2a81
 		} else {
 			// Since the cert couldn't be built, remove the sni node from the model
 			RemoveSniInModel(sniNode.Name, vsNode, key)
