--- conflicted
+++ resolved
@@ -72,13 +72,10 @@
 	IPFamily               = "ipFamily"
 	EnableMCI              = "enableMCI"
 	UseDefaultSecretsOnly  = "useDefaultSecretsOnly"
-<<<<<<< HEAD
 	VPCMode                = "vpcMode"
-=======
 	DefaultLBController    = "defaultLBController"
 	VRFName                = "vrfName"
 	EnablePrometheus       = "enablePrometheus"
->>>>>>> 3e3ede17
 )
 
 var ConfigMapEnvVars = map[string]string{
@@ -116,13 +113,10 @@
 	"BLOCKED_NS_LIST":            BlockedNamespaceList,
 	"VIP_PER_NAMESPACE":          VipPerNamespace,
 	"USE_DEFAULT_SECRETS_ONLY":   UseDefaultSecretsOnly,
-<<<<<<< HEAD
 	"VPC_MODE":                   VPCMode,
-=======
 	"VRF_NAME":                   VRFName,
 	"DEFAULT_LB_CONTROLLER":      DefaultLBController,
 	"PROMETHEUS_ENABLED":         EnablePrometheus,
->>>>>>> 3e3ede17
 }
 
 var ConfigMapEnvVarsGateway = map[string]string{
