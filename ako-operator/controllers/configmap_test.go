/*
Copyright 2020 VMware, Inc.
All Rights Reserved.

Licensed under the Apache License, Version 2.0 (the "License");
you may not use this file except in compliance with the License.
You may obtain a copy of the License at

    http://www.apache.org/licenses/LICENSE-2.0

Unless required by applicable law or agreed to in writing, software
distributed under the License is distributed on an "AS IS" BASIS,
WITHOUT WARRANTIES OR CONDITIONS OF ANY KIND, either express or implied.
See the License for the specific language governing permissions and
limitations under the License.
*/

package controllers

import (
	"encoding/json"
	"testing"

	"github.com/onsi/gomega"
	corev1 "k8s.io/api/core/v1"

	akov1alpha1 "github.com/vmware/load-balancer-and-ingress-services-for-kubernetes/ako-operator/api/v1alpha1"
)

var cmJson = `
{
	"apiVersion": "v1",
	"kind": "ConfigMap",
	"metadata": {
		"name": "avi-k8s-config",
		"namespace": "avi-system",
		"creationTimestamp": null
	},
	"data": {
		"apiServerPort": "8080",
		"autoFQDN": "default",
		"cloudName": "test-cloud",
		"clusterName": "test-cluster",
		"cniPlugin": "test-cni",
		"enableEVH": "false",
		"layer7Only": "false",
		"servicesAPI": "false",
		"vipPerNamespace": "false",
		"controllerIP": "10.10.10.11",
		"controllerVersion": "1.1",
		"defaultDomain": "test.com",
		"defaultIngController": "true",
		"deleteConfig": "false",
		"disableStaticRouteSync": "false",
		"fullSyncFrequency": "1800",
		"enableEvents": "true",
		"logLevel": "INFO",
		"nsxtT1LR": "",
		"nodeNetworkList": "[{\"cidrs\":[\"10.10.10.0/24\"],\"networkName\":\"test-nw\"}]",
		"passhtroughShardSize": "SMALL",
		"serviceEngineGroupName": "test-group",
		"serviceType": "ClusterIP",
		"shardVSSize": "LARGE",
		"noPGForSni": "false",
		"bgpPeerLabels": "[]",
		"vipNetworkList": "[{\"cidr\":\"10.10.10.0/24\",\"networkName\":\"test-nw\"}]",
		"nsSyncLabelKey": "",
		"nsSyncLabelValue": "",
		"enableMCI": "false",
		"enableRHI": "false",
		"tenantName": "admin",
		"primaryInstance": "true",
		"ipFamily": "V4",
		"istioEnabled": "false",
		"blockedNamespaceList": "[]",
		"useDefaultSecretsOnly": "false",
<<<<<<< HEAD
		"vpcMode": "false"
=======
		"defaultLBController": "true",
		"vrfName": "",
		"enablePrometheus": "false"
>>>>>>> 3e3ede17
	}
}
`

func getTestDefaultConfigMap() (corev1.ConfigMap, error) {
	defCm := corev1.ConfigMap{}
	err := json.Unmarshal([]byte(cmJson), &defCm)
	return defCm, err
}

func buildConfigMapAndVerify(existingCm corev1.ConfigMap, akoConfig akov1alpha1.AKOConfig,
	rebootRequiredValue, shouldCksumMatch bool, t *testing.T) corev1.ConfigMap {

	g := gomega.NewGomegaWithT(t)
	// will send an empty string, as this is anyway verified during reboot required check
	existingCmCksum := getChecksum(existingCm, []string{})
	newCm, err := BuildConfigMap(akoConfig)

	newCksum := getChecksum(newCm, []string{})

	match := existingCmCksum == newCksum
	g.Expect(match).To(gomega.Equal(shouldCksumMatch))

	g.Expect(err).To(gomega.BeNil())
	SetIfRebootRequired(newCm, existingCm)
	g.Expect(rebootRequired).To(gomega.Equal(rebootRequiredValue))
	if rebootRequired {
		// reset the reboot required value
		rebootRequired = false
	}
	return newCm
}<|MERGE_RESOLUTION|>--- conflicted
+++ resolved
@@ -74,13 +74,10 @@
 		"istioEnabled": "false",
 		"blockedNamespaceList": "[]",
 		"useDefaultSecretsOnly": "false",
-<<<<<<< HEAD
-		"vpcMode": "false"
-=======
+		"vpcMode": "false",
 		"defaultLBController": "true",
 		"vrfName": "",
 		"enablePrometheus": "false"
->>>>>>> 3e3ede17
 	}
 }
 `
