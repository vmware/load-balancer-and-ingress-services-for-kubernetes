/*
Copyright 2019-2025 VMware, Inc.
All Rights Reserved.

Licensed under the Apache License, Version 2.0 (the "License");
you may not use this file except in compliance with the License.
You may obtain a copy of the License at

    http://www.apache.org/licenses/LICENSE-2.0

Unless required by applicable law or agreed to in writing, software
distributed under the License is distributed on an "AS IS" BASIS,
WITHOUT WARRANTIES OR CONDITIONS OF ANY KIND, either express or implied.
See the License for the specific language governing permissions and
limitations under the License.
*/

package controller

import (
	"context"
	"fmt"

	corev1 "k8s.io/api/core/v1"
	k8serror "k8s.io/apimachinery/pkg/api/errors"
	"k8s.io/apimachinery/pkg/runtime"

	"k8s.io/client-go/tools/record"
	ctrl "sigs.k8s.io/controller-runtime"
	"sigs.k8s.io/controller-runtime/pkg/builder"
	"sigs.k8s.io/controller-runtime/pkg/client"
	"sigs.k8s.io/controller-runtime/pkg/handler"
	"sigs.k8s.io/controller-runtime/pkg/predicate"

	"github.com/google/uuid"
	"github.com/vmware/alb-sdk/go/session"
	akov1alpha1 "github.com/vmware/load-balancer-and-ingress-services-for-kubernetes/ako-crd-operator/api/v1alpha1"
	controllerutils "github.com/vmware/load-balancer-and-ingress-services-for-kubernetes/ako-crd-operator/internal/utils"

	"github.com/vmware/load-balancer-and-ingress-services-for-kubernetes/ako-crd-operator/internal/cache"
	"github.com/vmware/load-balancer-and-ingress-services-for-kubernetes/ako-crd-operator/internal/constants"
	avisession "github.com/vmware/load-balancer-and-ingress-services-for-kubernetes/ako-crd-operator/internal/session"
	"github.com/vmware/load-balancer-and-ingress-services-for-kubernetes/pkg/utils"
)

// RouteBackendExtensionReconciler reconciles a RouteBackendExtension object
type RouteBackendExtensionReconciler struct {
	client.Client
	AviClient     avisession.AviClientInterface
	Scheme        *runtime.Scheme
	Cache         cache.CacheOperation
	Logger        *utils.AviLogger
	EventRecorder record.EventRecorder
	ClusterName   string
}

// GetLogger returns the logger for the reconciler to implement NamespaceHandler interface
func (r *RouteBackendExtensionReconciler) GetLogger() *utils.AviLogger {
	return r.Logger
}

// +kubebuilder:rbac:groups=ako.vmware.com,resources=routebackendextensions,verbs=get;list;watch;create;update;patch;delete
// +kubebuilder:rbac:groups=ako.vmware.com,resources=routebackendextensions/status,verbs=get;update;patch
// +kubebuilder:rbac:groups="",resources=namespaces,verbs=get;list;watch

// Reconcile is part of the main kubernetes reconciliation loop which aims to
// move the current state of the cluster closer to the desired state.
// TODO(user): Modify the Reconcile function to compare the state specified by
// the RouteBackendExtension object against the actual cluster state, and then
// perform operations to make the cluster state reflect the state specified by
// the user.
//
// For more details, check Reconcile and its Result here:
// - https://pkg.go.dev/sigs.k8s.io/controller-runtime@v0.21.0/pkg/reconcile
func (r *RouteBackendExtensionReconciler) Reconcile(ctx context.Context, req ctrl.Request) (ctrl.Result, error) {
	log := r.Logger.WithValues("name", req.Name, "namespace", req.Namespace, "traceID", uuid.New().String())
	ctx = utils.LoggerWithContext(ctx, log)
	log.Debug("Reconciling RouteBackendExtension CRD")
	defer log.Debug("Reconciled RouteBackendExtension CRD")
	rbe := &akov1alpha1.RouteBackendExtension{}
	err := r.Client.Get(ctx, req.NamespacedName, rbe)
	if err != nil {
		if k8serror.IsNotFound(err) {
			return ctrl.Result{}, nil
		}
		log.Error("Failed to get RouteBackendExtension CRD")
		return ctrl.Result{}, err
	}

	if !rbe.DeletionTimestamp.IsZero() {
		// The object is being deleted
		r.EventRecorder.Event(rbe, corev1.EventTypeNormal, "Deleted", "RouteBackendExtension CRD deleted successfully from Avi Controller")
		log.Info("Successfully deleted RouteBackendExtension CRD")
		return ctrl.Result{}, nil
	}
	// create or update - validate the object
	// When this CRD will have other crd object, this logic will change
	if err := r.ValidatedObject(ctx, rbe); err != nil {
		// Check if the error is retryable
		if controllerutils.IsRetryableError(err) {
			// For 404(object not found) also, we are not retrying. So user has to update the object again to trigger
			// processing.
			// other way to retry for certain number of times for each object and then stop
			return ctrl.Result{RequeueAfter: constants.RequeueInterval}, err
		}
	}
	return ctrl.Result{}, nil
}

// SetupWithManager sets up the controller with the Manager.
func (r *RouteBackendExtensionReconciler) SetupWithManager(mgr ctrl.Manager) error {
	return ctrl.NewControllerManagedBy(mgr).
		For(&akov1alpha1.RouteBackendExtension{}, builder.WithPredicates(predicate.GenerationChangedPredicate{})).
		Named("routebackendextension").
		Watches(
			&corev1.Namespace{},
			handler.EnqueueRequestsFromMapFunc(controllerutils.CreateGenericNamespaceHandler(
				r,
				"routebackendextension",
				func() *akov1alpha1.RouteBackendExtensionList { return &akov1alpha1.RouteBackendExtensionList{} },
				func(list *akov1alpha1.RouteBackendExtensionList) []client.Object {
					objects := make([]client.Object, len(list.Items))
					for i, item := range list.Items {
						objects[i] = &item
					}
					return objects
				},
			)),
			builder.WithPredicates(controllerutils.TenantAnnotationNamespacePredicate()),
		).
		Complete(r)
}
func (r *RouteBackendExtensionReconciler) ValidatedObject(ctx context.Context, rbe *akov1alpha1.RouteBackendExtension) error {
	log := utils.LoggerFromContext(ctx)
	log.Info("Validating RouteBackendExtension CRD")
	resp := map[string]interface{}{}
	tenant, err := controllerutils.GetTenantInNamespace(ctx, r.Client, rbe.Namespace)
	if err != nil {
		log.Errorf("error in getting tenant in namespace: %s", err.Error())
		return err
	}
	for _, hm := range rbe.Spec.HealthMonitor {
		// Check HM Present or not
		uri := fmt.Sprintf("%s?name=%s", constants.HealthMonitorURL, hm.Name)
		err := r.AviClient.AviSessionGet(utils.GetUriEncoded(uri), &resp, session.SetOptTenant(tenant))
		if err != nil {
			// This log message will change in multitenancy
			log.Errorf("error in getting healthmonitor: %s from tenant %s. Err: %s", hm.Name, tenant, err.Error())
			r.SetStatus(rbe, err.Error(), constants.REJECTED)
			return err
		} else if resp == nil {
			log.Errorf("error in getting healthmonitor: : %s from tenant %s. Count: 0.000000", hm.Name, tenant)
			err = fmt.Errorf("error in getting healthmonitor: %s from tenant %s. Object not found", hm.Name, tenant)
			r.SetStatus(rbe, err.Error(), constants.REJECTED)
			return err
<<<<<<< HEAD
		} else if count, ok := resp["count"].(float64); !ok || count == float64(0) {
			if !ok {
				log.Errorf("error in getting healthmonitor: : %s from tenant %s. Count: 0.000000", hm.Name, tenant)
			} else {
				log.Errorf("error in getting healthmonitor: : %s from tenant %s. Count: %f", hm.Name, tenant, count)
			}
			err = fmt.Errorf("error in getting healthmonitor: %s from tenant %s. Object not found", hm.Name, tenant)
=======
		} else if len(resp) == 0 || resp["count"] == nil || resp["count"].(float64) == float64(0) {
			log.Errorf("error in getting healthmonitor: %s from tenant %s. Object not found", hm.Name, lib.GetTenant())
			err = fmt.Errorf("error in getting healthmonitor: %s from tenant %s. Object not found", hm.Name, lib.GetTenant())
>>>>>>> 41345111
			r.SetStatus(rbe, err.Error(), constants.REJECTED)
			return err
		}
	}
	err = r.SetStatus(rbe, "", constants.ACCEPTED)
	if err != nil {
		log.Errorf("error in setting status: %s", err.Error())
		return err
	}
	log.Info("Accepted. Validated RouteBackendExtension CRD")
	return nil
}

func (r *RouteBackendExtensionReconciler) SetStatus(rbe *akov1alpha1.RouteBackendExtension, error1 string, status string) error {
	rbe.SetRouteBackendExtensionController(constants.AKOCRDController)
	rbe.Status.Error = error1
	rbe.Status.Status = status
	if r.Client == nil {
		log := utils.LoggerFromContext(context.Background())
		log.Errorf("r.Status() returned nil. Cannot update status for RouteBackendExtension: %s/%s", rbe.Namespace, rbe.Name)
		return fmt.Errorf("status client is nil")
	}
	err := r.Status().Update(context.Background(), rbe)
	return err
}<|MERGE_RESOLUTION|>--- conflicted
+++ resolved
@@ -153,19 +153,9 @@
 			err = fmt.Errorf("error in getting healthmonitor: %s from tenant %s. Object not found", hm.Name, tenant)
 			r.SetStatus(rbe, err.Error(), constants.REJECTED)
 			return err
-<<<<<<< HEAD
-		} else if count, ok := resp["count"].(float64); !ok || count == float64(0) {
-			if !ok {
-				log.Errorf("error in getting healthmonitor: : %s from tenant %s. Count: 0.000000", hm.Name, tenant)
-			} else {
-				log.Errorf("error in getting healthmonitor: : %s from tenant %s. Count: %f", hm.Name, tenant, count)
-			}
+		} else if len(resp) == 0 || resp["count"] == nil || resp["count"].(float64) == float64(0) {
+			log.Errorf("error in getting healthmonitor: %s from tenant %s. Object not found", hm.Name, tenant)
 			err = fmt.Errorf("error in getting healthmonitor: %s from tenant %s. Object not found", hm.Name, tenant)
-=======
-		} else if len(resp) == 0 || resp["count"] == nil || resp["count"].(float64) == float64(0) {
-			log.Errorf("error in getting healthmonitor: %s from tenant %s. Object not found", hm.Name, lib.GetTenant())
-			err = fmt.Errorf("error in getting healthmonitor: %s from tenant %s. Object not found", hm.Name, lib.GetTenant())
->>>>>>> 41345111
 			r.SetStatus(rbe, err.Error(), constants.REJECTED)
 			return err
 		}
