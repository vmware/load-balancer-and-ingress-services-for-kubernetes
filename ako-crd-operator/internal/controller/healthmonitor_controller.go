/*
Copyright 2025.

Licensed under the Apache License, Version 2.0 (the "License");
you may not use this file except in compliance with the License.
You may obtain a copy of the License at

    http://www.apache.org/licenses/LICENSE-2.0

Unless required by applicable law or agreed to in writing, software
distributed under the License is distributed on an "AS IS" BASIS,
WITHOUT WARRANTIES OR CONDITIONS OF ANY KIND, either express or implied.
See the License for the specific language governing permissions and
limitations under the License.
*/

package controller

import (
	"context"
	"errors"
	"fmt"
	"net/http"

	"github.com/google/uuid"
	"github.com/vmware/alb-sdk/go/clients"
	"github.com/vmware/alb-sdk/go/session"
	akov1alpha1 "github.com/vmware/load-balancer-and-ingress-services-for-kubernetes/ako-crd-operator/api/v1alpha1"
	"github.com/vmware/load-balancer-and-ingress-services-for-kubernetes/ako-crd-operator/internal/cache"
	"github.com/vmware/load-balancer-and-ingress-services-for-kubernetes/ako-crd-operator/internal/constants"
	controllerutils "github.com/vmware/load-balancer-and-ingress-services-for-kubernetes/ako-crd-operator/internal/utils"
	"github.com/vmware/load-balancer-and-ingress-services-for-kubernetes/pkg/utils"
	corev1 "k8s.io/api/core/v1"
	k8serror "k8s.io/apimachinery/pkg/api/errors"
	metav1 "k8s.io/apimachinery/pkg/apis/meta/v1"
	"k8s.io/apimachinery/pkg/runtime"
<<<<<<< HEAD
=======
	"k8s.io/client-go/tools/record"
>>>>>>> 1e4f5105
	ctrl "sigs.k8s.io/controller-runtime"
	"sigs.k8s.io/controller-runtime/pkg/client"
	"sigs.k8s.io/controller-runtime/pkg/controller/controllerutil"
	"sigs.k8s.io/controller-runtime/pkg/predicate"

	"strings"
	"time"
)

// HealthMonitorReconciler reconciles a HealthMonitor object
type HealthMonitorReconciler struct {
	client.Client
	AviClient     *clients.AviClient
	Scheme        *runtime.Scheme
	Cache         cache.CacheOperation
	EventRecorder record.EventRecorder
	Logger        *utils.AviLogger
}

type HealthMonitorRequest struct {
	Name string `json:"name"`
	akov1alpha1.HealthMonitorSpec

	namespace string
}

// +kubebuilder:rbac:groups=ako.vmware.com,resources=healthmonitors,verbs=get;list;watch;create;update;patch;delete
// +kubebuilder:rbac:groups=ako.vmware.com,resources=healthmonitors/status,verbs=get;update;patch
// +kubebuilder:rbac:groups=ako.vmware.com,resources=healthmonitors/finalizers,verbs=update

// Reconcile is part of the main kubernetes reconciliation loop which aims to
// move the current state of the cluster closer to the desired state.
// TODO(user): Modify the Reconcile function to compare the state specified by
// the HealthMonitor object against the actual cluster state, and then
// perform operations to make the cluster state reflect the state specified by
// the user.
//
// For more details, check Reconcile and its Result here:
// - https://pkg.go.dev/sigs.k8s.io/controller-runtime@v0.20.2/pkg/reconcile
func (r *HealthMonitorReconciler) Reconcile(ctx context.Context, req ctrl.Request) (ctrl.Result, error) {
	log := r.Logger.WithValues("name", req.Name, "namespace", req.Namespace, "traceID", uuid.New().String())
	ctx = utils.LoggerWithContext(ctx, log)

	log.Debug("Reconciling HealthMonitor")
	defer log.Debug("Reconciled HealthMonitor")
	hm := &akov1alpha1.HealthMonitor{}
	err := r.Client.Get(ctx, req.NamespacedName, hm)
	if err != nil {
		if k8serror.IsNotFound(err) {
			return ctrl.Result{}, nil
		}
		log.Error("Failed to get HealthMonitor")
		return ctrl.Result{}, err
	}
	if hm.ObjectMeta.DeletionTimestamp.IsZero() {
		if !controllerutil.ContainsFinalizer(hm, constants.HealthMonitorFinalizer) {
			controllerutil.AddFinalizer(hm, constants.HealthMonitorFinalizer)
			if err := r.Update(ctx, hm); err != nil {
				log.Error("Failed to add finalizer to HealthMonitor")
				return ctrl.Result{}, err
			}
			return ctrl.Result{}, nil
		}
	} else {
		// The object is being deleted
		if err := r.DeleteObject(ctx, hm); err != nil {
			return ctrl.Result{}, err
		}
		controllerutil.RemoveFinalizer(hm, constants.HealthMonitorFinalizer)
		if err := r.Update(ctx, hm); err != nil {
			return ctrl.Result{}, err
		}
		r.EventRecorder.Event(hm, corev1.EventTypeNormal, "Deleted", "HealthMonitor deleted successfully from Avi Controller")
		log.Info("succesfully deleted healthmonitor")
		return ctrl.Result{}, nil
	}
	if err := r.ReconcileIfRequired(ctx, hm); err != nil {
		// Check if the error is retryable
		if !controllerutils.IsRetryableError(err) {
			// Update status with non-retryable error condition and don't return error (to avoid requeue)
			controllerutils.UpdateStatusWithNonRetryableError(ctx, r, hm, err, "HealthMonitor")
			return ctrl.Result{}, nil
		}
		return ctrl.Result{}, err
	}
	return ctrl.Result{}, nil
}

// SetupWithManager sets up the controller with the Manager.
func (r *HealthMonitorReconciler) SetupWithManager(mgr ctrl.Manager) error {
	return ctrl.NewControllerManagedBy(mgr).
		For(&akov1alpha1.HealthMonitor{}).
		WithEventFilter(predicate.GenerationChangedPredicate{}).
		Named("healthmonitor").
		Complete(r)
}

// SetupWithManager sets up the controller with the Manager.
func (r *HealthMonitorReconciler) DeleteObject(ctx context.Context, hm *akov1alpha1.HealthMonitor) error {
	log := utils.LoggerFromContext(ctx)
	if hm.Status.UUID != "" {
		if err := r.AviClient.HealthMonitor.Delete(hm.Status.UUID); err != nil {
<<<<<<< HEAD
			// Handle 404 as success case - object doesn't exist, which is the desired state for delete
			if aviError, ok := err.(session.AviError); ok && aviError.HttpStatusCode == 404 {
				log.Info("HealthMonitor not found on Avi Controller (404), treating as successful deletion")
				return nil
			}
			log.Errorf("error deleting healthmonitor: %s", err.Error())
=======
			log.Errorf("error deleting healthmonitor:%s", err.Error())
			r.EventRecorder.Event(hm, corev1.EventTypeWarning, "DeletionFailed", fmt.Sprintf("Failed to delete HealthMonitor from Avi Controller: %v", err))
>>>>>>> 1e4f5105
			return err
		}
	} else {
		r.EventRecorder.Event(hm, corev1.EventTypeWarning, "DeletionSkipped", "UUID not present, HealthMonitor may not have been created on Avi Controller")
		log.Warn("error deleting healthmonitor. uuid not present. possibly avi healthmonitor object not created")
	}
	return nil
}

// TODO: Make this function generic
func (r *HealthMonitorReconciler) ReconcileIfRequired(ctx context.Context, hm *akov1alpha1.HealthMonitor) error {
	log := utils.LoggerFromContext(ctx)
	hmReq := &HealthMonitorRequest{
		hm.Name,
		hm.Spec,
		hm.Namespace,
	}
	// this is a POST Call
	if hm.Status.UUID == "" {
		resp, err := r.createHealthMonitor(ctx, hmReq)
		if err != nil {
			r.EventRecorder.Event(hm, corev1.EventTypeWarning, "CreationFailed", fmt.Sprintf("Failed to create HealthMonitor on Avi Controller: %v", err))
			log.Errorf("error creating healthmonitor: %s", err.Error())
			return err
		}
		uuid, err := extractUUID(resp)
		if err != nil {
			r.EventRecorder.Event(hm, corev1.EventTypeWarning, "UUIDExtractionFailed", fmt.Sprintf("Failed to extract UUID: %v", err))
			log.Errorf("error extracting UUID from healthmonitor: %s", err.Error())
			return err
		}
		hm.Status.UUID = uuid
<<<<<<< HEAD
		hm.Status.Conditions = controllerutils.SetCondition(hm.Status.Conditions, metav1.Condition{
			Type:               "Ready",
			Status:             metav1.ConditionTrue,
			LastTransitionTime: metav1.Now(),
			Reason:             "Created",
			Message:            "HealthMonitor created successfully on Avi Controller",
		})
=======
		r.EventRecorder.Event(hm, corev1.EventTypeNormal, "Created", "HealthMonitor created successfully on Avi Controller")
>>>>>>> 1e4f5105
	} else {
		// this is a PUT Call
		// check if no op by checking generation
		if hm.GetGeneration() == hm.Status.ObservedGeneration {
			// if no op from kubernetes side, check if op required from OOB changes by checking lastModified timestamp
			if hm.Status.LastUpdated != nil {
				dataMap, ok := r.Cache.GetObjectByUUID(ctx, hm.Status.UUID)
				if ok {
					if dataMap.GetLastModifiedTimeStamp().Before(hm.Status.LastUpdated.Time) {
						log.Debug("no op for healthmonitor")
						return nil
					}
				}
			}
			log.Debug("overwriting healthmonitor")
		}
		resp := map[string]interface{}{}
		if err := r.AviClient.AviSession.Put(utils.GetUriEncoded(fmt.Sprintf("%s/%s", constants.HealthMonitorURL, hm.Status.UUID)), hmReq, &resp); err != nil {
			log.Errorf("error updating healthmonitor %s", err.Error())
			r.EventRecorder.Event(hm, corev1.EventTypeWarning, "UpdateFailed", fmt.Sprintf("Failed to update HealthMonitor on Avi Controller: %v", err))
			return err
		}
<<<<<<< HEAD
		hm.Status.Conditions = controllerutils.SetCondition(hm.Status.Conditions, metav1.Condition{
			Type:               "Ready",
			Status:             metav1.ConditionTrue,
			LastTransitionTime: metav1.Now(),
			Reason:             "Updated",
			Message:            "HealthMonitor updated successfully on Avi Controller",
		})
=======
		r.EventRecorder.Event(hm, corev1.EventTypeNormal, "Updated", "HealthMonitor updated successfully on Avi Controller")
>>>>>>> 1e4f5105
		log.Info("succesfully updated healthmonitor")
	}

	hm.Status.LastUpdated = &metav1.Time{Time: time.Now().UTC()}
	hm.Status.ObservedGeneration = hm.Generation
	if err := r.Status().Update(ctx, hm); err != nil {
		r.EventRecorder.Event(hm, corev1.EventTypeWarning, "StatusUpdateFailed", fmt.Sprintf("Failed to update HealthMonitor status: %v", err))
		log.Errorf("unable to update healthmonitor status: %s", err.Error())
		return err
	}
	return nil
}

// createHealthMonitor will attempt to create a health monitor, if it already exists, it will return an object which contains the uuid
func (r *HealthMonitorReconciler) createHealthMonitor(ctx context.Context, hmReq *HealthMonitorRequest) (map[string]interface{}, error) {
	log := utils.LoggerFromContext(ctx)
	resp := map[string]interface{}{}
	if err := r.AviClient.AviSession.Post(utils.GetUriEncoded(constants.HealthMonitorURL), hmReq, &resp); err != nil {
		log.Errorf("error posting healthmonitor: %s", err.Error())
		if aviError, ok := err.(session.AviError); ok {
			if aviError.HttpStatusCode == http.StatusConflict && strings.Contains(aviError.Error(), "already exists") {
				log.Info("healthmonitor already exists. trying to get uuid")
				err := r.AviClient.AviSession.Get(utils.GetUriEncoded(fmt.Sprintf("%s?name=%s", constants.HealthMonitorURL, hmReq.Name)), &resp)
				if err != nil {
					log.Errorf("error getting healthmonitor: %s", err.Error())
					return nil, err
				}
				uuid, err := extractUUID(resp)
				if err != nil {
					log.Errorf("error extracting UUID from healthmonitor: %s", err.Error())
					return nil, err
				}
				log.Info("updating healthmonitor")
				if err := r.AviClient.AviSession.Put(utils.GetUriEncoded(fmt.Sprintf("%s/%s", constants.HealthMonitorURL, uuid)), hmReq, &resp); err != nil {
					log.Errorf("error updating healthmonitor: %s", err.Error())
					return nil, err
				}
				return resp, nil
			}
		}
		return nil, err
	}
	log.Info("healthmonitor succesfully created")
	return resp, nil
}

// extractUUID extracts the UUID from resp object
func extractUUID(resp map[string]interface{}) (string, error) {
	// Extract the results array
	results, ok := resp["results"].([]interface{})
	if !ok {
		// resp could be from POST call
		if uuid, ok := resp["uuid"].(string); ok {
			return uuid, nil
		}
		return "", errors.New("'results' not found or not an array")
	}

	// Check if the results array is empty
	if len(results) == 0 {
		return "", errors.New("'results' array is empty")
	}

	// Extract the first element from the results array (which is a map)
	firstResult, ok := results[0].(map[string]interface{})
	if !ok {
		return "", errors.New("first element in 'results' is not a map")
	}

	// Extract the UUID from the first result
	uuid, ok := firstResult["uuid"].(string)
	if !ok {
		return "", errors.New("'uuid' not found or not a string")
	}
	return uuid, nil
}<|MERGE_RESOLUTION|>--- conflicted
+++ resolved
@@ -34,10 +34,7 @@
 	k8serror "k8s.io/apimachinery/pkg/api/errors"
 	metav1 "k8s.io/apimachinery/pkg/apis/meta/v1"
 	"k8s.io/apimachinery/pkg/runtime"
-<<<<<<< HEAD
-=======
 	"k8s.io/client-go/tools/record"
->>>>>>> 1e4f5105
 	ctrl "sigs.k8s.io/controller-runtime"
 	"sigs.k8s.io/controller-runtime/pkg/client"
 	"sigs.k8s.io/controller-runtime/pkg/controller/controllerutil"
@@ -140,17 +137,13 @@
 	log := utils.LoggerFromContext(ctx)
 	if hm.Status.UUID != "" {
 		if err := r.AviClient.HealthMonitor.Delete(hm.Status.UUID); err != nil {
-<<<<<<< HEAD
 			// Handle 404 as success case - object doesn't exist, which is the desired state for delete
 			if aviError, ok := err.(session.AviError); ok && aviError.HttpStatusCode == 404 {
 				log.Info("HealthMonitor not found on Avi Controller (404), treating as successful deletion")
 				return nil
 			}
 			log.Errorf("error deleting healthmonitor: %s", err.Error())
-=======
-			log.Errorf("error deleting healthmonitor:%s", err.Error())
 			r.EventRecorder.Event(hm, corev1.EventTypeWarning, "DeletionFailed", fmt.Sprintf("Failed to delete HealthMonitor from Avi Controller: %v", err))
->>>>>>> 1e4f5105
 			return err
 		}
 	} else {
@@ -183,7 +176,6 @@
 			return err
 		}
 		hm.Status.UUID = uuid
-<<<<<<< HEAD
 		hm.Status.Conditions = controllerutils.SetCondition(hm.Status.Conditions, metav1.Condition{
 			Type:               "Ready",
 			Status:             metav1.ConditionTrue,
@@ -191,9 +183,7 @@
 			Reason:             "Created",
 			Message:            "HealthMonitor created successfully on Avi Controller",
 		})
-=======
 		r.EventRecorder.Event(hm, corev1.EventTypeNormal, "Created", "HealthMonitor created successfully on Avi Controller")
->>>>>>> 1e4f5105
 	} else {
 		// this is a PUT Call
 		// check if no op by checking generation
@@ -216,7 +206,6 @@
 			r.EventRecorder.Event(hm, corev1.EventTypeWarning, "UpdateFailed", fmt.Sprintf("Failed to update HealthMonitor on Avi Controller: %v", err))
 			return err
 		}
-<<<<<<< HEAD
 		hm.Status.Conditions = controllerutils.SetCondition(hm.Status.Conditions, metav1.Condition{
 			Type:               "Ready",
 			Status:             metav1.ConditionTrue,
@@ -224,9 +213,7 @@
 			Reason:             "Updated",
 			Message:            "HealthMonitor updated successfully on Avi Controller",
 		})
-=======
 		r.EventRecorder.Event(hm, corev1.EventTypeNormal, "Updated", "HealthMonitor updated successfully on Avi Controller")
->>>>>>> 1e4f5105
 		log.Info("succesfully updated healthmonitor")
 	}
 
