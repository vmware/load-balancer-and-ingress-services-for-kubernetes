--- conflicted
+++ resolved
@@ -20,12 +20,9 @@
 	"context"
 	"errors"
 	"fmt"
-<<<<<<< HEAD
 	"net/http"
 
-=======
 	"github.com/google/uuid"
->>>>>>> bef1fdf3
 	"github.com/vmware/alb-sdk/go/clients"
 	"github.com/vmware/alb-sdk/go/session"
 	akov1alpha1 "github.com/vmware/load-balancer-and-ingress-services-for-kubernetes/ako-crd-operator/api/v1alpha1"
@@ -49,17 +46,11 @@
 // HealthMonitorReconciler reconciles a HealthMonitor object
 type HealthMonitorReconciler struct {
 	client.Client
-<<<<<<< HEAD
 	AviClient     *clients.AviClient
 	Scheme        *runtime.Scheme
 	Cache         cache.CacheOperation
 	EventRecorder record.EventRecorder
-=======
-	AviClient *clients.AviClient
-	Scheme    *runtime.Scheme
-	Cache     cache.CacheOperation
-	Logger    *utils.AviLogger
->>>>>>> bef1fdf3
+	Logger        *utils.AviLogger
 }
 
 type HealthMonitorRequest struct {
@@ -115,12 +106,8 @@
 		if err := r.Update(ctx, hm); err != nil {
 			return ctrl.Result{}, err
 		}
-<<<<<<< HEAD
-		utils.AviLog.Infof("succesfully deleted healthmonitor:[%s/%s]", hm.Namespace, hm.Name)
 		r.EventRecorder.Event(hm, corev1.EventTypeNormal, "Deleted", "HealthMonitor deleted successfully from Avi Controller")
-=======
 		log.Info("succesfully deleted healthmonitor")
->>>>>>> bef1fdf3
 		return ctrl.Result{}, nil
 	}
 	if err := r.ReconcileIfRequired(ctx, hm); err != nil {
@@ -143,21 +130,13 @@
 	log := utils.LoggerFromContext(ctx)
 	if hm.Status.UUID != "" {
 		if err := r.AviClient.HealthMonitor.Delete(hm.Status.UUID); err != nil {
-<<<<<<< HEAD
-			utils.AviLog.Errorf("error deleting healthmonitor: [%s/%s]: %s", hm.Namespace, hm.Name, err.Error())
+			log.Errorf("error deleting healthmonitor:%s", err.Error())
 			r.EventRecorder.Event(hm, corev1.EventTypeWarning, "DeletionFailed", fmt.Sprintf("Failed to delete HealthMonitor from Avi Controller: %v", err))
 			return err
 		}
 	} else {
-		utils.AviLog.Warnf("error deleting healthmonitor: [%s/%s]. uuid not present. possibly avi healthmonitor object not created", hm.Namespace, hm.Name)
 		r.EventRecorder.Event(hm, corev1.EventTypeWarning, "DeletionSkipped", "UUID not present, HealthMonitor may not have been created on Avi Controller")
-=======
-			log.Errorf("error deleting healthmonitor: %s", err.Error())
-			return err
-		}
-	} else {
 		log.Warn("error deleting healthmonitor. uuid not present. possibly avi healthmonitor object not created")
->>>>>>> bef1fdf3
 	}
 	return nil
 }
@@ -174,22 +153,14 @@
 	if hm.Status.UUID == "" {
 		resp, err := r.createHealthMonitor(ctx, hmReq)
 		if err != nil {
-<<<<<<< HEAD
-			utils.AviLog.Errorf("error creating healthmonitor: [%s/%s]: %s", hmReq.namespace, hmReq.Name, err.Error())
 			r.EventRecorder.Event(hm, corev1.EventTypeWarning, "CreationFailed", fmt.Sprintf("Failed to create HealthMonitor on Avi Controller: %v", err))
-=======
 			log.Errorf("error creating healthmonitor: %s", err.Error())
->>>>>>> bef1fdf3
 			return err
 		}
 		uuid, err := extractUUID(resp)
 		if err != nil {
-<<<<<<< HEAD
-			utils.AviLog.Errorf("error extracting UUID from healthmonitor: [%s/%s]: %s", hmReq.namespace, hmReq.Name, err.Error())
 			r.EventRecorder.Event(hm, corev1.EventTypeWarning, "UUIDExtractionFailed", fmt.Sprintf("Failed to extract UUID: %v", err))
-=======
 			log.Errorf("error extracting UUID from healthmonitor: %s", err.Error())
->>>>>>> bef1fdf3
 			return err
 		}
 		hm.Status.UUID = uuid
@@ -212,30 +183,19 @@
 		}
 		resp := map[string]interface{}{}
 		if err := r.AviClient.AviSession.Put(utils.GetUriEncoded(fmt.Sprintf("%s/%s", constants.HealthMonitorURL, hm.Status.UUID)), hmReq, &resp); err != nil {
-<<<<<<< HEAD
-			utils.AviLog.Errorf("error updating healthmonitor [%s/%s]: %s", hmReq.namespace, hmReq.Name, err.Error())
+			log.Errorf("error updating healthmonitor %s", err.Error())
 			r.EventRecorder.Event(hm, corev1.EventTypeWarning, "UpdateFailed", fmt.Sprintf("Failed to update HealthMonitor on Avi Controller: %v", err))
 			return err
 		}
-		utils.AviLog.Infof("succesfully updated healthmonitor:[%s/%s]", hmReq.namespace, hmReq.Name)
 		r.EventRecorder.Event(hm, corev1.EventTypeNormal, "Updated", "HealthMonitor updated successfully on Avi Controller")
-=======
-			log.Errorf("error updating healthmonitor: %s", err.Error())
-			return err
-		}
 		log.Info("succesfully updated healthmonitor")
->>>>>>> bef1fdf3
 	}
 
 	hm.Status.LastUpdated = &metav1.Time{Time: time.Now().UTC()}
 	hm.Status.ObservedGeneration = hm.Generation
 	if err := r.Status().Update(ctx, hm); err != nil {
-<<<<<<< HEAD
-		utils.AviLog.Errorf("unable to update healthmonitor status [%s/%s]: %s", hmReq.namespace, hmReq.Name, err.Error())
 		r.EventRecorder.Event(hm, corev1.EventTypeWarning, "StatusUpdateFailed", fmt.Sprintf("Failed to update HealthMonitor status: %v", err))
-=======
 		log.Errorf("unable to update healthmonitor status: %s", err.Error())
->>>>>>> bef1fdf3
 		return err
 	}
 	return nil
