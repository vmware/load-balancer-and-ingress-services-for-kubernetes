--- conflicted
+++ resolved
@@ -19,23 +19,15 @@
 import (
 	"context"
 	"flag"
-<<<<<<< HEAD
 	"os"
 
-=======
 	"github.com/go-logr/zapr"
->>>>>>> bef1fdf3
 	"github.com/vmware/load-balancer-and-ingress-services-for-kubernetes/ako-crd-operator/internal/constants"
 	"github.com/vmware/load-balancer-and-ingress-services-for-kubernetes/ako-crd-operator/internal/event"
 	session2 "github.com/vmware/load-balancer-and-ingress-services-for-kubernetes/ako-crd-operator/internal/session"
 	"github.com/vmware/load-balancer-and-ingress-services-for-kubernetes/pkg/utils"
 	v1 "k8s.io/api/core/v1"
 	"k8s.io/client-go/kubernetes"
-<<<<<<< HEAD
-	"sigs.k8s.io/controller-runtime/pkg/log/zap"
-=======
-	"os"
->>>>>>> bef1fdf3
 
 	// Import all Kubernetes client auth plugins (e.g. Azure, GCP, OIDC, etc.)
 	// to ensure that exec-entrypoint and run can make use of them.
@@ -108,19 +100,12 @@
 	}
 	utils.AviLog.SetLevel(GetEnvOrDefault("LOG_LEVEL", "INFO"))
 	hmReconciler := &controller.HealthMonitorReconciler{
-<<<<<<< HEAD
 		Client:        mgr.GetClient(),
 		Scheme:        mgr.GetScheme(),
 		AviClient:     aviClients.AviClient[0],
 		Cache:         cacheManager,
 		EventRecorder: mgr.GetEventRecorderFor("healthmonitor-controller"),
-=======
-		Client:    mgr.GetClient(),
-		Scheme:    mgr.GetScheme(),
-		AviClient: aviClients.AviClient[0],
-		Cache:     cacheManager,
-		Logger:    utils.AviLog.WithName("healthmonitor"),
->>>>>>> bef1fdf3
+		Logger:        utils.AviLog.WithName("healthmonitor"),
 	}
 
 	if err = hmReconciler.SetupWithManager(mgr); err != nil {
@@ -130,8 +115,7 @@
 		Client: mgr.GetClient(),
 		Scheme: mgr.GetScheme(),
 	}).SetupWithManager(mgr); err != nil {
-		setupLog.Error(err, "unable to create controller", "controller", "ApplicationProfile")
-		os.Exit(1)
+		setupLog.Fatalf("unable to create controller [ApplicationProfile]. error: %s", err.Error())
 	}
 	// +kubebuilder:scaffold:builder
 
