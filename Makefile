GOCMD=go
GOBUILD=$(GOCMD) build
GOCLEAN=$(GOCMD) clean
GOGET=$(GOCMD) get
GOTEST=$(GOCMD) test
BINARY_NAME_AKO=ako
BINARY_NAME_AKO_INFRA=ako-infra
BINARY_NAME_AKO_GATEWAY_API=ako-gateway-api
PACKAGE_PATH_AKO=github.com/vmware/load-balancer-and-ingress-services-for-kubernetes
REL_PATH_AKO=$(PACKAGE_PATH_AKO)/cmd/ako-main
REL_PATH_AKO_INFRA=$(PACKAGE_PATH_AKO)/cmd/infra-main
REL_PATH_AKO_GATEWAY_API=$(PACKAGE_PATH_AKO)/cmd/gateway-api
AKO_OPERATOR_IMAGE=ako-operator

define GetSupportabilityMatrix
$(shell node -p "require('./buildsettings.json').$(1)")
endef

AVI_MIN_VERSION:=$(call GetSupportabilityMatrix,avi.minVersion)
AVI_MAX_VERSION:=$(call GetSupportabilityMatrix,avi.maxVersion)
K8S_MIN_VERSION:=$(call GetSupportabilityMatrix,kubernetes.minVersion)
K8S_MAX_VERSION:=$(call GetSupportabilityMatrix,kubernetes.maxVersion)
AKO_VERSION:=v$(call GetSupportabilityMatrix,version)
AKO_LDFLAGS:="-X 'main.version=$(AKO_VERSION)' \
		-X '$(PACKAGE_PATH_AKO)/internal/lib.aviMinVersion=$(AVI_MIN_VERSION)' \
		-X '$(PACKAGE_PATH_AKO)/internal/lib.aviMaxVersion=$(AVI_MAX_VERSION)' \
		-X '$(PACKAGE_PATH_AKO)/internal/lib.k8sMinVersion=$(K8S_MIN_VERSION)' \
		-X '$(PACKAGE_PATH_AKO)/internal/lib.k8sMaxVersion=$(K8S_MAX_VERSION)'"

ifdef GOLANG_SRC_REPO
	BUILD_GO_IMG=$(GOLANG_SRC_REPO)
else
	BUILD_GO_IMG=golang:latest
endif

.PHONY: glob-vars
glob-vars:
	$(eval BUILD_ARG_AKO_LDFLAGS=--build-arg AKO_LDFLAGS=$(AKO_LDFLAGS))

ifndef BUILD_TAG
	$(eval BUILD_TAG=$(shell ./hack/jenkins/get_build_version.sh "dummy" 0))
endif

ifndef BUILD_TIME
	$(eval BUILD_TIME=$(shell date +%Y-%m-%d_%H:%M:%S_%Z))
endif

ifdef GOLANG_SRC_REPO
	$(eval BUILD_ARG_GOLANG=--build-arg golang_src_repo=$(GOLANG_SRC_REPO))
else
	$(eval BUILD_ARG_GOLANG=)
endif

ifdef PHOTON_SRC_REPO
	$(eval BUILD_ARG_PHOTON=--build-arg photon_src_repo=$(PHOTON_SRC_REPO))
else
	$(eval BUILD_ARG_PHOTON=)
endif

ifdef UBI_SRC_REPO
	$(eval BUILD_ARG_UBI=--build-arg ubi_src_repo=$(UBI_SRC_REPO))
else
	$(eval BUILD_ARG_UBI=)
endif

.PHONY: all
all: build docker

.PHONY: sync-crd-files
sync-crd-files:
		cp ./helm/ako/crds/* ./ako-operator/helm/ako-operator/crds/

.PHONY: pre-build
pre-build: sync-crd-files

# builds
.PHONY: build
build: pre-build glob-vars
		sudo docker run \
		-w=/go/src/$(PACKAGE_PATH_AKO) \
		-v $(PWD):/go/src/$(PACKAGE_PATH_AKO) $(BUILD_GO_IMG) \
		$(GOBUILD) \
		-o /go/src/$(PACKAGE_PATH_AKO)/bin/$(BINARY_NAME_AKO) \
		-ldflags $(AKO_LDFLAGS) \
		-mod=vendor \
		/go/src/$(REL_PATH_AKO)

.PHONY: build-infra
build-infra: pre-build glob-vars
		sudo docker run \
		-w=/go/src/$(PACKAGE_PATH_AKO) \
		-v $(PWD):/go/src/$(PACKAGE_PATH_AKO) $(BUILD_GO_IMG) \
		$(GOBUILD) \
		-o /go/src/$(PACKAGE_PATH_AKO)/bin/$(BINARY_NAME_AKO_INFRA) \
		-ldflags $(AKO_LDFLAGS) \
		-mod=vendor \
		/go/src/$(REL_PATH_AKO_INFRA)

.PHONY: build-gateway-api
build-gateway-api: glob-vars
		sudo docker run \
		-w=/go/src/$(PACKAGE_PATH_AKO) \
		-v $(PWD):/go/src/$(PACKAGE_PATH_AKO) $(BUILD_GO_IMG) \
		$(GOBUILD) \
		-o /go/src/$(PACKAGE_PATH_AKO)/bin/$(BINARY_NAME_AKO_GATEWAY_API) \
		-ldflags $(AKO_LDFLAGS) \
		-mod=vendor \
		/go/src/$(REL_PATH_AKO_GATEWAY_API)

.PHONY: build-local
build-local: pre-build
		$(GOBUILD) \
		-o bin/$(BINARY_NAME_AKO) \
		-ldflags $(AKO_LDFLAGS) \
		-mod=vendor \
		./cmd/ako-main

.PHONY: build-local-infra
build-local-infra: pre-build
		$(GOBUILD) \
		-o bin/$(BINARY_NAME_AKO_INFRA) \
		-ldflags $(AKO_LDFLAGS) \
		-mod=vendor \
		./cmd/infra-main

.PHONY: clean
clean:
		$(GOCLEAN) -mod=vendor $(REL_PATH_AKO)
		rm -f bin/$(BINARY_NAME_AKO)

.PHONY: deps
deps:
	dep ensure -v

# docker images
.PHONY: docker
docker: glob-vars
	sudo docker build \
	-t $(BINARY_NAME_AKO):latest \
	--label "BUILD_TAG=$(BUILD_TAG)" \
	--label "BUILD_TIME=$(BUILD_TIME)" \
	$(BUILD_ARG_GOLANG) $(BUILD_ARG_PHOTON) $(BUILD_ARG_AKO_LDFLAGS) \
	-f Dockerfile.ako .

.PHONY: ako-infra-docker
ako-infra-docker: glob-vars
	sudo docker build \
	-t $(BINARY_NAME_AKO_INFRA):latest \
	--label "BUILD_TAG=$(BUILD_TAG)" \
	--label "BUILD_TIME=$(BUILD_TIME)" \
	$(BUILD_ARG_GOLANG) $(BUILD_ARG_PHOTON) $(BUILD_ARG_AKO_LDFLAGS) \
	-f Dockerfile.ako-infra .

.PHONY: ako-operator-docker
ako-operator-docker: glob-vars
	sudo docker build \
	-t $(AKO_OPERATOR_IMAGE):latest \
	--label "BUILD_TAG=$(BUILD_TAG)" \
	--label "BUILD_TIME=$(BUILD_TIME)" \
	$(BUILD_ARG_GOLANG) $(BUILD_ARG_UBI) \
	-f Dockerfile.ako-operator .

.PHONY: ako-gateway-api-docker
ako-gateway-api-docker: glob-vars
	sudo docker build \
	-t $(BINARY_NAME_AKO_GATEWAY_API):latest \
	--label "BUILD_TAG=$(BUILD_TAG)" \
	--label "BUILD_TIME=$(BUILD_TIME)" \
	$(BUILD_ARG_GOLANG) $(BUILD_ARG_PHOTON) $(BUILD_ARG_AKO_LDFLAGS) \
	-f Dockerfile.ako-gateway-api .

# tests
.PHONY: k8stest
k8stest:
	sudo docker run \
	-w=/go/src/$(PACKAGE_PATH_AKO) \
	-v $(PWD):/go/src/$(PACKAGE_PATH_AKO) $(BUILD_GO_IMG) \
	$(GOTEST) -v -mod=vendor $(PACKAGE_PATH_AKO)/tests/k8stest -failfast -coverprofile cover-1.out -coverpkg=./...

.PHONY: integrationtest
integrationtest:
	sudo docker run \
	-w=/go/src/$(PACKAGE_PATH_AKO) \
	-v $(PWD):/go/src/$(PACKAGE_PATH_AKO) $(BUILD_GO_IMG) \
	$(GOTEST) -v -mod=vendor $(PACKAGE_PATH_AKO)/tests/integrationtest -failfast -coverprofile cover-2.out -coverpkg=./...

.PHONY: ingresstests
ingresstests:
	sudo docker run \
	-w=/go/src/$(PACKAGE_PATH_AKO) \
	-v $(PWD):/go/src/$(PACKAGE_PATH_AKO) $(BUILD_GO_IMG) \
	$(GOTEST) -v -mod=vendor $(PACKAGE_PATH_AKO)/tests/ingresstests -failfast -timeout 0 -coverprofile cover-3.out -coverpkg=./...

.PHONY: oshiftroutetests
oshiftroutetests:
	sudo docker run \
	-w=/go/src/$(PACKAGE_PATH_AKO) \
	-v $(PWD):/go/src/$(PACKAGE_PATH_AKO) $(BUILD_GO_IMG) \
	$(GOTEST) -v -mod=vendor $(PACKAGE_PATH_AKO)/tests/oshiftroutetests -failfast -timeout 0 -coverprofile cover-4.out -coverpkg=./...

.PHONY: bootuptests
bootuptests:
	sudo docker run \
	-w=/go/src/$(PACKAGE_PATH_AKO) \
	-v $(PWD):/go/src/$(PACKAGE_PATH_AKO) $(BUILD_GO_IMG) \
	$(GOTEST) -v -mod=vendor $(PACKAGE_PATH_AKO)/tests/bootuptests -failfast -coverprofile cover-5.out -coverpkg=./...

.PHONY: multicloudtests
multicloudtests:
	sudo docker run \
	-w=/go/src/$(PACKAGE_PATH_AKO) \
	-v $(PWD):/go/src/$(PACKAGE_PATH_AKO) $(BUILD_GO_IMG) \
	$(GOTEST) -v -mod=vendor $(PACKAGE_PATH_AKO)/tests/multicloudtests -failfast -coverprofile cover-6.out -coverpkg=./...

.PHONY: servicesapitests
servicesapitests:
	sudo docker run \
	-w=/go/src/$(PACKAGE_PATH_AKO) \
	-v $(PWD):/go/src/$(PACKAGE_PATH_AKO) $(BUILD_GO_IMG) \
	$(GOTEST) -v -mod=vendor $(PACKAGE_PATH_AKO)/tests/servicesapitests -failfast -coverprofile cover-7.out -coverpkg=./...

.PHONY: advl4tests
advl4tests:
	sudo docker run \
	-w=/go/src/$(PACKAGE_PATH_AKO) \
	-v $(PWD):/go/src/$(PACKAGE_PATH_AKO) $(BUILD_GO_IMG) \
	$(GOTEST) -v -mod=vendor $(PACKAGE_PATH_AKO)/tests/advl4tests -failfast -coverprofile cover-8.out -coverpkg=./...

.PHONY: namespacesynctests 
namespacesynctests:
	sudo docker run \
	-w=/go/src/$(PACKAGE_PATH_AKO) \
	-v $(PWD):/go/src/$(PACKAGE_PATH_AKO) $(BUILD_GO_IMG) \
	$(GOTEST) -v -mod=vendor $(PACKAGE_PATH_AKO)/tests/namespacesynctests -failfast -timeout 0 -coverprofile cover-9.out -coverpkg=./...

.PHONY: misc 
temp:
	sudo docker run \
	-w=/go/src/$(PACKAGE_PATH_AKO) \
	-v $(PWD):/go/src/$(PACKAGE_PATH_AKO) $(BUILD_GO_IMG) \
	$(GOTEST) -v -mod=vendor $(PACKAGE_PATH_AKO)/tests/temp -failfast

.PHONY: npltests 
npltests:
	sudo docker run \
	-w=/go/src/$(PACKAGE_PATH_AKO) \
	-v $(PWD):/go/src/$(PACKAGE_PATH_AKO) $(BUILD_GO_IMG) \
	$(GOTEST) -v -mod=vendor $(PACKAGE_PATH_AKO)/tests/npltests -failfast -coverprofile cover-10.out -coverpkg=./...

.PHONY: evhtests 
evhtests:
	sudo docker run \
	-w=/go/src/$(PACKAGE_PATH_AKO) \
	-v $(PWD):/go/src/$(PACKAGE_PATH_AKO) $(BUILD_GO_IMG) \
	$(GOTEST) -v -mod=vendor $(PACKAGE_PATH_AKO)/tests/evhtests -failfast -timeout 0 -coverprofile cover-11.out -coverpkg=./...

.PHONY: vippernstests
vippernstests:
	sudo docker run \
	-w=/go/src/$(PACKAGE_PATH_AKO) \
	-v $(PWD):/go/src/$(PACKAGE_PATH_AKO) $(BUILD_GO_IMG) \
	$(GOTEST) -v -mod=vendor $(PACKAGE_PATH_AKO)/tests/evhtests -failfast -timeout 0 -isVipPerNS=true -coverprofile cover-12.out -coverpkg=./...

.PHONY: dedicatedevhtests
dedicatedevhtests:
	sudo docker run \
	-w=/go/src/$(PACKAGE_PATH_AKO) \
	-v $(PWD):/go/src/$(PACKAGE_PATH_AKO) $(BUILD_GO_IMG) \
	$(GOTEST) -v -mod=vendor $(PACKAGE_PATH_AKO)/tests/dedicatedevhtests -failfast -coverprofile cover-13.out -coverpkg=./...

.PHONY: dedicatedvippernstests
dedicatedvippernstests:
	sudo docker run \
	-w=/go/src/$(PACKAGE_PATH_AKO) \
	-v $(PWD):/go/src/$(PACKAGE_PATH_AKO) $(BUILD_GO_IMG) \
	$(GOTEST) -v -mod=vendor $(PACKAGE_PATH_AKO)/tests/dedicatedevhtests -failfast -isVipPerNS=true -coverprofile cover-14.out -coverpkg=./...

.PHONY: dedicatedvstests
dedicatedvstests:
	sudo docker run \
	-w=/go/src/$(PACKAGE_PATH_AKO) \
	-v $(PWD):/go/src/$(PACKAGE_PATH_AKO) $(BUILD_GO_IMG) \
	$(GOTEST) -v -mod=vendor $(PACKAGE_PATH_AKO)/tests/dedicatedvstests -failfast -coverprofile cover-15.out -coverpkg=./...

.PHONY: infratests
infratests:
	sudo docker run \
	-w=/go/src/$(PACKAGE_PATH_AKO) \
	-v $(PWD):/go/src/$(PACKAGE_PATH_AKO) $(BUILD_GO_IMG) \
	$(GOTEST) -v -mod=vendor $(PACKAGE_PATH_AKO)/tests/infratests -failfast -timeout 0

<<<<<<< HEAD
=======

>>>>>>> c9a89b43
# .PHONY: multiclusteringresstests
# multiclusteringresstests:
# 	sudo docker run \
# 	-w=/go/src/$(PACKAGE_PATH_AKO) \
# 	-v $(PWD):/go/src/$(PACKAGE_PATH_AKO) $(BUILD_GO_IMG) \
# 	$(GOTEST) -v -mod=vendor $(PACKAGE_PATH_AKO)/tests/multiclusteringresstests -failfast -coverprofile cover-16.out -coverpkg=./...
<<<<<<< HEAD
=======

>>>>>>> c9a89b43

.PHONY: hatests
hatests:
	sudo docker run \
	-w=/go/src/$(PACKAGE_PATH_AKO) \
	-v $(PWD):/go/src/$(PACKAGE_PATH_AKO) $(BUILD_GO_IMG) \
	$(GOTEST) -v -mod=vendor $(PACKAGE_PATH_AKO)/tests/hatests -failfast -coverprofile cover-17.out -coverpkg=./...

.PHONY: calicotests
calicotests:
	sudo docker run \
	-w=/go/src/$(PACKAGE_PATH_AKO) \
	-v $(PWD):/go/src/$(PACKAGE_PATH_AKO) $(BUILD_GO_IMG) \
	$(GOTEST) -v -mod=vendor $(PACKAGE_PATH_AKO)/tests/cnitests -failfast -cniPlugin=calico -coverprofile cover-18.out -coverpkg=./...

.PHONY: ciliumtests
ciliumtests:
	sudo docker run \
	-w=/go/src/$(PACKAGE_PATH_AKO) \
	-v $(PWD):/go/src/$(PACKAGE_PATH_AKO) $(BUILD_GO_IMG) \
	$(GOTEST) -v -mod=vendor $(PACKAGE_PATH_AKO)/tests/cnitests -failfast -cniPlugin=cilium -coverprofile cover-19.out -coverpkg=./...

.PHONY: helmtests
helmtests:
	sudo docker run \
	-u root:root \
	-v $(PWD)/helm/ako:/apps \
	-v $(PWD)/tests/helmtests:/apps/tests \
	avi-buildops-docker-registry-02.eng.vmware.com:5000/avi-buildops/helmunittest/helm-unittest:3.11.1-0.3.0 .

.PHONY: gatewayapitests
gatewayapitests:
	sudo docker run \
	-w=/go/src/$(PACKAGE_PATH_AKO) \
	-v $(PWD):/go/src/$(PACKAGE_PATH_AKO) $(BUILD_GO_IMG) \
	$(GOTEST) -mod=vendor $(PACKAGE_PATH_AKO)/tests/gatewayapitests/... -failfast -timeout 0 -coverprofile cover-20.out -coverpkg=./...

.PHONY: int_test
int_test:
	make -j 1 k8stest integrationtest ingresstests evhtests vippernstests dedicatedevhtests dedicatedvippernstests oshiftroutetests bootuptests multicloudtests advl4tests namespacesynctests servicesapitests npltests misc dedicatedvstests hatests calicotests ciliumtests helmtests gatewayapitests

.PHONY: scale_test
scale_test:
	sudo docker run \
	-w=/go/src/$(PACKAGE_PATH_AKO) \
	--mount type=bind,source=$(TestbedFilePath),target=$(TestbedFilePath) \
	--mount type=bind,source=$(KubeConfigFileName),target=$(KubeConfigFileName) \
	-v $(PWD):/go/src/$(PACKAGE_PATH_AKO) $(BUILD_GO_IMG) \
	$(GOTEST) -v -mod=vendor $(PACKAGE_PATH_AKO)/tests/scaletest -failfast -test.timeout=$(Timeout) -kubeConfigFileName=$(KubeConfigFileName) -testbedFileName=$(TestbedFilePath) -numGoRoutines=$(NumGoRoutines) -numOfLBSvc=$(NumOfLBSvc) -numOfIng=$(NumOfIng)

# linting and formatting
GO_FILES := $(shell find . -type d -path ./vendor -prune -o -type f -name '*.go' -print)
.PHONY: fmt
fmt:
	@echo
	@echo "Formatting Go files"
	@gofmt -s -l -w $(GO_FILES)

.golangci-bin:
	@echo "Installing Golangci-lint"
	@curl -sSfL https://raw.githubusercontent.com/golangci/golangci-lint/master/install.sh | sh -s -- -b $@ v1.55.2

.PHONY: golangci
golangci: .golangci-bin
	@echo "Running golangci"
	@GOOS=linux GOGC=1 .golangci-bin/golangci-lint run -c .golangci.yml

.PHONY: golangci-fix
golangci-fix: .golangci-bin
	@echo "Running golangci-fix"
	@GOOS=linux GOGC=1 .golangci-bin/golangci-lint run -c .golangci.yml --fix<|MERGE_RESOLUTION|>--- conflicted
+++ resolved
@@ -289,20 +289,12 @@
 	-v $(PWD):/go/src/$(PACKAGE_PATH_AKO) $(BUILD_GO_IMG) \
 	$(GOTEST) -v -mod=vendor $(PACKAGE_PATH_AKO)/tests/infratests -failfast -timeout 0
 
-<<<<<<< HEAD
-=======
-
->>>>>>> c9a89b43
 # .PHONY: multiclusteringresstests
 # multiclusteringresstests:
 # 	sudo docker run \
 # 	-w=/go/src/$(PACKAGE_PATH_AKO) \
 # 	-v $(PWD):/go/src/$(PACKAGE_PATH_AKO) $(BUILD_GO_IMG) \
 # 	$(GOTEST) -v -mod=vendor $(PACKAGE_PATH_AKO)/tests/multiclusteringresstests -failfast -coverprofile cover-16.out -coverpkg=./...
-<<<<<<< HEAD
-=======
-
->>>>>>> c9a89b43
 
 .PHONY: hatests
 hatests:
